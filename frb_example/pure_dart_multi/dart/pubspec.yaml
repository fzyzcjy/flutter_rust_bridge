--- conflicted
+++ resolved
@@ -16,8 +16,4 @@
 dev_dependencies:
   build_runner: ^2.1.11
   freezed: ^2.0.2
-<<<<<<< HEAD
-  ffigen: ^6.1.2
-=======
-  ffigen: ^7.0.0
->>>>>>> 9d48bf1f
+  ffigen: ^7.0.0