# Generated by pub
# See https://dart.dev/tools/pub/glossary#lockfile
packages:
  _fe_analyzer_shared:
    dependency: transitive
    description:
      name: _fe_analyzer_shared
      url: "https://pub.dartlang.org"
    source: hosted
    version: "46.0.0"
  analyzer:
    dependency: transitive
    description:
      name: analyzer
      url: "https://pub.dartlang.org"
    source: hosted
<<<<<<< HEAD
    version: "4.6.0"
=======
    version: "4.4.0"
  archive:
    dependency: transitive
    description:
      name: archive
      url: "https://pub.dartlang.org"
    source: hosted
    version: "3.3.1"
>>>>>>> ae1c1a8f
  args:
    dependency: transitive
    description:
      name: args
      url: "https://pub.dartlang.org"
    source: hosted
    version: "2.3.1"
  async:
    dependency: transitive
    description:
      name: async
      url: "https://pub.dartlang.org"
    source: hosted
    version: "2.9.0"
  boolean_selector:
    dependency: transitive
    description:
      name: boolean_selector
      url: "https://pub.dartlang.org"
    source: hosted
    version: "2.1.0"
  build:
    dependency: transitive
    description:
      name: build
      url: "https://pub.dartlang.org"
    source: hosted
    version: "2.3.0"
  build_config:
    dependency: transitive
    description:
      name: build_config
      url: "https://pub.dartlang.org"
    source: hosted
    version: "1.1.0"
  build_daemon:
    dependency: transitive
    description:
      name: build_daemon
      url: "https://pub.dartlang.org"
    source: hosted
    version: "3.1.0"
  build_resolvers:
    dependency: transitive
    description:
      name: build_resolvers
      url: "https://pub.dartlang.org"
    source: hosted
    version: "2.0.9"
  build_runner:
    dependency: "direct dev"
    description:
      name: build_runner
      url: "https://pub.dartlang.org"
    source: hosted
    version: "2.2.0"
  build_runner_core:
    dependency: transitive
    description:
      name: build_runner_core
      url: "https://pub.dartlang.org"
    source: hosted
    version: "7.2.3"
  built_collection:
    dependency: transitive
    description:
      name: built_collection
      url: "https://pub.dartlang.org"
    source: hosted
    version: "5.1.1"
  built_value:
    dependency: transitive
    description:
      name: built_value
      url: "https://pub.dartlang.org"
    source: hosted
    version: "8.4.0"
  checked_yaml:
    dependency: transitive
    description:
      name: checked_yaml
      url: "https://pub.dartlang.org"
    source: hosted
    version: "2.0.1"
  cli_util:
    dependency: transitive
    description:
      name: cli_util
      url: "https://pub.dartlang.org"
    source: hosted
    version: "0.3.5"
  code_builder:
    dependency: transitive
    description:
      name: code_builder
      url: "https://pub.dartlang.org"
    source: hosted
    version: "4.2.0"
  collection:
    dependency: transitive
    description:
      name: collection
      url: "https://pub.dartlang.org"
    source: hosted
    version: "1.16.0"
  convert:
    dependency: transitive
    description:
      name: convert
      url: "https://pub.dartlang.org"
    source: hosted
    version: "3.0.2"
  coverage:
    dependency: transitive
    description:
      name: coverage
      url: "https://pub.dartlang.org"
    source: hosted
    version: "1.5.0"
  crypto:
    dependency: transitive
    description:
      name: crypto
      url: "https://pub.dartlang.org"
    source: hosted
    version: "3.0.2"
  dart_style:
    dependency: transitive
    description:
      name: dart_style
      url: "https://pub.dartlang.org"
    source: hosted
    version: "2.2.3"
  ffi:
    dependency: "direct main"
    description:
      name: ffi
      url: "https://pub.dartlang.org"
    source: hosted
    version: "2.0.1"
  ffigen:
    dependency: "direct dev"
    description:
      name: ffigen
      url: "https://pub.dartlang.org"
    source: hosted
    version: "6.0.1"
  file:
    dependency: transitive
    description:
      name: file
      url: "https://pub.dartlang.org"
    source: hosted
    version: "6.1.2"
  fixnum:
    dependency: transitive
    description:
      name: fixnum
      url: "https://pub.dartlang.org"
    source: hosted
    version: "1.0.1"
  flutter_rust_bridge:
    dependency: "direct main"
    description:
      path: "../../../frb_dart"
      relative: true
    source: path
    version: "1.41.1"
  freezed:
    dependency: "direct dev"
    description:
      name: freezed
      url: "https://pub.dartlang.org"
    source: hosted
    version: "2.1.0+1"
  freezed_annotation:
    dependency: "direct main"
    description:
      name: freezed_annotation
      url: "https://pub.dartlang.org"
    source: hosted
    version: "2.1.0"
  frontend_server_client:
    dependency: transitive
    description:
      name: frontend_server_client
      url: "https://pub.dartlang.org"
    source: hosted
    version: "2.1.3"
  glob:
    dependency: transitive
    description:
      name: glob
      url: "https://pub.dartlang.org"
    source: hosted
    version: "2.1.0"
  graphs:
    dependency: transitive
    description:
      name: graphs
      url: "https://pub.dartlang.org"
    source: hosted
    version: "2.1.0"
  http:
    dependency: transitive
    description:
      name: http
      url: "https://pub.dartlang.org"
    source: hosted
    version: "0.13.5"
  http_multi_server:
    dependency: transitive
    description:
      name: http_multi_server
      url: "https://pub.dartlang.org"
    source: hosted
    version: "3.2.1"
  http_parser:
    dependency: transitive
    description:
      name: http_parser
      url: "https://pub.dartlang.org"
    source: hosted
    version: "4.0.1"
  io:
    dependency: transitive
    description:
      name: io
      url: "https://pub.dartlang.org"
    source: hosted
    version: "1.0.3"
  js:
    dependency: "direct main"
    description:
      name: js
      url: "https://pub.dartlang.org"
    source: hosted
    version: "0.6.4"
  json_annotation:
    dependency: transitive
    description:
      name: json_annotation
      url: "https://pub.dartlang.org"
    source: hosted
    version: "4.6.0"
  lints:
    dependency: "direct main"
    description:
      name: lints
      url: "https://pub.dartlang.org"
    source: hosted
    version: "2.0.0"
  logging:
    dependency: transitive
    description:
      name: logging
      url: "https://pub.dartlang.org"
    source: hosted
    version: "1.0.2"
  matcher:
    dependency: transitive
    description:
      name: matcher
      url: "https://pub.dartlang.org"
    source: hosted
    version: "0.12.12"
  meta:
    dependency: "direct main"
    description:
      name: meta
      url: "https://pub.dartlang.org"
    source: hosted
    version: "1.8.0"
  mime:
    dependency: transitive
    description:
      name: mime
      url: "https://pub.dartlang.org"
    source: hosted
    version: "1.0.2"
  node_preamble:
    dependency: transitive
    description:
      name: node_preamble
      url: "https://pub.dartlang.org"
    source: hosted
    version: "2.0.1"
  package_config:
    dependency: transitive
    description:
      name: package_config
      url: "https://pub.dartlang.org"
    source: hosted
    version: "2.1.0"
  path:
    dependency: transitive
    description:
      name: path
      url: "https://pub.dartlang.org"
    source: hosted
    version: "1.8.2"
  petitparser:
    dependency: transitive
    description:
      name: petitparser
      url: "https://pub.dartlang.org"
    source: hosted
    version: "5.0.0"
  pool:
    dependency: transitive
    description:
      name: pool
      url: "https://pub.dartlang.org"
    source: hosted
    version: "1.5.1"
  pub_semver:
    dependency: transitive
    description:
      name: pub_semver
      url: "https://pub.dartlang.org"
    source: hosted
    version: "2.1.1"
  pubspec_parse:
    dependency: transitive
    description:
      name: pubspec_parse
      url: "https://pub.dartlang.org"
    source: hosted
    version: "1.2.0"
  puppeteer:
    dependency: transitive
    description:
      name: puppeteer
      url: "https://pub.dartlang.org"
    source: hosted
    version: "2.12.0"
  quiver:
    dependency: transitive
    description:
      name: quiver
      url: "https://pub.dartlang.org"
    source: hosted
    version: "3.1.0"
  shelf:
    dependency: transitive
    description:
      name: shelf
      url: "https://pub.dartlang.org"
    source: hosted
    version: "1.3.2"
  shelf_packages_handler:
    dependency: transitive
    description:
      name: shelf_packages_handler
      url: "https://pub.dartlang.org"
    source: hosted
    version: "3.0.1"
  shelf_static:
    dependency: transitive
    description:
      name: shelf_static
      url: "https://pub.dartlang.org"
    source: hosted
    version: "1.1.1"
  shelf_web_socket:
    dependency: transitive
    description:
      name: shelf_web_socket
      url: "https://pub.dartlang.org"
    source: hosted
    version: "1.0.2"
  source_gen:
    dependency: transitive
    description:
      name: source_gen
      url: "https://pub.dartlang.org"
    source: hosted
    version: "1.2.2"
  source_map_stack_trace:
    dependency: transitive
    description:
      name: source_map_stack_trace
      url: "https://pub.dartlang.org"
    source: hosted
    version: "2.1.0"
  source_maps:
    dependency: transitive
    description:
      name: source_maps
      url: "https://pub.dartlang.org"
    source: hosted
    version: "0.10.10"
  source_span:
    dependency: transitive
    description:
      name: source_span
      url: "https://pub.dartlang.org"
    source: hosted
    version: "1.9.1"
  stack_trace:
    dependency: transitive
    description:
      name: stack_trace
      url: "https://pub.dartlang.org"
    source: hosted
    version: "1.10.0"
  stream_channel:
    dependency: transitive
    description:
      name: stream_channel
      url: "https://pub.dartlang.org"
    source: hosted
    version: "2.1.0"
  stream_transform:
    dependency: transitive
    description:
      name: stream_transform
      url: "https://pub.dartlang.org"
    source: hosted
    version: "2.0.0"
  string_scanner:
    dependency: transitive
    description:
      name: string_scanner
      url: "https://pub.dartlang.org"
    source: hosted
    version: "1.1.1"
  term_glyph:
    dependency: transitive
    description:
      name: term_glyph
      url: "https://pub.dartlang.org"
    source: hosted
    version: "1.2.1"
  test:
    dependency: "direct main"
    description:
      name: test
      url: "https://pub.dartlang.org"
    source: hosted
    version: "1.21.4"
  test_api:
    dependency: transitive
    description:
      name: test_api
      url: "https://pub.dartlang.org"
    source: hosted
    version: "0.4.12"
  test_core:
    dependency: "direct main"
    description:
      name: test_core
      url: "https://pub.dartlang.org"
    source: hosted
    version: "0.4.16"
  timing:
    dependency: transitive
    description:
      name: timing
      url: "https://pub.dartlang.org"
    source: hosted
    version: "1.0.0"
  typed_data:
    dependency: transitive
    description:
      name: typed_data
      url: "https://pub.dartlang.org"
    source: hosted
    version: "1.3.1"
  vm_service:
    dependency: "direct main"
    description:
      name: vm_service
      url: "https://pub.dartlang.org"
    source: hosted
    version: "9.3.0"
  watcher:
    dependency: transitive
    description:
      name: watcher
      url: "https://pub.dartlang.org"
    source: hosted
    version: "1.0.1"
  web_socket_channel:
    dependency: transitive
    description:
      name: web_socket_channel
      url: "https://pub.dartlang.org"
    source: hosted
    version: "2.2.0"
  webkit_inspection_protocol:
    dependency: transitive
    description:
      name: webkit_inspection_protocol
      url: "https://pub.dartlang.org"
    source: hosted
    version: "1.1.0"
  yaml:
    dependency: transitive
    description:
      name: yaml
      url: "https://pub.dartlang.org"
    source: hosted
    version: "3.1.1"
sdks:
  dart: ">=2.17.0 <3.0.0"<|MERGE_RESOLUTION|>--- conflicted
+++ resolved
@@ -14,18 +14,7 @@
       name: analyzer
       url: "https://pub.dartlang.org"
     source: hosted
-<<<<<<< HEAD
     version: "4.6.0"
-=======
-    version: "4.4.0"
-  archive:
-    dependency: transitive
-    description:
-      name: archive
-      url: "https://pub.dartlang.org"
-    source: hosted
-    version: "3.3.1"
->>>>>>> ae1c1a8f
   args:
     dependency: transitive
     description:
