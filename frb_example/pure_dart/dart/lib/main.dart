import 'dart:ffi';
import 'dart:typed_data';

import 'package:flutter_rust_bridge/flutter_rust_bridge.dart';
import 'package:flutter_rust_bridge_example/bridge_generated.dart';
import 'package:test/test.dart';

void main(List<String> args) async {
  test('main test', () async {
    final dylibPath = args[0];

    print('flutter_rust_bridge example program start (dylibPath=$dylibPath)');

    print('construct api');
    final dylib = DynamicLibrary.open(dylibPath);
    final api = FlutterRustBridgeExampleImpl(dylib);

    print('call functions');

    print('dart call simpleAdder');
    {
      expect(await api.simpleAdder(a: 42, b: 100), 142);
    }

    print('dart call primitiveTypes');
    {
      expect(await api.primitiveTypes(myI32: 123, myI64: 10000000000000, myF64: 12345678901234567890.123, myBool: true),
          42);
    }

    print('dart call primitiveU32');
    {
      expect(await api.primitiveU32(myU32: 0xff112233), 0xfe112233);
    }

    print('dart call handleReturnUnit');
    {
      await api.handleReturnUnit();
    }

    print('dart call handleString');
    {
      expect(await api.handleString(s: "Hello, world!"), "Hello, world!Hello, world!");
    }

    print('dart call handleVecU8');
    {
      final len = 100000;
      expect(await api.handleVecU8(v: Uint8List.fromList(List.filled(len, 127))),
          Uint8List.fromList(List.filled(len * 2, 127)));
    }

    print('dart call handleVecOfPrimitive');
    {
      final n = 10000;
      final resp = await api.handleVecOfPrimitive(n: n);
      expect(resp.uint8List, Uint8List.fromList(List.filled(n, 42)));
      expect(resp.int8List, Int8List.fromList(List.filled(n, 42)));
      expect(resp.uint16List, Uint16List.fromList(List.filled(n, 42)));
      expect(resp.int16List, Int16List.fromList(List.filled(n, 42)));
      expect(resp.uint32List, Uint32List.fromList(List.filled(n, 42)));
      expect(resp.int32List, Int32List.fromList(List.filled(n, 42)));
      expect(resp.uint64List, Uint64List.fromList(List.filled(n, 42)));
      expect(resp.int64List, Int64List.fromList(List.filled(n, 42)));
      expect(resp.float32List, Float32List.fromList(List.filled(n, 42)));
      expect(resp.float64List, Float64List.fromList(List.filled(n, 42)));
    }

    print('dart call handleZeroCopyVecOfPrimitive');
    {
      final n = 10000;
      final resp = await api.handleZeroCopyVecOfPrimitive(n: n);
      expect(resp.uint8List, Uint8List.fromList(List.filled(n, 42)));
      expect(resp.int8List, Int8List.fromList(List.filled(n, 42)));
      expect(resp.uint16List, Uint16List.fromList(List.filled(n, 42)));
      expect(resp.int16List, Int16List.fromList(List.filled(n, 42)));
      expect(resp.uint32List, Uint32List.fromList(List.filled(n, 42)));
      expect(resp.int32List, Int32List.fromList(List.filled(n, 42)));
      expect(resp.uint64List, Uint64List.fromList(List.filled(n, 42)));
      expect(resp.int64List, Int64List.fromList(List.filled(n, 42)));
      expect(resp.float32List, Float32List.fromList(List.filled(n, 42)));
      expect(resp.float64List, Float64List.fromList(List.filled(n, 42)));
    }

    print('dart call handleStruct');
    {
      final structResp =
          await api.handleStruct(arg: MySize(width: 42, height: 100), boxed: MySize(width: 1000, height: 10000));
      expect(structResp.width, 42 + 1000);
      expect(structResp.height, 100 + 10000);
    }

    print('dart call handleNewtype');
    {
      final newtypeResp = await api.handleNewtype(arg: NewTypeInt(field0: 42));
      expect(newtypeResp.field0, 84);
    }

    print('dart call handleListOfStruct');
    {
      final listOfStructResp =
          await api.handleListOfStruct(l: [MySize(width: 42, height: 100), MySize(width: 420, height: 1000)]);
      expect(listOfStructResp.length, 4);
      expect(listOfStructResp[0].width, 42);
      expect(listOfStructResp[1].width, 420);
      expect(listOfStructResp[2].width, 42);
      expect(listOfStructResp[3].width, 420);
    }

    print('dart call handleStringList');
    {
      final names = await api.handleStringList(names: ['Steve', 'Bob', 'Alex']);
      expect(names, ['Steve', 'Bob', 'Alex']);
    }

    print('dart call handleComplexStruct');
    {
      final arrLen = 5;
      final complexStructResp = await api.handleComplexStruct(s: _createMyTreeNode(arrLen: arrLen));
      expect(complexStructResp.valueI32, 100);
      expect(complexStructResp.valueVecU8, List.filled(arrLen, 100));
      expect(complexStructResp.children[0].valueVecU8, List.filled(arrLen, 110));
      expect(complexStructResp.children[0].children[0].valueVecU8, List.filled(arrLen, 111));
      expect(complexStructResp.children[1].valueVecU8, List.filled(arrLen, 120));
    }

    print('dart call handle_sync_return');
    {
      expect(api.handleSyncReturn(mode: 'NORMAL'), List.filled(100, 42));

      for (final mode in ['RESULT_ERR', 'PANIC']) {
        try {
          api.handleSyncReturn(mode: mode);
          fail("exception not thrown");
        } catch (e) {
          print('dart catch e: $e');
          expect(e, isA<FfiException>());
        }
      }
    }

    print('dart call handle_stream');
    {
      final stream = api.handleStream(arg: 'hello');
      var cnt = 0;
      await for (final value in stream) {
        print("output from handle_stream's stream: $value");
        cnt++;
      }
      expect(cnt, 10);
    }

    print('dart call returnErr');
    {
      try {
        await api.returnErr();
        fail("exception not thrown");
      } catch (e) {
        print('dart catch e: $e');
        expect(e, isA<FfiException>());
      }
    }

    print('dart call returnPanic');
    {
      try {
        await api.returnPanic();
        fail("exception not thrown");
      } catch (e) {
        print('dart catch e: $e');
        expect(e, isA<FfiException>());
      }
    }

    print('dart call handleOptionalReturn');
    {
      expect((await api.handleOptionalReturn(left: 1, right: 1))!, 1);
      expect(await api.handleOptionalReturn(left: 2, right: 0), null);
    }

    print('dart call handleOptionalStruct');
    {
      {
        expect(await api.handleOptionalStruct(), null);
      }

      {
        final message = 'Hello there.';
        final ret = await api.handleOptionalStruct(document: message);
        if (ret == null) fail('handleOptionalStruct returned null for non-null document');
        expect(ret.tag, 'div');
        expect(ret.text, null);
        expect(ret.attributes?[0].key, 'id');
        expect(ret.attributes?[0].value, 'root');

        expect(ret.children?[0].tag, 'p');
        expect(ret.children?[0].text, null);
        expect(ret.children?[0].attributes, null);
        expect(ret.children?[0].children?[0].text, message);
      }
    }

    print('dart call handleOptionalIncrement');
    {
      expect(await api.handleOptionalIncrement(), null);

      var ret = await api.handleOptionalIncrement(opt: ExoticOptionals(attributesNullable: []));
      if (ret == null) fail('increment returned null for non-null params');
      final loopFor = 20;
      for (var i = 1; i < loopFor; i++) {
        ret = await api.handleOptionalIncrement(opt: ret);
      }
      if (ret == null) fail('ret nulled after loop');
      expect(ret.int32, loopFor);
      expect(ret.int32, loopFor);
      expect(ret.float64, loopFor);
      expect(ret.boolean, false);
      expect(ret.zerocopy?.length, loopFor);
      expect(ret.int8List?.length, loopFor);
      expect(ret.uint8List?.length, loopFor);
      expect(ret.attributesNullable.length, loopFor);
      expect(ret.nullableAttributes?.length, loopFor);
      expect(ret.newtypeint?.field0, loopFor);
    }

    print('dart call handleIncrementBoxedOptional');
    {
      {
        expect(await api.handleIncrementBoxedOptional(), 42);
      }

      {
        var ret = 0.0;
        final loopFor = 100;
        for (var i = 0; i < loopFor; i++) {
          ret = await api.handleIncrementBoxedOptional(opt: ret);
        }
        expect(ret, loopFor);
      }
    }

    print('dart call handleOptionBoxArguments');
    {
      print(await api.handleOptionBoxArguments());

      {
        final optional10 = await api.handleOptionBoxArguments(
          boolbox: true,
          structbox: await api.handleOptionalIncrement(opt: ExoticOptionals(attributesNullable: [])),
        );
        print(optional10);
      }
    }

    print('dart call handleReturnEnum');
    {
      expect(await api.handleReturnEnum(input: "Tuesday"), Weekdays.Tuesday);
      expect(await api.handleReturnEnum(input: "Foreverday"), null);
    }

    print('dart call handleEnumParameter');
    {
      expect(await api.handleEnumParameter(weekday: Weekdays.Saturday), Weekdays.Saturday);
    }

    print('dart call handleEnumStruct');
    {
      expect(await api.handleEnumStruct(val: Empty()), Empty());
      expect(
        await api.handleEnumStruct(
          val: Primitives(int32: 0, float64: 1, boolean: false),
        ),
        Primitives(int32: 1, float64: 2, boolean: true),
      );
      expect(
        await api.handleEnumStruct(val: Optional(null, 0)),
        Optional(null, 1),
      );
      expect(
        await api.handleEnumStruct(val: Buffer(Uint8List.fromList([]))),
        Buffer(Uint8List.fromList([1])),
      );
      expect(
        await api.handleEnumStruct(val: Enums(Weekdays.Monday)),
        Enums(Weekdays.Tuesday),
      );
    }

<<<<<<< HEAD
    print('dart call handleOpaque');
    {
      final op = await api.handleOpaque();
      final unawaited = api.handleOpaque(value: op);
      op.array.dispose();
      op.lifetime.dispose();
      op.traitObj.dispose();
      op.primitive.dispose();
      final op2 = await unawaited;
      expect(op2.array.isStale(), false);
      expect(op2.lifetime.isStale(), false);
      expect(op2.traitObj.isStale(), false);
      expect(op2.primitive.isStale(), false);
      expect(await api.handleOpaqueRepr(value: op2.primitive), "1");
      op2.array.dispose();
      op2.lifetime.dispose();
      op2.traitObj.dispose();
      op2.primitive.dispose();
=======
    print('dart call useImportedStruct()');
    {
      expect(
        await api.useImportedStruct(myStruct: MyStruct(content: false)),
        false,
      );
      expect(
        await api.useImportedStruct(myStruct: MyStruct(content: true)),
        true,
      );
    }

    print('dart call useImportedEnum()');
    {
      expect(
        await api.useImportedEnum(myEnum: MyEnum.False),
        false,
      );
      expect(
        await api.useImportedEnum(myEnum: MyEnum.True),
        true,
      );
>>>>>>> 3cd9fb0b
    }

    _createGarbage();
    await Future.delayed(Duration(seconds: 1));
    _createGarbage();
    await Future.delayed(Duration(seconds: 1));

    print('loop and call many times');
    var obj = _createMyTreeNode(arrLen: 5);
    for (var i = 0; i < 500; ++i) {
      obj = await api.handleComplexStruct(s: obj);
    }

    print('flutter_rust_bridge example program end');
  });
}

int _createGarbage() {
  print('dart create garbage (thus make it more possible to GC)');
  var cum = 0;
  for (var i = 0; i < 1000; ++i) {
    final l = List.filled(5000, 42);
    cum += l[42];
  }
  return cum;
}

MyTreeNode _createMyTreeNode({required int arrLen}) {
  return MyTreeNode(
    valueI32: 100,
    valueVecU8: Uint8List.fromList(List.filled(arrLen, 100)),
    valueBoolean: true,
    children: [
      MyTreeNode(
        valueI32: 110,
        valueVecU8: Uint8List.fromList(List.filled(arrLen, 110)),
        valueBoolean: true,
        children: [
          MyTreeNode(
            valueI32: 111,
            valueVecU8: Uint8List.fromList(List.filled(arrLen, 111)),
            valueBoolean: true,
            children: [],
          ),
        ],
      ),
      MyTreeNode(
        valueI32: 120,
        valueVecU8: Uint8List.fromList(List.filled(arrLen, 120)),
        valueBoolean: true,
        children: [],
      ),
    ],
  );
}

// vim:expandtab:ts=2:sw=2<|MERGE_RESOLUTION|>--- conflicted
+++ resolved
@@ -286,7 +286,6 @@
       );
     }
 
-<<<<<<< HEAD
     print('dart call handleOpaque');
     {
       final op = await api.handleOpaque();
@@ -305,7 +304,8 @@
       op2.lifetime.dispose();
       op2.traitObj.dispose();
       op2.primitive.dispose();
-=======
+    }
+
     print('dart call useImportedStruct()');
     {
       expect(
@@ -328,7 +328,6 @@
         await api.useImportedEnum(myEnum: MyEnum.True),
         true,
       );
->>>>>>> 3cd9fb0b
     }
 
     _createGarbage();
