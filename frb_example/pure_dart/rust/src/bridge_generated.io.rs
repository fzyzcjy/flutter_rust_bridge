--- conflicted
+++ resolved
@@ -928,21 +928,17 @@
 }
 
 #[no_mangle]
-<<<<<<< HEAD
+pub extern "C" fn new_box_autoadd_a() -> *mut wire_A {
+    support::new_leak_box_ptr(wire_A::new_with_null_ptr())
+}
+
+#[no_mangle]
+pub extern "C" fn new_box_autoadd_abc() -> *mut wire_Abc {
+    support::new_leak_box_ptr(wire_Abc::new_with_null_ptr())
+}
+
+#[no_mangle]
 pub extern "C" fn new_box_autoadd_application_env() -> *mut wire_ApplicationEnv {
-=======
-pub extern "C" fn new_box_autoadd_a_0() -> *mut wire_A {
-    support::new_leak_box_ptr(wire_A::new_with_null_ptr())
-}
-
-#[no_mangle]
-pub extern "C" fn new_box_autoadd_abc_0() -> *mut wire_Abc {
-    support::new_leak_box_ptr(wire_Abc::new_with_null_ptr())
-}
-
-#[no_mangle]
-pub extern "C" fn new_box_autoadd_application_env_0() -> *mut wire_ApplicationEnv {
->>>>>>> d001f9f8
     support::new_leak_box_ptr(wire_ApplicationEnv::new_with_null_ptr())
 }
 
@@ -957,30 +953,22 @@
 }
 
 #[no_mangle]
-<<<<<<< HEAD
+pub extern "C" fn new_box_autoadd_b() -> *mut wire_B {
+    support::new_leak_box_ptr(wire_B::new_with_null_ptr())
+}
+
+#[no_mangle]
 pub extern "C" fn new_box_autoadd_bool(value: bool) -> *mut bool {
-=======
-pub extern "C" fn new_box_autoadd_b_0() -> *mut wire_B {
-    support::new_leak_box_ptr(wire_B::new_with_null_ptr())
-}
-
-#[no_mangle]
-pub extern "C" fn new_box_autoadd_bool_0(value: bool) -> *mut bool {
->>>>>>> d001f9f8
     support::new_leak_box_ptr(value)
 }
 
 #[no_mangle]
-<<<<<<< HEAD
+pub extern "C" fn new_box_autoadd_c() -> *mut wire_C {
+    support::new_leak_box_ptr(wire_C::new_with_null_ptr())
+}
+
+#[no_mangle]
 pub extern "C" fn new_box_autoadd_concatenate_with() -> *mut wire_ConcatenateWith {
-=======
-pub extern "C" fn new_box_autoadd_c_0() -> *mut wire_C {
-    support::new_leak_box_ptr(wire_C::new_with_null_ptr())
-}
-
-#[no_mangle]
-pub extern "C" fn new_box_autoadd_concatenate_with_0() -> *mut wire_ConcatenateWith {
->>>>>>> d001f9f8
     support::new_leak_box_ptr(wire_ConcatenateWith::new_with_null_ptr())
 }
 
@@ -1304,10 +1292,7 @@
 }
 
 #[no_mangle]
-<<<<<<< HEAD
-pub extern "C" fn new_uint_8_list(len: i32) -> *mut wire_uint_8_list {
-=======
-pub extern "C" fn new_list_weekdays_0(len: i32) -> *mut wire_list_weekdays {
+pub extern "C" fn new_list_weekdays(len: i32) -> *mut wire_list_weekdays {
     let wrap = wire_list_weekdays {
         ptr: support::new_leak_vec_ptr(Default::default(), len),
         len,
@@ -1316,8 +1301,7 @@
 }
 
 #[no_mangle]
-pub extern "C" fn new_uint_8_list_0(len: i32) -> *mut wire_uint_8_list {
->>>>>>> d001f9f8
+pub extern "C" fn new_uint_8_list(len: i32) -> *mut wire_uint_8_list {
     let ans = wire_uint_8_list {
         ptr: support::new_leak_vec_ptr(Default::default(), len),
         len,
@@ -1388,6 +1372,21 @@
 }
 
 #[no_mangle]
+pub extern "C" fn drop_opaque_HideData(ptr: *const c_void) {
+    unsafe {
+        Arc::<HideData>::decrement_strong_count(ptr as _);
+    }
+}
+
+#[no_mangle]
+pub extern "C" fn share_opaque_HideData(ptr: *const c_void) -> *const c_void {
+    unsafe {
+        Arc::<HideData>::increment_strong_count(ptr as _);
+        ptr
+    }
+}
+
+#[no_mangle]
 pub extern "C" fn drop_opaque_I32(ptr: *const c_void) {
     unsafe {
         Arc::<i32>::decrement_strong_count(ptr as _);
@@ -1413,6 +1412,21 @@
 pub extern "C" fn share_opaque_MutexHideData(ptr: *const c_void) -> *const c_void {
     unsafe {
         Arc::<Mutex<HideData>>::increment_strong_count(ptr as _);
+        ptr
+    }
+}
+
+#[no_mangle]
+pub extern "C" fn drop_opaque_NonSendHideData(ptr: *const c_void) {
+    unsafe {
+        Arc::<NonSendHideData>::decrement_strong_count(ptr as _);
+    }
+}
+
+#[no_mangle]
+pub extern "C" fn share_opaque_NonSendHideData(ptr: *const c_void) -> *const c_void {
+    unsafe {
+        Arc::<NonSendHideData>::increment_strong_count(ptr as _);
         ptr
     }
 }
