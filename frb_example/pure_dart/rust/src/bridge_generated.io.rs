--- conflicted
+++ resolved
@@ -688,23 +688,18 @@
 }
 
 #[no_mangle]
-<<<<<<< HEAD
+pub extern "C" fn P7C55DD6B_wire_sync_create_non_clone() -> support::WireSyncReturn {
+    P7C55DD6B_wire_sync_create_non_clone_impl()
+}
+
+#[no_mangle]
+pub extern "C" fn P7C55DD6B_wire_run_non_clone(port_: i64, clone: P7C55DD6B_wire_NonCloneData) {
+    P7C55DD6B_wire_run_non_clone_impl(port_, clone)
+}
+
+#[no_mangle]
 pub extern "C" fn P7C55DD6B_wire_create_sync_opaque(port_: i64) {
     P7C55DD6B_wire_create_sync_opaque_impl(port_)
-=======
-pub extern "C" fn wire_sync_create_non_clone() -> support::WireSyncReturn {
-    wire_sync_create_non_clone_impl()
-}
-
-#[no_mangle]
-pub extern "C" fn wire_run_non_clone(port_: i64, clone: wire_NonCloneData) {
-    wire_run_non_clone_impl(port_, clone)
-}
-
-#[no_mangle]
-pub extern "C" fn wire_create_sync_opaque(port_: i64) {
-    wire_create_sync_opaque_impl(port_)
->>>>>>> 543dc50d
 }
 
 #[no_mangle]
@@ -941,7 +936,14 @@
 }
 
 #[no_mangle]
-<<<<<<< HEAD
+pub extern "C" fn P7C55DD6B_wire_as_string__method__Event(
+    port_: i64,
+    that: *mut P7C55DD6B_wire_Event,
+) {
+    P7C55DD6B_wire_as_string__method__Event_impl(port_, that)
+}
+
+#[no_mangle]
 pub extern "C" fn P7C55DD6B_wire_sum__method__SumWith(
     port_: i64,
     that: *mut P7C55DD6B_wire_SumWith,
@@ -949,15 +951,6 @@
     z: u32,
 ) {
     P7C55DD6B_wire_sum__method__SumWith_impl(port_, that, y, z)
-=======
-pub extern "C" fn wire_as_string__method__Event(port_: i64, that: *mut wire_Event) {
-    wire_as_string__method__Event_impl(port_, that)
-}
-
-#[no_mangle]
-pub extern "C" fn wire_sum__method__SumWith(port_: i64, that: *mut wire_SumWith, y: u32, z: u32) {
-    wire_sum__method__SumWith_impl(port_, that, y, z)
->>>>>>> 543dc50d
 }
 
 #[no_mangle]
@@ -1052,18 +1045,13 @@
 }
 
 #[no_mangle]
-<<<<<<< HEAD
+pub extern "C" fn new_NonCloneData() -> P7C55DD6B_wire_NonCloneData {
+    P7C55DD6B_wire_NonCloneData::new_with_null_ptr()
+}
+
+#[no_mangle]
 pub extern "C" fn new_NonSendHideData() -> P7C55DD6B_wire_NonSendHideData {
     P7C55DD6B_wire_NonSendHideData::new_with_null_ptr()
-=======
-pub extern "C" fn new_NonCloneData() -> wire_NonCloneData {
-    wire_NonCloneData::new_with_null_ptr()
-}
-
-#[no_mangle]
-pub extern "C" fn new_NonSendHideData() -> wire_NonSendHideData {
-    wire_NonSendHideData::new_with_null_ptr()
->>>>>>> 543dc50d
 }
 
 #[no_mangle]
@@ -1172,18 +1160,13 @@
 }
 
 #[no_mangle]
-<<<<<<< HEAD
+pub extern "C" fn new_box_autoadd_event_0() -> *mut P7C55DD6B_wire_Event {
+    support::new_leak_box_ptr(P7C55DD6B_wire_Event::new_with_null_ptr())
+}
+
+#[no_mangle]
 pub extern "C" fn new_box_autoadd_exotic_optionals_0() -> *mut P7C55DD6B_wire_ExoticOptionals {
     support::new_leak_box_ptr(P7C55DD6B_wire_ExoticOptionals::new_with_null_ptr())
-=======
-pub extern "C" fn new_box_autoadd_event_0() -> *mut wire_Event {
-    support::new_leak_box_ptr(wire_Event::new_with_null_ptr())
-}
-
-#[no_mangle]
-pub extern "C" fn new_box_autoadd_exotic_optionals_0() -> *mut wire_ExoticOptionals {
-    support::new_leak_box_ptr(wire_ExoticOptionals::new_with_null_ptr())
->>>>>>> 543dc50d
 }
 
 #[no_mangle]
@@ -1687,16 +1670,12 @@
         unsafe { support::opaque_from_dart(self.ptr as _) }
     }
 }
-<<<<<<< HEAD
-impl Wire2Api<RustOpaque<NonSendHideData>> for P7C55DD6B_wire_NonSendHideData {
-=======
-impl Wire2Api<RustOpaque<NonCloneData>> for wire_NonCloneData {
+impl Wire2Api<RustOpaque<NonCloneData>> for P7C55DD6B_wire_NonCloneData {
     fn wire2api(self) -> RustOpaque<NonCloneData> {
         unsafe { support::opaque_from_dart(self.ptr as _) }
     }
 }
-impl Wire2Api<RustOpaque<NonSendHideData>> for wire_NonSendHideData {
->>>>>>> 543dc50d
+impl Wire2Api<RustOpaque<NonSendHideData>> for P7C55DD6B_wire_NonSendHideData {
     fn wire2api(self) -> RustOpaque<NonSendHideData> {
         unsafe { support::opaque_from_dart(self.ptr as _) }
     }
@@ -1936,17 +1915,13 @@
         Wire2Api::<EnumOpaque>::wire2api(*wrap).into()
     }
 }
-<<<<<<< HEAD
+impl Wire2Api<Event> for *mut P7C55DD6B_wire_Event {
+    fn wire2api(self) -> Event {
+        let wrap = unsafe { support::box_from_leak_ptr(self) };
+        Wire2Api::<Event>::wire2api(*wrap).into()
+    }
+}
 impl Wire2Api<ExoticOptionals> for *mut P7C55DD6B_wire_ExoticOptionals {
-=======
-impl Wire2Api<Event> for *mut wire_Event {
-    fn wire2api(self) -> Event {
-        let wrap = unsafe { support::box_from_leak_ptr(self) };
-        Wire2Api::<Event>::wire2api(*wrap).into()
-    }
-}
-impl Wire2Api<ExoticOptionals> for *mut wire_ExoticOptionals {
->>>>>>> 543dc50d
     fn wire2api(self) -> ExoticOptionals {
         let wrap = unsafe { support::box_from_leak_ptr(self) };
         Wire2Api::<ExoticOptionals>::wire2api(*wrap).into()
@@ -2249,10 +2224,7 @@
         }
     }
 }
-<<<<<<< HEAD
-impl Wire2Api<ExoticOptionals> for P7C55DD6B_wire_ExoticOptionals {
-=======
-impl Wire2Api<Event> for wire_Event {
+impl Wire2Api<Event> for P7C55DD6B_wire_Event {
     fn wire2api(self) -> Event {
         Event {
             address: self.address.wire2api(),
@@ -2260,8 +2232,7 @@
         }
     }
 }
-impl Wire2Api<ExoticOptionals> for wire_ExoticOptionals {
->>>>>>> 543dc50d
+impl Wire2Api<ExoticOptionals> for P7C55DD6B_wire_ExoticOptionals {
     fn wire2api(self) -> ExoticOptionals {
         ExoticOptionals {
             int32: self.int32.wire2api(),
@@ -2660,17 +2631,13 @@
 
 #[repr(C)]
 #[derive(Clone)]
-<<<<<<< HEAD
+pub struct P7C55DD6B_wire_NonCloneData {
+    ptr: *const core::ffi::c_void,
+}
+
+#[repr(C)]
+#[derive(Clone)]
 pub struct P7C55DD6B_wire_NonSendHideData {
-=======
-pub struct wire_NonCloneData {
-    ptr: *const core::ffi::c_void,
-}
-
-#[repr(C)]
-#[derive(Clone)]
-pub struct wire_NonSendHideData {
->>>>>>> 543dc50d
     ptr: *const core::ffi::c_void,
 }
 
@@ -2767,18 +2734,14 @@
 
 #[repr(C)]
 #[derive(Clone)]
-<<<<<<< HEAD
+pub struct P7C55DD6B_wire_Event {
+    address: *mut P7C55DD6B_wire_uint_8_list,
+    payload: *mut P7C55DD6B_wire_uint_8_list,
+}
+
+#[repr(C)]
+#[derive(Clone)]
 pub struct P7C55DD6B_wire_ExoticOptionals {
-=======
-pub struct wire_Event {
-    address: *mut wire_uint_8_list,
-    payload: *mut wire_uint_8_list,
-}
-
-#[repr(C)]
-#[derive(Clone)]
-pub struct wire_ExoticOptionals {
->>>>>>> 543dc50d
     int32: *mut i32,
     int64: *mut i64,
     float64: *mut f64,
@@ -3289,18 +3252,14 @@
         }
     }
 }
-<<<<<<< HEAD
+impl NewWithNullPtr for P7C55DD6B_wire_NonCloneData {
+    fn new_with_null_ptr() -> Self {
+        Self {
+            ptr: core::ptr::null(),
+        }
+    }
+}
 impl NewWithNullPtr for P7C55DD6B_wire_NonSendHideData {
-=======
-impl NewWithNullPtr for wire_NonCloneData {
-    fn new_with_null_ptr() -> Self {
-        Self {
-            ptr: core::ptr::null(),
-        }
-    }
-}
-impl NewWithNullPtr for wire_NonSendHideData {
->>>>>>> 543dc50d
     fn new_with_null_ptr() -> Self {
         Self {
             ptr: core::ptr::null(),
@@ -3634,10 +3593,7 @@
     })
 }
 
-<<<<<<< HEAD
-impl NewWithNullPtr for P7C55DD6B_wire_ExoticOptionals {
-=======
-impl NewWithNullPtr for wire_Event {
+impl NewWithNullPtr for P7C55DD6B_wire_Event {
     fn new_with_null_ptr() -> Self {
         Self {
             address: core::ptr::null_mut(),
@@ -3646,14 +3602,13 @@
     }
 }
 
-impl Default for wire_Event {
+impl Default for P7C55DD6B_wire_Event {
     fn default() -> Self {
         Self::new_with_null_ptr()
     }
 }
 
-impl NewWithNullPtr for wire_ExoticOptionals {
->>>>>>> 543dc50d
+impl NewWithNullPtr for P7C55DD6B_wire_ExoticOptionals {
     fn new_with_null_ptr() -> Self {
         Self {
             int32: core::ptr::null_mut(),
