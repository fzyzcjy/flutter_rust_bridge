use super::*;
// Section: wire functions

#[no_mangle]
pub extern "C" fn wire_simple_adder(port_: i64, a: i32, b: i32) {
    wire_simple_adder_impl(port_, a, b)
}

#[no_mangle]
pub extern "C" fn wire_simple_adder_sync(a: i32, b: i32) -> support::WireSyncReturn {
    wire_simple_adder_sync_impl(a, b)
}

#[no_mangle]
pub extern "C" fn wire_primitive_types(
    port_: i64,
    my_i32: i32,
    my_i64: i64,
    my_f64: f64,
    my_bool: bool,
) {
    wire_primitive_types_impl(port_, my_i32, my_i64, my_f64, my_bool)
}

#[no_mangle]
pub extern "C" fn wire_primitive_optional_types(
    port_: i64,
    my_i32: *mut i32,
    my_i64: *mut i64,
    my_f64: *mut f64,
    my_bool: *mut bool,
) {
    wire_primitive_optional_types_impl(port_, my_i32, my_i64, my_f64, my_bool)
}

#[no_mangle]
pub extern "C" fn wire_primitive_types_sync(
    my_i32: i32,
    my_i64: i64,
    my_f64: f64,
    my_bool: bool,
) -> support::WireSyncReturn {
    wire_primitive_types_sync_impl(my_i32, my_i64, my_f64, my_bool)
}

#[no_mangle]
pub extern "C" fn wire_primitive_u32(port_: i64, my_u32: u32) {
    wire_primitive_u32_impl(port_, my_u32)
}

#[no_mangle]
pub extern "C" fn wire_primitive_u32_sync(my_u32: u32) -> support::WireSyncReturn {
    wire_primitive_u32_sync_impl(my_u32)
}

#[no_mangle]
pub extern "C" fn wire_handle_string(port_: i64, s: *mut wire_uint_8_list) {
    wire_handle_string_impl(port_, s)
}

#[no_mangle]
pub extern "C" fn wire_handle_string_sync(s: *mut wire_uint_8_list) -> support::WireSyncReturn {
    wire_handle_string_sync_impl(s)
}

#[no_mangle]
pub extern "C" fn wire_handle_return_unit(port_: i64) {
    wire_handle_return_unit_impl(port_)
}

#[no_mangle]
pub extern "C" fn wire_handle_return_unit_sync() -> support::WireSyncReturn {
    wire_handle_return_unit_sync_impl()
}

#[no_mangle]
pub extern "C" fn wire_handle_vec_u8(port_: i64, v: *mut wire_uint_8_list) {
    wire_handle_vec_u8_impl(port_, v)
}

#[no_mangle]
pub extern "C" fn wire_handle_vec_u8_sync(v: *mut wire_uint_8_list) -> support::WireSyncReturn {
    wire_handle_vec_u8_sync_impl(v)
}

#[no_mangle]
pub extern "C" fn wire_handle_vec_of_primitive(port_: i64, n: i32) {
    wire_handle_vec_of_primitive_impl(port_, n)
}

#[no_mangle]
pub extern "C" fn wire_handle_vec_of_primitive_sync(n: i32) -> support::WireSyncReturn {
    wire_handle_vec_of_primitive_sync_impl(n)
}

#[no_mangle]
pub extern "C" fn wire_handle_zero_copy_vec_of_primitive(port_: i64, n: i32) {
    wire_handle_zero_copy_vec_of_primitive_impl(port_, n)
}

#[no_mangle]
pub extern "C" fn wire_handle_zero_copy_vec_of_primitive_sync(n: i32) -> support::WireSyncReturn {
    wire_handle_zero_copy_vec_of_primitive_sync_impl(n)
}

#[no_mangle]
pub extern "C" fn wire_handle_struct(port_: i64, arg: *mut wire_MySize, boxed: *mut wire_MySize) {
    wire_handle_struct_impl(port_, arg, boxed)
}

#[no_mangle]
pub extern "C" fn wire_handle_struct_sync(
    arg: *mut wire_MySize,
    boxed: *mut wire_MySize,
) -> support::WireSyncReturn {
    wire_handle_struct_sync_impl(arg, boxed)
}

#[no_mangle]
pub extern "C" fn wire_handle_newtype(port_: i64, arg: *mut wire_NewTypeInt) {
    wire_handle_newtype_impl(port_, arg)
}

#[no_mangle]
pub extern "C" fn wire_handle_newtype_sync(arg: *mut wire_NewTypeInt) -> support::WireSyncReturn {
    wire_handle_newtype_sync_impl(arg)
}

#[no_mangle]
pub extern "C" fn wire_handle_list_of_struct(port_: i64, l: *mut wire_list_my_size) {
    wire_handle_list_of_struct_impl(port_, l)
}

#[no_mangle]
pub extern "C" fn wire_handle_list_of_struct_sync(
    l: *mut wire_list_my_size,
) -> support::WireSyncReturn {
    wire_handle_list_of_struct_sync_impl(l)
}

#[no_mangle]
pub extern "C" fn wire_handle_string_list(port_: i64, names: *mut wire_StringList) {
    wire_handle_string_list_impl(port_, names)
}

#[no_mangle]
pub extern "C" fn wire_handle_string_list_sync(
    names: *mut wire_StringList,
) -> support::WireSyncReturn {
    wire_handle_string_list_sync_impl(names)
}

#[no_mangle]
pub extern "C" fn wire_handle_complex_struct(port_: i64, s: *mut wire_MyTreeNode) {
    wire_handle_complex_struct_impl(port_, s)
}

#[no_mangle]
pub extern "C" fn wire_handle_complex_struct_sync(
    s: *mut wire_MyTreeNode,
) -> support::WireSyncReturn {
    wire_handle_complex_struct_sync_impl(s)
}

#[no_mangle]
pub extern "C" fn wire_handle_nested_struct(port_: i64, s: *mut wire_MyNestedStruct) {
    wire_handle_nested_struct_impl(port_, s)
}

#[no_mangle]
pub extern "C" fn wire_handle_sync_return(mode: *mut wire_uint_8_list) -> support::WireSyncReturn {
    wire_handle_sync_return_impl(mode)
}

#[no_mangle]
pub extern "C" fn wire_handle_stream(port_: i64, arg: *mut wire_uint_8_list) {
    wire_handle_stream_impl(port_, arg)
}

#[no_mangle]
pub extern "C" fn wire_handle_stream_of_struct(port_: i64) {
    wire_handle_stream_of_struct_impl(port_)
}

#[no_mangle]
pub extern "C" fn wire_return_err(port_: i64) {
    wire_return_err_impl(port_)
}

#[no_mangle]
pub extern "C" fn wire_return_panic(port_: i64) {
    wire_return_panic_impl(port_)
}

#[no_mangle]
pub extern "C" fn wire_handle_optional_return(port_: i64, left: f64, right: f64) {
    wire_handle_optional_return_impl(port_, left, right)
}

#[no_mangle]
pub extern "C" fn wire_handle_optional_struct(port_: i64, document: *mut wire_uint_8_list) {
    wire_handle_optional_struct_impl(port_, document)
}

#[no_mangle]
pub extern "C" fn wire_handle_optional_increment(port_: i64, opt: *mut wire_ExoticOptionals) {
    wire_handle_optional_increment_impl(port_, opt)
}

#[no_mangle]
pub extern "C" fn wire_handle_increment_boxed_optional(port_: i64, opt: *mut f64) {
    wire_handle_increment_boxed_optional_impl(port_, opt)
}

#[no_mangle]
pub extern "C" fn wire_handle_option_box_arguments(
    port_: i64,
    i8box: *mut i8,
    u8box: *mut u8,
    i32box: *mut i32,
    i64box: *mut i64,
    f64box: *mut f64,
    boolbox: *mut bool,
    structbox: *mut wire_ExoticOptionals,
) {
    wire_handle_option_box_arguments_impl(
        port_, i8box, u8box, i32box, i64box, f64box, boolbox, structbox,
    )
}

#[no_mangle]
pub extern "C" fn wire_print_note(port_: i64, note: *mut wire_Note) {
    wire_print_note_impl(port_, note)
}

#[no_mangle]
pub extern "C" fn wire_handle_return_enum(port_: i64, input: *mut wire_uint_8_list) {
    wire_handle_return_enum_impl(port_, input)
}

#[no_mangle]
pub extern "C" fn wire_handle_enum_parameter(port_: i64, weekday: i32) {
    wire_handle_enum_parameter_impl(port_, weekday)
}

#[no_mangle]
pub extern "C" fn wire_handle_customized_struct(port_: i64, val: *mut wire_Customized) {
    wire_handle_customized_struct_impl(port_, val)
}

#[no_mangle]
pub extern "C" fn wire_handle_enum_struct(port_: i64, val: *mut wire_KitchenSink) {
    wire_handle_enum_struct_impl(port_, val)
}

#[no_mangle]
pub extern "C" fn wire_use_imported_struct(port_: i64, my_struct: *mut wire_MyStruct) {
    wire_use_imported_struct_impl(port_, my_struct)
}

#[no_mangle]
pub extern "C" fn wire_use_imported_enum(port_: i64, my_enum: i32) {
    wire_use_imported_enum_impl(port_, my_enum)
}

#[no_mangle]
pub extern "C" fn wire_get_app_settings(port_: i64) {
    wire_get_app_settings_impl(port_)
}

#[no_mangle]
pub extern "C" fn wire_get_fallible_app_settings(port_: i64) {
    wire_get_fallible_app_settings_impl(port_)
}

#[no_mangle]
pub extern "C" fn wire_is_app_embedded(port_: i64, app_settings: *mut wire_ApplicationSettings) {
    wire_is_app_embedded_impl(port_, app_settings)
}

#[no_mangle]
pub extern "C" fn wire_get_message(port_: i64) {
    wire_get_message_impl(port_)
}

#[no_mangle]
pub extern "C" fn wire_repeat_number(port_: i64, num: i32, times: usize) {
    wire_repeat_number_impl(port_, num, times)
}

#[no_mangle]
pub extern "C" fn wire_repeat_sequence(port_: i64, seq: i32, times: usize) {
    wire_repeat_sequence_impl(port_, seq, times)
}

#[no_mangle]
pub extern "C" fn wire_first_number(port_: i64, nums: *mut wire_Numbers) {
    wire_first_number_impl(port_, nums)
}

#[no_mangle]
pub extern "C" fn wire_first_sequence(port_: i64, seqs: *mut wire_Sequences) {
    wire_first_sequence_impl(port_, seqs)
}

#[no_mangle]
pub extern "C" fn wire_get_array(port_: i64) {
    wire_get_array_impl(port_)
}

#[no_mangle]
pub extern "C" fn wire_get_complex_array(port_: i64) {
    wire_get_complex_array_impl(port_)
}

#[no_mangle]
pub extern "C" fn wire_get_usize(port_: i64, u: usize) {
    wire_get_usize_impl(port_, u)
}

#[no_mangle]
pub extern "C" fn wire_next_user_id(port_: i64, user_id: *mut wire_UserId) {
    wire_next_user_id_impl(port_, user_id)
}

#[no_mangle]
pub extern "C" fn wire_register_event_listener(port_: i64) {
    wire_register_event_listener_impl(port_)
}

#[no_mangle]
pub extern "C" fn wire_close_event_listener(port_: i64) {
    wire_close_event_listener_impl(port_)
}

#[no_mangle]
pub extern "C" fn wire_create_event(
    port_: i64,
    address: *mut wire_uint_8_list,
    payload: *mut wire_uint_8_list,
) {
    wire_create_event_impl(port_, address, payload)
}

#[no_mangle]
pub extern "C" fn wire_handle_stream_sink_at_1(port_: i64, key: u32, max: u32) {
    wire_handle_stream_sink_at_1_impl(port_, key, max)
}

#[no_mangle]
pub extern "C" fn wire_handle_stream_sink_at_2(port_: i64, key: u32, max: u32) {
    wire_handle_stream_sink_at_2_impl(port_, key, max)
}

#[no_mangle]
pub extern "C" fn wire_handle_stream_sink_at_3(port_: i64, key: u32, max: u32) {
    wire_handle_stream_sink_at_3_impl(port_, key, max)
}

#[no_mangle]
pub extern "C" fn wire_get_sum_struct(port_: i64) {
    wire_get_sum_struct_impl(port_)
}

#[no_mangle]
pub extern "C" fn wire_get_sum_array(port_: i64, a: u32, b: u32, c: u32) {
    wire_get_sum_array_impl(port_, a, b, c)
}

#[no_mangle]
pub extern "C" fn wire_multiply_by_ten(port_: i64, measure: *mut wire_Measure) {
    wire_multiply_by_ten_impl(port_, measure)
}

#[no_mangle]
pub extern "C" fn wire_call_old_module_system(port_: i64) {
    wire_call_old_module_system_impl(port_)
}

#[no_mangle]
pub extern "C" fn wire_call_new_module_system(port_: i64) {
    wire_call_new_module_system_impl(port_)
}

#[no_mangle]
pub extern "C" fn wire_handle_big_buffers(port_: i64) {
    wire_handle_big_buffers_impl(port_)
}

#[no_mangle]
pub extern "C" fn wire_datetime_utc(port_: i64, d: i64) {
    wire_datetime_utc_impl(port_, d)
}

#[no_mangle]
pub extern "C" fn wire_datetime_local(port_: i64, d: i64) {
    wire_datetime_local_impl(port_, d)
}

#[no_mangle]
pub extern "C" fn wire_naivedatetime(port_: i64, d: i64) {
    wire_naivedatetime_impl(port_, d)
}

#[no_mangle]
pub extern "C" fn wire_optional_empty_datetime_utc(port_: i64, d: *mut i64) {
    wire_optional_empty_datetime_utc_impl(port_, d)
}

#[no_mangle]
pub extern "C" fn wire_duration(port_: i64, d: i64) {
    wire_duration_impl(port_, d)
}

#[no_mangle]
pub extern "C" fn wire_handle_timestamps(
    port_: i64,
    timestamps: *mut wire_int_64_list,
    epoch: i64,
) {
    wire_handle_timestamps_impl(port_, timestamps, epoch)
}

#[no_mangle]
pub extern "C" fn wire_handle_durations(port_: i64, durations: *mut wire_int_64_list, since: i64) {
    wire_handle_durations_impl(port_, durations, since)
}

#[no_mangle]
pub extern "C" fn wire_test_chrono(port_: i64) {
    wire_test_chrono_impl(port_)
}

#[no_mangle]
pub extern "C" fn wire_test_precise_chrono(port_: i64) {
    wire_test_precise_chrono_impl(port_)
}

#[no_mangle]
pub extern "C" fn wire_how_long_does_it_take(port_: i64, mine: *mut wire_FeatureChrono) {
    wire_how_long_does_it_take_impl(port_, mine)
}

#[no_mangle]
pub extern "C" fn wire_handle_uuid(port_: i64, id: *mut wire_uint_8_list) {
    wire_handle_uuid_impl(port_, id)
}

#[no_mangle]
pub extern "C" fn wire_handle_uuids(port_: i64, ids: *mut wire_uint_8_list) {
    wire_handle_uuids_impl(port_, ids)
}

#[no_mangle]
pub extern "C" fn wire_handle_nested_uuids(port_: i64, ids: *mut wire_FeatureUuid) {
    wire_handle_nested_uuids_impl(port_, ids)
}

#[no_mangle]
pub extern "C" fn wire_new_msgid(port_: i64, id: *mut wire_uint_8_list) {
    wire_new_msgid_impl(port_, id)
}

#[no_mangle]
pub extern "C" fn wire_use_msgid(port_: i64, id: *mut wire_MessageId) {
    wire_use_msgid_impl(port_, id)
}

#[no_mangle]
pub extern "C" fn wire_boxed_blob(port_: i64, blob: *mut wire_uint_8_list) {
    wire_boxed_blob_impl(port_, blob)
}

#[no_mangle]
pub extern "C" fn wire_use_boxed_blob(port_: i64, blob: *mut wire_Blob) {
    wire_use_boxed_blob_impl(port_, blob)
}

#[no_mangle]
pub extern "C" fn wire_return_boxed_feed_id(port_: i64, id: *mut wire_uint_8_list) {
    wire_return_boxed_feed_id_impl(port_, id)
}

#[no_mangle]
pub extern "C" fn wire_return_boxed_raw_feed_id(port_: i64, id: *mut wire_FeedId) {
    wire_return_boxed_raw_feed_id_impl(port_, id)
}

#[no_mangle]
pub extern "C" fn wire_test_id(port_: i64, id: *mut wire_TestId) {
    wire_test_id_impl(port_, id)
}

#[no_mangle]
pub extern "C" fn wire_last_number(port_: i64, array: *mut wire_float_64_list) {
    wire_last_number_impl(port_, array)
}

#[no_mangle]
pub extern "C" fn wire_nested_id(port_: i64, id: *mut wire_list_test_id) {
    wire_nested_id_impl(port_, id)
}

#[no_mangle]
pub extern "C" fn wire_sync_accept_dart_opaque(opaque: wire_DartOpaque) -> support::WireSyncReturn {
    wire_sync_accept_dart_opaque_impl(opaque)
}

#[no_mangle]
pub extern "C" fn wire_async_accept_dart_opaque(port_: i64, opaque: wire_DartOpaque) {
    wire_async_accept_dart_opaque_impl(port_, opaque)
}

#[no_mangle]
pub extern "C" fn wire_loop_back(port_: i64, opaque: wire_DartOpaque) {
    wire_loop_back_impl(port_, opaque)
}

#[no_mangle]
pub extern "C" fn wire_loop_back_option(port_: i64, opaque: wire_DartOpaque) {
    wire_loop_back_option_impl(port_, opaque)
}

#[no_mangle]
pub extern "C" fn wire_loop_back_array(port_: i64, opaque: wire_DartOpaque) {
    wire_loop_back_array_impl(port_, opaque)
}

#[no_mangle]
pub extern "C" fn wire_loop_back_vec(port_: i64, opaque: wire_DartOpaque) {
    wire_loop_back_vec_impl(port_, opaque)
}

#[no_mangle]
pub extern "C" fn wire_loop_back_option_get(port_: i64, opaque: *mut wire_DartOpaque) {
    wire_loop_back_option_get_impl(port_, opaque)
}

#[no_mangle]
pub extern "C" fn wire_loop_back_array_get(port_: i64, opaque: *mut wire_list_DartOpaque) {
    wire_loop_back_array_get_impl(port_, opaque)
}

#[no_mangle]
pub extern "C" fn wire_loop_back_vec_get(port_: i64, opaque: *mut wire_list_DartOpaque) {
    wire_loop_back_vec_get_impl(port_, opaque)
}

#[no_mangle]
pub extern "C" fn wire_unwrap_dart_opaque(opaque: wire_DartOpaque) -> support::WireSyncReturn {
    wire_unwrap_dart_opaque_impl(opaque)
}

#[no_mangle]
pub extern "C" fn wire_panic_unwrap_dart_opaque(port_: i64, opaque: wire_DartOpaque) {
    wire_panic_unwrap_dart_opaque_impl(port_, opaque)
}

#[no_mangle]
pub extern "C" fn wire_create_opaque(port_: i64) {
    wire_create_opaque_impl(port_)
}

#[no_mangle]
pub extern "C" fn wire_create_option_opaque(port_: i64, opaque: *mut wire_HideData) {
    wire_create_option_opaque_impl(port_, opaque)
}

#[no_mangle]
pub extern "C" fn wire_sync_create_opaque() -> support::WireSyncReturn {
    wire_sync_create_opaque_impl()
}

#[no_mangle]
pub extern "C" fn wire_create_array_opaque_enum(port_: i64) {
    wire_create_array_opaque_enum_impl(port_)
}

#[no_mangle]
pub extern "C" fn wire_run_enum_opaque(port_: i64, opaque: *mut wire_EnumOpaque) {
    wire_run_enum_opaque_impl(port_, opaque)
}

#[no_mangle]
pub extern "C" fn wire_run_opaque(port_: i64, opaque: wire_HideData) {
    wire_run_opaque_impl(port_, opaque)
}

#[no_mangle]
pub extern "C" fn wire_run_opaque_with_delay(port_: i64, opaque: wire_HideData) {
    wire_run_opaque_with_delay_impl(port_, opaque)
}

#[no_mangle]
pub extern "C" fn wire_opaque_array(port_: i64) {
    wire_opaque_array_impl(port_)
}

#[no_mangle]
pub extern "C" fn wire_sync_create_non_clone() -> support::WireSyncReturn {
    wire_sync_create_non_clone_impl()
}

#[no_mangle]
pub extern "C" fn wire_run_non_clone(port_: i64, clone: wire_NonCloneData) {
    wire_run_non_clone_impl(port_, clone)
}

#[no_mangle]
pub extern "C" fn wire_create_sync_opaque(port_: i64) {
    wire_create_sync_opaque_impl(port_)
}

#[no_mangle]
pub extern "C" fn wire_sync_create_sync_opaque() -> support::WireSyncReturn {
    wire_sync_create_sync_opaque_impl()
}

#[no_mangle]
pub extern "C" fn wire_sync_run_opaque(opaque: wire_NonSendHideData) -> support::WireSyncReturn {
    wire_sync_run_opaque_impl(opaque)
}

#[no_mangle]
pub extern "C" fn wire_opaque_array_run(port_: i64, data: *mut wire_list_HideData) {
    wire_opaque_array_run_impl(port_, data)
}

#[no_mangle]
pub extern "C" fn wire_opaque_vec(port_: i64) {
    wire_opaque_vec_impl(port_)
}

#[no_mangle]
pub extern "C" fn wire_opaque_vec_run(port_: i64, data: *mut wire_list_HideData) {
    wire_opaque_vec_run_impl(port_, data)
}

#[no_mangle]
pub extern "C" fn wire_create_nested_opaque(port_: i64) {
    wire_create_nested_opaque_impl(port_)
}

#[no_mangle]
pub extern "C" fn wire_sync_loopback(opaque: wire_DartOpaque) -> support::WireSyncReturn {
    wire_sync_loopback_impl(opaque)
}

#[no_mangle]
pub extern "C" fn wire_sync_option_loopback(
    opaque: *mut wire_DartOpaque,
) -> support::WireSyncReturn {
    wire_sync_option_loopback_impl(opaque)
}

#[no_mangle]
pub extern "C" fn wire_sync_option() -> support::WireSyncReturn {
    wire_sync_option_impl()
}

#[no_mangle]
pub extern "C" fn wire_sync_option_null() -> support::WireSyncReturn {
    wire_sync_option_null_impl()
}

#[no_mangle]
pub extern "C" fn wire_sync_option_rust_opaque() -> support::WireSyncReturn {
    wire_sync_option_rust_opaque_impl()
}

#[no_mangle]
pub extern "C" fn wire_sync_option_dart_opaque(opaque: wire_DartOpaque) -> support::WireSyncReturn {
    wire_sync_option_dart_opaque_impl(opaque)
}

#[no_mangle]
pub extern "C" fn wire_sync_void() -> support::WireSyncReturn {
    wire_sync_void_impl()
}

#[no_mangle]
pub extern "C" fn wire_run_nested_opaque(port_: i64, opaque: *mut wire_OpaqueNested) {
    wire_run_nested_opaque_impl(port_, opaque)
}

#[no_mangle]
pub extern "C" fn wire_create_nested_dart_opaque(
    port_: i64,
    opaque1: wire_DartOpaque,
    opaque2: wire_DartOpaque,
) {
    wire_create_nested_dart_opaque_impl(port_, opaque1, opaque2)
}

#[no_mangle]
pub extern "C" fn wire_get_nested_dart_opaque(port_: i64, opaque: *mut wire_DartOpaqueNested) {
    wire_get_nested_dart_opaque_impl(port_, opaque)
}

#[no_mangle]
pub extern "C" fn wire_create_enum_dart_opaque(port_: i64, opaque: wire_DartOpaque) {
    wire_create_enum_dart_opaque_impl(port_, opaque)
}

#[no_mangle]
pub extern "C" fn wire_get_enum_dart_opaque(port_: i64, opaque: *mut wire_EnumDartOpaque) {
    wire_get_enum_dart_opaque_impl(port_, opaque)
}

#[no_mangle]
pub extern "C" fn wire_set_static_dart_opaque(port_: i64, opaque: wire_DartOpaque) {
    wire_set_static_dart_opaque_impl(port_, opaque)
}

#[no_mangle]
pub extern "C" fn wire_drop_static_dart_opaque(port_: i64) {
    wire_drop_static_dart_opaque_impl(port_)
}

#[no_mangle]
pub extern "C" fn wire_unwrap_rust_opaque(port_: i64, opaque: wire_HideData) {
    wire_unwrap_rust_opaque_impl(port_, opaque)
}

#[no_mangle]
pub extern "C" fn wire_return_non_droppable_dart_opaque(
    opaque: wire_DartOpaque,
) -> support::WireSyncReturn {
    wire_return_non_droppable_dart_opaque_impl(opaque)
}

#[no_mangle]
pub extern "C" fn wire_frb_generator_test(port_: i64) {
    wire_frb_generator_test_impl(port_)
}

#[no_mangle]
pub extern "C" fn wire_frb_sync_generator_test() -> support::WireSyncReturn {
    wire_frb_sync_generator_test_impl()
}

#[no_mangle]
pub extern "C" fn wire_handle_type_alias_id(port_: i64, input: u64) {
    wire_handle_type_alias_id_impl(port_, input)
}

#[no_mangle]
pub extern "C" fn wire_handle_type_nest_alias_id(port_: i64, input: u64) {
    wire_handle_type_nest_alias_id_impl(port_, input)
}

#[no_mangle]
pub extern "C" fn wire_handle_type_alias_model(port_: i64, input: u64) {
    wire_handle_type_alias_model_impl(port_, input)
}

#[no_mangle]
pub extern "C" fn wire_empty_struct(port_: i64, empty: *mut wire_Empty) {
    wire_empty_struct_impl(port_, empty)
}

#[no_mangle]
pub extern "C" fn wire_return_dart_dynamic(port_: i64) {
    wire_return_dart_dynamic_impl(port_)
}

#[no_mangle]
pub extern "C" fn wire_test_raw_string_item_struct(port_: i64) {
    wire_test_raw_string_item_struct_impl(port_)
}

#[no_mangle]
pub extern "C" fn wire_test_more_than_just_one_raw_string_struct(port_: i64) {
    wire_test_more_than_just_one_raw_string_struct_impl(port_)
}

#[no_mangle]
pub extern "C" fn wire_test_raw_string_mirrored(port_: i64) {
    wire_test_raw_string_mirrored_impl(port_)
}

#[no_mangle]
pub extern "C" fn wire_test_nested_raw_string_mirrored(port_: i64) {
    wire_test_nested_raw_string_mirrored_impl(port_)
}

#[no_mangle]
pub extern "C" fn wire_test_raw_string_enum_mirrored(port_: i64, nested: bool) {
    wire_test_raw_string_enum_mirrored_impl(port_, nested)
}

#[no_mangle]
pub extern "C" fn wire_test_list_of_raw_nested_string_mirrored(port_: i64) {
    wire_test_list_of_raw_nested_string_mirrored_impl(port_)
}

#[no_mangle]
pub extern "C" fn wire_test_fallible_of_raw_string_mirrored(port_: i64) {
    wire_test_fallible_of_raw_string_mirrored_impl(port_)
}

#[no_mangle]
pub extern "C" fn wire_list_of_primitive_enums(port_: i64, weekdays: *mut wire_list_weekdays) {
    wire_list_of_primitive_enums_impl(port_, weekdays)
}

#[no_mangle]
pub extern "C" fn wire_test_abc_enum(port_: i64, abc: *mut wire_Abc) {
    wire_test_abc_enum_impl(port_, abc)
}

#[no_mangle]
pub extern "C" fn wire_test_contains_mirrored_sub_struct(port_: i64) {
    wire_test_contains_mirrored_sub_struct_impl(port_)
}

#[no_mangle]
pub extern "C" fn wire_test_struct_with_enum(port_: i64, se: *mut wire_StructWithEnum) {
    wire_test_struct_with_enum_impl(port_, se)
}

#[no_mangle]
pub extern "C" fn wire_as_string__method__Event(port_: i64, that: *mut wire_Event) {
    wire_as_string__method__Event_impl(port_, that)
}

#[no_mangle]
pub extern "C" fn wire_sum__method__SumWith(port_: i64, that: *mut wire_SumWith, y: u32, z: u32) {
    wire_sum__method__SumWith_impl(port_, that, y, z)
}

#[no_mangle]
pub extern "C" fn wire_new__static_method__ConcatenateWith(port_: i64, a: *mut wire_uint_8_list) {
    wire_new__static_method__ConcatenateWith_impl(port_, a)
}

#[no_mangle]
pub extern "C" fn wire_concatenate__method__ConcatenateWith(
    port_: i64,
    that: *mut wire_ConcatenateWith,
    b: *mut wire_uint_8_list,
) {
    wire_concatenate__method__ConcatenateWith_impl(port_, that, b)
}

#[no_mangle]
pub extern "C" fn wire_concatenate_static__static_method__ConcatenateWith(
    port_: i64,
    a: *mut wire_uint_8_list,
    b: *mut wire_uint_8_list,
) {
    wire_concatenate_static__static_method__ConcatenateWith_impl(port_, a, b)
}

#[no_mangle]
pub extern "C" fn wire_handle_some_stream_sink__method__ConcatenateWith(
    port_: i64,
    that: *mut wire_ConcatenateWith,
    key: u32,
    max: u32,
) {
    wire_handle_some_stream_sink__method__ConcatenateWith_impl(port_, that, key, max)
}

#[no_mangle]
pub extern "C" fn wire_handle_some_stream_sink_at_1__method__ConcatenateWith(
    port_: i64,
    that: *mut wire_ConcatenateWith,
) {
    wire_handle_some_stream_sink_at_1__method__ConcatenateWith_impl(port_, that)
}

#[no_mangle]
pub extern "C" fn wire_handle_some_static_stream_sink__static_method__ConcatenateWith(
    port_: i64,
    key: u32,
    max: u32,
) {
    wire_handle_some_static_stream_sink__static_method__ConcatenateWith_impl(port_, key, max)
}

#[no_mangle]
pub extern "C" fn wire_handle_some_static_stream_sink_single_arg__static_method__ConcatenateWith(
    port_: i64,
) {
    wire_handle_some_static_stream_sink_single_arg__static_method__ConcatenateWith_impl(port_)
}

// Section: allocate functions

#[no_mangle]
pub extern "C" fn new_BoxDartDebug() -> wire_BoxDartDebug {
    wire_BoxDartDebug::new_with_null_ptr()
}

#[no_mangle]
pub extern "C" fn new_DartOpaque() -> wire_DartOpaque {
    wire_DartOpaque::new_with_null_ptr()
}

#[no_mangle]
pub extern "C" fn new_HideData() -> wire_HideData {
    wire_HideData::new_with_null_ptr()
}

#[no_mangle]
pub extern "C" fn new_I32() -> wire_I32 {
    wire_I32::new_with_null_ptr()
}

#[no_mangle]
pub extern "C" fn new_MutexHideData() -> wire_MutexHideData {
    wire_MutexHideData::new_with_null_ptr()
}

#[no_mangle]
pub extern "C" fn new_NonCloneData() -> wire_NonCloneData {
    wire_NonCloneData::new_with_null_ptr()
}

#[no_mangle]
pub extern "C" fn new_NonSendHideData() -> wire_NonSendHideData {
    wire_NonSendHideData::new_with_null_ptr()
}

#[no_mangle]
pub extern "C" fn new_RwLockHideData() -> wire_RwLockHideData {
    wire_RwLockHideData::new_with_null_ptr()
}

#[no_mangle]
pub extern "C" fn new_StringList(len: i32) -> *mut wire_StringList {
    let wrap = wire_StringList {
        ptr: support::new_leak_vec_ptr(<*mut wire_uint_8_list>::new_with_null_ptr(), len),
        len,
    };
    support::new_leak_box_ptr(wrap)
}

#[no_mangle]
pub extern "C" fn new_box_application_env() -> *mut wire_ApplicationEnv {
    support::new_leak_box_ptr(wire_ApplicationEnv::new_with_null_ptr())
}

#[no_mangle]
pub extern "C" fn new_box_autoadd_Chrono_Utc(value: i64) -> *mut i64 {
    support::new_leak_box_ptr(value)
}

#[no_mangle]
pub extern "C" fn new_box_autoadd_DartOpaque() -> *mut wire_DartOpaque {
    support::new_leak_box_ptr(wire_DartOpaque::new_with_null_ptr())
}

#[no_mangle]
pub extern "C" fn new_box_autoadd_HideData() -> *mut wire_HideData {
    support::new_leak_box_ptr(wire_HideData::new_with_null_ptr())
}

#[no_mangle]
pub extern "C" fn new_box_autoadd_a() -> *mut wire_A {
    support::new_leak_box_ptr(wire_A::new_with_null_ptr())
}

#[no_mangle]
pub extern "C" fn new_box_autoadd_abc() -> *mut wire_Abc {
    support::new_leak_box_ptr(wire_Abc::new_with_null_ptr())
}

#[no_mangle]
pub extern "C" fn new_box_autoadd_application_env() -> *mut wire_ApplicationEnv {
    support::new_leak_box_ptr(wire_ApplicationEnv::new_with_null_ptr())
}

#[no_mangle]
pub extern "C" fn new_box_autoadd_application_settings() -> *mut wire_ApplicationSettings {
    support::new_leak_box_ptr(wire_ApplicationSettings::new_with_null_ptr())
}

#[no_mangle]
pub extern "C" fn new_box_autoadd_attribute() -> *mut wire_Attribute {
    support::new_leak_box_ptr(wire_Attribute::new_with_null_ptr())
}

#[no_mangle]
pub extern "C" fn new_box_autoadd_b() -> *mut wire_B {
    support::new_leak_box_ptr(wire_B::new_with_null_ptr())
}

#[no_mangle]
pub extern "C" fn new_box_autoadd_bool(value: bool) -> *mut bool {
    support::new_leak_box_ptr(value)
}

#[no_mangle]
pub extern "C" fn new_box_autoadd_c() -> *mut wire_C {
    support::new_leak_box_ptr(wire_C::new_with_null_ptr())
}

#[no_mangle]
pub extern "C" fn new_box_autoadd_concatenate_with() -> *mut wire_ConcatenateWith {
    support::new_leak_box_ptr(wire_ConcatenateWith::new_with_null_ptr())
}

#[no_mangle]
pub extern "C" fn new_box_autoadd_customized() -> *mut wire_Customized {
    support::new_leak_box_ptr(wire_Customized::new_with_null_ptr())
}

#[no_mangle]
pub extern "C" fn new_box_autoadd_dart_opaque_nested() -> *mut wire_DartOpaqueNested {
    support::new_leak_box_ptr(wire_DartOpaqueNested::new_with_null_ptr())
}

#[no_mangle]
pub extern "C" fn new_box_autoadd_empty() -> *mut wire_Empty {
    support::new_leak_box_ptr(wire_Empty::new_with_null_ptr())
}

#[no_mangle]
pub extern "C" fn new_box_autoadd_enum_dart_opaque() -> *mut wire_EnumDartOpaque {
    support::new_leak_box_ptr(wire_EnumDartOpaque::new_with_null_ptr())
}

#[no_mangle]
pub extern "C" fn new_box_autoadd_enum_opaque() -> *mut wire_EnumOpaque {
    support::new_leak_box_ptr(wire_EnumOpaque::new_with_null_ptr())
}

#[no_mangle]
pub extern "C" fn new_box_autoadd_event() -> *mut wire_Event {
    support::new_leak_box_ptr(wire_Event::new_with_null_ptr())
}

#[no_mangle]
pub extern "C" fn new_box_autoadd_exotic_optionals() -> *mut wire_ExoticOptionals {
    support::new_leak_box_ptr(wire_ExoticOptionals::new_with_null_ptr())
}

#[no_mangle]
pub extern "C" fn new_box_autoadd_f64(value: f64) -> *mut f64 {
    support::new_leak_box_ptr(value)
}

#[no_mangle]
pub extern "C" fn new_box_autoadd_feature_chrono() -> *mut wire_FeatureChrono {
    support::new_leak_box_ptr(wire_FeatureChrono::new_with_null_ptr())
}

#[no_mangle]
pub extern "C" fn new_box_autoadd_feature_uuid() -> *mut wire_FeatureUuid {
    support::new_leak_box_ptr(wire_FeatureUuid::new_with_null_ptr())
}

#[no_mangle]
pub extern "C" fn new_box_autoadd_feed_id() -> *mut wire_FeedId {
    support::new_leak_box_ptr(wire_FeedId::new_with_null_ptr())
}

#[no_mangle]
pub extern "C" fn new_box_autoadd_i32(value: i32) -> *mut i32 {
    support::new_leak_box_ptr(value)
}

#[no_mangle]
pub extern "C" fn new_box_autoadd_i64(value: i64) -> *mut i64 {
    support::new_leak_box_ptr(value)
}

#[no_mangle]
pub extern "C" fn new_box_autoadd_kitchen_sink() -> *mut wire_KitchenSink {
    support::new_leak_box_ptr(wire_KitchenSink::new_with_null_ptr())
}

#[no_mangle]
pub extern "C" fn new_box_autoadd_measure() -> *mut wire_Measure {
    support::new_leak_box_ptr(wire_Measure::new_with_null_ptr())
}

#[no_mangle]
pub extern "C" fn new_box_autoadd_message_id() -> *mut wire_MessageId {
    support::new_leak_box_ptr(wire_MessageId::new_with_null_ptr())
}

#[no_mangle]
pub extern "C" fn new_box_autoadd_my_nested_struct() -> *mut wire_MyNestedStruct {
    support::new_leak_box_ptr(wire_MyNestedStruct::new_with_null_ptr())
}

#[no_mangle]
pub extern "C" fn new_box_autoadd_my_size() -> *mut wire_MySize {
    support::new_leak_box_ptr(wire_MySize::new_with_null_ptr())
}

#[no_mangle]
pub extern "C" fn new_box_autoadd_my_struct() -> *mut wire_MyStruct {
    support::new_leak_box_ptr(wire_MyStruct::new_with_null_ptr())
}

#[no_mangle]
pub extern "C" fn new_box_autoadd_my_tree_node() -> *mut wire_MyTreeNode {
    support::new_leak_box_ptr(wire_MyTreeNode::new_with_null_ptr())
}

#[no_mangle]
pub extern "C" fn new_box_autoadd_new_type_int() -> *mut wire_NewTypeInt {
    support::new_leak_box_ptr(wire_NewTypeInt::new_with_null_ptr())
}

#[no_mangle]
pub extern "C" fn new_box_autoadd_note() -> *mut wire_Note {
    support::new_leak_box_ptr(wire_Note::new_with_null_ptr())
}

#[no_mangle]
pub extern "C" fn new_box_autoadd_numbers() -> *mut wire_Numbers {
    support::new_leak_box_ptr(wire_Numbers::new_with_null_ptr())
}

#[no_mangle]
pub extern "C" fn new_box_autoadd_opaque_nested() -> *mut wire_OpaqueNested {
    support::new_leak_box_ptr(wire_OpaqueNested::new_with_null_ptr())
}

#[no_mangle]
pub extern "C" fn new_box_autoadd_sequences() -> *mut wire_Sequences {
    support::new_leak_box_ptr(wire_Sequences::new_with_null_ptr())
}

#[no_mangle]
<<<<<<< HEAD
pub extern "C" fn new_box_autoadd_sum_with() -> *mut wire_SumWith {
=======
pub extern "C" fn new_box_autoadd_struct_with_enum_0() -> *mut wire_StructWithEnum {
    support::new_leak_box_ptr(wire_StructWithEnum::new_with_null_ptr())
}

#[no_mangle]
pub extern "C" fn new_box_autoadd_sum_with_0() -> *mut wire_SumWith {
>>>>>>> 3ca47798
    support::new_leak_box_ptr(wire_SumWith::new_with_null_ptr())
}

#[no_mangle]
pub extern "C" fn new_box_autoadd_test_id() -> *mut wire_TestId {
    support::new_leak_box_ptr(wire_TestId::new_with_null_ptr())
}

#[no_mangle]
pub extern "C" fn new_box_autoadd_user_id() -> *mut wire_UserId {
    support::new_leak_box_ptr(wire_UserId::new_with_null_ptr())
}

#[no_mangle]
pub extern "C" fn new_box_blob() -> *mut wire_Blob {
    support::new_leak_box_ptr(wire_Blob::new_with_null_ptr())
}

#[no_mangle]
pub extern "C" fn new_box_bool(value: bool) -> *mut bool {
    support::new_leak_box_ptr(value)
}

#[no_mangle]
pub extern "C" fn new_box_distance() -> *mut wire_Distance {
    support::new_leak_box_ptr(wire_Distance::new_with_null_ptr())
}

#[no_mangle]
pub extern "C" fn new_box_exotic_optionals() -> *mut wire_ExoticOptionals {
    support::new_leak_box_ptr(wire_ExoticOptionals::new_with_null_ptr())
}

#[no_mangle]
pub extern "C" fn new_box_f64(value: f64) -> *mut f64 {
    support::new_leak_box_ptr(value)
}

#[no_mangle]
pub extern "C" fn new_box_i32(value: i32) -> *mut i32 {
    support::new_leak_box_ptr(value)
}

#[no_mangle]
pub extern "C" fn new_box_i64(value: i64) -> *mut i64 {
    support::new_leak_box_ptr(value)
}

#[no_mangle]
pub extern "C" fn new_box_i8(value: i8) -> *mut i8 {
    support::new_leak_box_ptr(value)
}

#[no_mangle]
pub extern "C" fn new_box_kitchen_sink() -> *mut wire_KitchenSink {
    support::new_leak_box_ptr(wire_KitchenSink::new_with_null_ptr())
}

#[no_mangle]
pub extern "C" fn new_box_my_size() -> *mut wire_MySize {
    support::new_leak_box_ptr(wire_MySize::new_with_null_ptr())
}

#[no_mangle]
pub extern "C" fn new_box_speed() -> *mut wire_Speed {
    support::new_leak_box_ptr(wire_Speed::new_with_null_ptr())
}

#[no_mangle]
pub extern "C" fn new_box_u8(value: u8) -> *mut u8 {
    support::new_leak_box_ptr(value)
}

#[no_mangle]
pub extern "C" fn new_box_weekdays(value: i32) -> *mut i32 {
    support::new_leak_box_ptr(value)
}

#[no_mangle]
pub extern "C" fn new_float_32_list(len: i32) -> *mut wire_float_32_list {
    let ans = wire_float_32_list {
        ptr: support::new_leak_vec_ptr(Default::default(), len),
        len,
    };
    support::new_leak_box_ptr(ans)
}

#[no_mangle]
pub extern "C" fn new_float_64_list(len: i32) -> *mut wire_float_64_list {
    let ans = wire_float_64_list {
        ptr: support::new_leak_vec_ptr(Default::default(), len),
        len,
    };
    support::new_leak_box_ptr(ans)
}

#[no_mangle]
pub extern "C" fn new_int_32_list(len: i32) -> *mut wire_int_32_list {
    let ans = wire_int_32_list {
        ptr: support::new_leak_vec_ptr(Default::default(), len),
        len,
    };
    support::new_leak_box_ptr(ans)
}

#[no_mangle]
pub extern "C" fn new_int_64_list(len: i32) -> *mut wire_int_64_list {
    let ans = wire_int_64_list {
        ptr: support::new_leak_vec_ptr(Default::default(), len),
        len,
    };
    support::new_leak_box_ptr(ans)
}

#[no_mangle]
pub extern "C" fn new_int_8_list(len: i32) -> *mut wire_int_8_list {
    let ans = wire_int_8_list {
        ptr: support::new_leak_vec_ptr(Default::default(), len),
        len,
    };
    support::new_leak_box_ptr(ans)
}

#[no_mangle]
pub extern "C" fn new_list_DartOpaque(len: i32) -> *mut wire_list_DartOpaque {
    let wrap = wire_list_DartOpaque {
        ptr: support::new_leak_vec_ptr(<wire_DartOpaque>::new_with_null_ptr(), len),
        len,
    };
    support::new_leak_box_ptr(wrap)
}

#[no_mangle]
pub extern "C" fn new_list_HideData(len: i32) -> *mut wire_list_HideData {
    let wrap = wire_list_HideData {
        ptr: support::new_leak_vec_ptr(<wire_HideData>::new_with_null_ptr(), len),
        len,
    };
    support::new_leak_box_ptr(wrap)
}

#[no_mangle]
pub extern "C" fn new_list_application_env_var(len: i32) -> *mut wire_list_application_env_var {
    let wrap = wire_list_application_env_var {
        ptr: support::new_leak_vec_ptr(<wire_ApplicationEnvVar>::new_with_null_ptr(), len),
        len,
    };
    support::new_leak_box_ptr(wrap)
}

#[no_mangle]
pub extern "C" fn new_list_attribute(len: i32) -> *mut wire_list_attribute {
    let wrap = wire_list_attribute {
        ptr: support::new_leak_vec_ptr(<wire_Attribute>::new_with_null_ptr(), len),
        len,
    };
    support::new_leak_box_ptr(wrap)
}

#[no_mangle]
pub extern "C" fn new_list_my_size(len: i32) -> *mut wire_list_my_size {
    let wrap = wire_list_my_size {
        ptr: support::new_leak_vec_ptr(<wire_MySize>::new_with_null_ptr(), len),
        len,
    };
    support::new_leak_box_ptr(wrap)
}

#[no_mangle]
pub extern "C" fn new_list_my_tree_node(len: i32) -> *mut wire_list_my_tree_node {
    let wrap = wire_list_my_tree_node {
        ptr: support::new_leak_vec_ptr(<wire_MyTreeNode>::new_with_null_ptr(), len),
        len,
    };
    support::new_leak_box_ptr(wrap)
}

#[no_mangle]
pub extern "C" fn new_list_opt_box_autoadd_attribute(
    len: i32,
) -> *mut wire_list_opt_box_autoadd_attribute {
    let wrap = wire_list_opt_box_autoadd_attribute {
        ptr: support::new_leak_vec_ptr(<*mut wire_Attribute>::new_with_null_ptr(), len),
        len,
    };
    support::new_leak_box_ptr(wrap)
}

#[no_mangle]
pub extern "C" fn new_list_test_id(len: i32) -> *mut wire_list_test_id {
    let wrap = wire_list_test_id {
        ptr: support::new_leak_vec_ptr(<wire_TestId>::new_with_null_ptr(), len),
        len,
    };
    support::new_leak_box_ptr(wrap)
}

#[no_mangle]
pub extern "C" fn new_list_weekdays(len: i32) -> *mut wire_list_weekdays {
    let wrap = wire_list_weekdays {
        ptr: support::new_leak_vec_ptr(Default::default(), len),
        len,
    };
    support::new_leak_box_ptr(wrap)
}

#[no_mangle]
pub extern "C" fn new_uint_8_list(len: i32) -> *mut wire_uint_8_list {
    let ans = wire_uint_8_list {
        ptr: support::new_leak_vec_ptr(Default::default(), len),
        len,
    };
    support::new_leak_box_ptr(ans)
}

// Section: related functions

#[no_mangle]
pub extern "C" fn drop_opaque_BoxDartDebug(ptr: *const c_void) {
    unsafe {
        Arc::<Box<dyn DartDebug>>::decrement_strong_count(ptr as _);
    }
}

#[no_mangle]
pub extern "C" fn share_opaque_BoxDartDebug(ptr: *const c_void) -> *const c_void {
    unsafe {
        Arc::<Box<dyn DartDebug>>::increment_strong_count(ptr as _);
        ptr
    }
}

#[no_mangle]
pub extern "C" fn drop_opaque_FrbOpaqueReturn(ptr: *const c_void) {
    unsafe {
        Arc::<FrbOpaqueReturn>::decrement_strong_count(ptr as _);
    }
}

#[no_mangle]
pub extern "C" fn share_opaque_FrbOpaqueReturn(ptr: *const c_void) -> *const c_void {
    unsafe {
        Arc::<FrbOpaqueReturn>::increment_strong_count(ptr as _);
        ptr
    }
}

#[no_mangle]
pub extern "C" fn drop_opaque_FrbOpaqueSyncReturn(ptr: *const c_void) {
    unsafe {
        Arc::<FrbOpaqueSyncReturn>::decrement_strong_count(ptr as _);
    }
}

#[no_mangle]
pub extern "C" fn share_opaque_FrbOpaqueSyncReturn(ptr: *const c_void) -> *const c_void {
    unsafe {
        Arc::<FrbOpaqueSyncReturn>::increment_strong_count(ptr as _);
        ptr
    }
}

#[no_mangle]
pub extern "C" fn drop_opaque_HideData(ptr: *const c_void) {
    unsafe {
        Arc::<HideData>::decrement_strong_count(ptr as _);
    }
}

#[no_mangle]
pub extern "C" fn share_opaque_HideData(ptr: *const c_void) -> *const c_void {
    unsafe {
        Arc::<HideData>::increment_strong_count(ptr as _);
        ptr
    }
}

#[no_mangle]
pub extern "C" fn drop_opaque_I32(ptr: *const c_void) {
    unsafe {
        Arc::<i32>::decrement_strong_count(ptr as _);
    }
}

#[no_mangle]
pub extern "C" fn share_opaque_I32(ptr: *const c_void) -> *const c_void {
    unsafe {
        Arc::<i32>::increment_strong_count(ptr as _);
        ptr
    }
}

#[no_mangle]
pub extern "C" fn drop_opaque_MutexHideData(ptr: *const c_void) {
    unsafe {
        Arc::<Mutex<HideData>>::decrement_strong_count(ptr as _);
    }
}

#[no_mangle]
pub extern "C" fn share_opaque_MutexHideData(ptr: *const c_void) -> *const c_void {
    unsafe {
        Arc::<Mutex<HideData>>::increment_strong_count(ptr as _);
        ptr
    }
}

#[no_mangle]
pub extern "C" fn drop_opaque_NonCloneData(ptr: *const c_void) {
    unsafe {
        Arc::<NonCloneData>::decrement_strong_count(ptr as _);
    }
}

#[no_mangle]
pub extern "C" fn share_opaque_NonCloneData(ptr: *const c_void) -> *const c_void {
    unsafe {
        Arc::<NonCloneData>::increment_strong_count(ptr as _);
        ptr
    }
}

#[no_mangle]
pub extern "C" fn drop_opaque_NonSendHideData(ptr: *const c_void) {
    unsafe {
        Arc::<NonSendHideData>::decrement_strong_count(ptr as _);
    }
}

#[no_mangle]
pub extern "C" fn share_opaque_NonSendHideData(ptr: *const c_void) -> *const c_void {
    unsafe {
        Arc::<NonSendHideData>::increment_strong_count(ptr as _);
        ptr
    }
}

#[no_mangle]
pub extern "C" fn drop_opaque_RwLockHideData(ptr: *const c_void) {
    unsafe {
        Arc::<RwLock<HideData>>::decrement_strong_count(ptr as _);
    }
}

#[no_mangle]
pub extern "C" fn share_opaque_RwLockHideData(ptr: *const c_void) -> *const c_void {
    unsafe {
        Arc::<RwLock<HideData>>::increment_strong_count(ptr as _);
        ptr
    }
}

// Section: impl Wire2Api

impl Wire2Api<RustOpaque<Box<dyn DartDebug>>> for wire_BoxDartDebug {
    fn wire2api(self) -> RustOpaque<Box<dyn DartDebug>> {
        unsafe { support::opaque_from_dart(self.ptr as _) }
    }
}
impl Wire2Api<chrono::Duration> for i64 {
    fn wire2api(self) -> chrono::Duration {
        chrono::Duration::microseconds(self)
    }
}
impl Wire2Api<Vec<chrono::Duration>> for *mut wire_int_64_list {
    fn wire2api(self) -> Vec<chrono::Duration> {
        let vec: Vec<i64> = self.wire2api();
        vec.into_iter().map(Wire2Api::wire2api).collect()
    }
}

impl Wire2Api<Vec<chrono::NaiveDateTime>> for *mut wire_int_64_list {
    fn wire2api(self) -> Vec<chrono::NaiveDateTime> {
        let vec: Vec<i64> = self.wire2api();
        vec.into_iter().map(Wire2Api::wire2api).collect()
    }
}

impl Wire2Api<DartOpaque> for wire_DartOpaque {
    fn wire2api(self) -> DartOpaque {
        unsafe { DartOpaque::new(self.handle as _, self.port) }
    }
}
impl Wire2Api<RustOpaque<HideData>> for wire_HideData {
    fn wire2api(self) -> RustOpaque<HideData> {
        unsafe { support::opaque_from_dart(self.ptr as _) }
    }
}
impl Wire2Api<[RustOpaque<HideData>; 2]> for *mut wire_list_HideData {
    fn wire2api(self) -> [RustOpaque<HideData>; 2] {
        let vec: Vec<RustOpaque<HideData>> = self.wire2api();
        support::from_vec_to_array(vec)
    }
}
impl Wire2Api<RustOpaque<i32>> for wire_I32 {
    fn wire2api(self) -> RustOpaque<i32> {
        unsafe { support::opaque_from_dart(self.ptr as _) }
    }
}
impl Wire2Api<RustOpaque<Mutex<HideData>>> for wire_MutexHideData {
    fn wire2api(self) -> RustOpaque<Mutex<HideData>> {
        unsafe { support::opaque_from_dart(self.ptr as _) }
    }
}
impl Wire2Api<RustOpaque<NonCloneData>> for wire_NonCloneData {
    fn wire2api(self) -> RustOpaque<NonCloneData> {
        unsafe { support::opaque_from_dart(self.ptr as _) }
    }
}
impl Wire2Api<RustOpaque<NonSendHideData>> for wire_NonSendHideData {
    fn wire2api(self) -> RustOpaque<NonSendHideData> {
        unsafe { support::opaque_from_dart(self.ptr as _) }
    }
}
impl Wire2Api<[DartOpaque; 1]> for *mut wire_list_DartOpaque {
    fn wire2api(self) -> [DartOpaque; 1] {
        let vec: Vec<DartOpaque> = self.wire2api();
        support::from_vec_to_array(vec)
    }
}
impl Wire2Api<RustOpaque<RwLock<HideData>>> for wire_RwLockHideData {
    fn wire2api(self) -> RustOpaque<RwLock<HideData>> {
        unsafe { support::opaque_from_dart(self.ptr as _) }
    }
}
impl Wire2Api<String> for *mut wire_uint_8_list {
    fn wire2api(self) -> String {
        let vec: Vec<u8> = self.wire2api();
        String::from_utf8_lossy(&vec).into_owned()
    }
}
impl Wire2Api<Vec<String>> for *mut wire_StringList {
    fn wire2api(self) -> Vec<String> {
        let vec = unsafe {
            let wrap = support::box_from_leak_ptr(self);
            support::vec_from_leak_ptr(wrap.ptr, wrap.len)
        };
        vec.into_iter().map(Wire2Api::wire2api).collect()
    }
}
impl Wire2Api<[TestId; 4]> for *mut wire_list_test_id {
    fn wire2api(self) -> [TestId; 4] {
        let vec: Vec<TestId> = self.wire2api();
        support::from_vec_to_array(vec)
    }
}
impl Wire2Api<uuid::Uuid> for *mut wire_uint_8_list {
    fn wire2api(self) -> uuid::Uuid {
        let single: Vec<u8> = self.wire2api();
        wire2api_uuid_ref(single.as_slice())
    }
}
impl Wire2Api<Vec<uuid::Uuid>> for *mut wire_uint_8_list {
    fn wire2api(self) -> Vec<uuid::Uuid> {
        let multiple: Vec<u8> = self.wire2api();
        wire2api_uuids(multiple)
    }
}
impl Wire2Api<ZeroCopyBuffer<Vec<u8>>> for *mut wire_uint_8_list {
    fn wire2api(self) -> ZeroCopyBuffer<Vec<u8>> {
        ZeroCopyBuffer(self.wire2api())
    }
}
impl Wire2Api<A> for wire_A {
    fn wire2api(self) -> A {
        A {
            a: self.a.wire2api(),
        }
    }
}
impl Wire2Api<Abc> for wire_Abc {
    fn wire2api(self) -> Abc {
        match self.tag {
            0 => unsafe {
                let ans = support::box_from_leak_ptr(self.kind);
                let ans = support::box_from_leak_ptr(ans.A);
                Abc::A(ans.field0.wire2api())
            },
            1 => unsafe {
                let ans = support::box_from_leak_ptr(self.kind);
                let ans = support::box_from_leak_ptr(ans.B);
                Abc::B(ans.field0.wire2api())
            },
            2 => unsafe {
                let ans = support::box_from_leak_ptr(self.kind);
                let ans = support::box_from_leak_ptr(ans.C);
                Abc::C(ans.field0.wire2api())
            },
            3 => unsafe {
                let ans = support::box_from_leak_ptr(self.kind);
                let ans = support::box_from_leak_ptr(ans.JustInt);
                Abc::JustInt(ans.field0.wire2api())
            },
            _ => unreachable!(),
        }
    }
}
impl Wire2Api<ApplicationEnv> for wire_ApplicationEnv {
    fn wire2api(self) -> ApplicationEnv {
        ApplicationEnv {
            vars: self.vars.wire2api(),
        }
    }
}
impl Wire2Api<ApplicationEnvVar> for wire_ApplicationEnvVar {
    fn wire2api(self) -> ApplicationEnvVar {
        ApplicationEnvVar(self.field0.wire2api(), self.field1.wire2api())
    }
}

impl Wire2Api<ApplicationSettings> for wire_ApplicationSettings {
    fn wire2api(self) -> ApplicationSettings {
        ApplicationSettings {
            name: self.name.wire2api(),
            version: self.version.wire2api(),
            mode: self.mode.wire2api(),
            env: self.env.wire2api(),
            env_optional: self.env_optional.wire2api(),
        }
    }
}
impl Wire2Api<Attribute> for wire_Attribute {
    fn wire2api(self) -> Attribute {
        Attribute {
            key: self.key.wire2api(),
            value: self.value.wire2api(),
        }
    }
}
impl Wire2Api<B> for wire_B {
    fn wire2api(self) -> B {
        B {
            b: self.b.wire2api(),
        }
    }
}
impl Wire2Api<Blob> for wire_Blob {
    fn wire2api(self) -> Blob {
        Blob(self.field0.wire2api())
    }
}

impl Wire2Api<Box<ApplicationEnv>> for *mut wire_ApplicationEnv {
    fn wire2api(self) -> Box<ApplicationEnv> {
        let wrap = unsafe { support::box_from_leak_ptr(self) };
        Wire2Api::<ApplicationEnv>::wire2api(*wrap).into()
    }
}
impl Wire2Api<chrono::DateTime<chrono::Utc>> for *mut i64 {
    fn wire2api(self) -> chrono::DateTime<chrono::Utc> {
        let wrap = unsafe { support::box_from_leak_ptr(self) };
        Wire2Api::<chrono::DateTime<chrono::Utc>>::wire2api(*wrap).into()
    }
}
impl Wire2Api<DartOpaque> for *mut wire_DartOpaque {
    fn wire2api(self) -> DartOpaque {
        let wrap = unsafe { support::box_from_leak_ptr(self) };
        Wire2Api::<DartOpaque>::wire2api(*wrap).into()
    }
}
impl Wire2Api<RustOpaque<HideData>> for *mut wire_HideData {
    fn wire2api(self) -> RustOpaque<HideData> {
        let wrap = unsafe { support::box_from_leak_ptr(self) };
        Wire2Api::<RustOpaque<HideData>>::wire2api(*wrap).into()
    }
}
impl Wire2Api<A> for *mut wire_A {
    fn wire2api(self) -> A {
        let wrap = unsafe { support::box_from_leak_ptr(self) };
        Wire2Api::<A>::wire2api(*wrap).into()
    }
}
impl Wire2Api<Abc> for *mut wire_Abc {
    fn wire2api(self) -> Abc {
        let wrap = unsafe { support::box_from_leak_ptr(self) };
        Wire2Api::<Abc>::wire2api(*wrap).into()
    }
}
impl Wire2Api<ApplicationEnv> for *mut wire_ApplicationEnv {
    fn wire2api(self) -> ApplicationEnv {
        let wrap = unsafe { support::box_from_leak_ptr(self) };
        Wire2Api::<ApplicationEnv>::wire2api(*wrap).into()
    }
}
impl Wire2Api<ApplicationSettings> for *mut wire_ApplicationSettings {
    fn wire2api(self) -> ApplicationSettings {
        let wrap = unsafe { support::box_from_leak_ptr(self) };
        Wire2Api::<ApplicationSettings>::wire2api(*wrap).into()
    }
}
impl Wire2Api<Attribute> for *mut wire_Attribute {
    fn wire2api(self) -> Attribute {
        let wrap = unsafe { support::box_from_leak_ptr(self) };
        Wire2Api::<Attribute>::wire2api(*wrap).into()
    }
}
impl Wire2Api<B> for *mut wire_B {
    fn wire2api(self) -> B {
        let wrap = unsafe { support::box_from_leak_ptr(self) };
        Wire2Api::<B>::wire2api(*wrap).into()
    }
}
impl Wire2Api<bool> for *mut bool {
    fn wire2api(self) -> bool {
        unsafe { *support::box_from_leak_ptr(self) }
    }
}
impl Wire2Api<C> for *mut wire_C {
    fn wire2api(self) -> C {
        let wrap = unsafe { support::box_from_leak_ptr(self) };
        Wire2Api::<C>::wire2api(*wrap).into()
    }
}
impl Wire2Api<ConcatenateWith> for *mut wire_ConcatenateWith {
    fn wire2api(self) -> ConcatenateWith {
        let wrap = unsafe { support::box_from_leak_ptr(self) };
        Wire2Api::<ConcatenateWith>::wire2api(*wrap).into()
    }
}
impl Wire2Api<Customized> for *mut wire_Customized {
    fn wire2api(self) -> Customized {
        let wrap = unsafe { support::box_from_leak_ptr(self) };
        Wire2Api::<Customized>::wire2api(*wrap).into()
    }
}
impl Wire2Api<DartOpaqueNested> for *mut wire_DartOpaqueNested {
    fn wire2api(self) -> DartOpaqueNested {
        let wrap = unsafe { support::box_from_leak_ptr(self) };
        Wire2Api::<DartOpaqueNested>::wire2api(*wrap).into()
    }
}
impl Wire2Api<Empty> for *mut wire_Empty {
    fn wire2api(self) -> Empty {
        let wrap = unsafe { support::box_from_leak_ptr(self) };
        Wire2Api::<Empty>::wire2api(*wrap).into()
    }
}
impl Wire2Api<EnumDartOpaque> for *mut wire_EnumDartOpaque {
    fn wire2api(self) -> EnumDartOpaque {
        let wrap = unsafe { support::box_from_leak_ptr(self) };
        Wire2Api::<EnumDartOpaque>::wire2api(*wrap).into()
    }
}
impl Wire2Api<EnumOpaque> for *mut wire_EnumOpaque {
    fn wire2api(self) -> EnumOpaque {
        let wrap = unsafe { support::box_from_leak_ptr(self) };
        Wire2Api::<EnumOpaque>::wire2api(*wrap).into()
    }
}
impl Wire2Api<Event> for *mut wire_Event {
    fn wire2api(self) -> Event {
        let wrap = unsafe { support::box_from_leak_ptr(self) };
        Wire2Api::<Event>::wire2api(*wrap).into()
    }
}
impl Wire2Api<ExoticOptionals> for *mut wire_ExoticOptionals {
    fn wire2api(self) -> ExoticOptionals {
        let wrap = unsafe { support::box_from_leak_ptr(self) };
        Wire2Api::<ExoticOptionals>::wire2api(*wrap).into()
    }
}
impl Wire2Api<f64> for *mut f64 {
    fn wire2api(self) -> f64 {
        unsafe { *support::box_from_leak_ptr(self) }
    }
}
impl Wire2Api<FeatureChrono> for *mut wire_FeatureChrono {
    fn wire2api(self) -> FeatureChrono {
        let wrap = unsafe { support::box_from_leak_ptr(self) };
        Wire2Api::<FeatureChrono>::wire2api(*wrap).into()
    }
}
impl Wire2Api<FeatureUuid> for *mut wire_FeatureUuid {
    fn wire2api(self) -> FeatureUuid {
        let wrap = unsafe { support::box_from_leak_ptr(self) };
        Wire2Api::<FeatureUuid>::wire2api(*wrap).into()
    }
}
impl Wire2Api<FeedId> for *mut wire_FeedId {
    fn wire2api(self) -> FeedId {
        let wrap = unsafe { support::box_from_leak_ptr(self) };
        Wire2Api::<FeedId>::wire2api(*wrap).into()
    }
}
impl Wire2Api<i32> for *mut i32 {
    fn wire2api(self) -> i32 {
        unsafe { *support::box_from_leak_ptr(self) }
    }
}
impl Wire2Api<i64> for *mut i64 {
    fn wire2api(self) -> i64 {
        unsafe { *support::box_from_leak_ptr(self) }
    }
}
impl Wire2Api<KitchenSink> for *mut wire_KitchenSink {
    fn wire2api(self) -> KitchenSink {
        let wrap = unsafe { support::box_from_leak_ptr(self) };
        Wire2Api::<KitchenSink>::wire2api(*wrap).into()
    }
}
impl Wire2Api<Measure> for *mut wire_Measure {
    fn wire2api(self) -> Measure {
        let wrap = unsafe { support::box_from_leak_ptr(self) };
        Wire2Api::<Measure>::wire2api(*wrap).into()
    }
}
impl Wire2Api<MessageId> for *mut wire_MessageId {
    fn wire2api(self) -> MessageId {
        let wrap = unsafe { support::box_from_leak_ptr(self) };
        Wire2Api::<MessageId>::wire2api(*wrap).into()
    }
}
impl Wire2Api<MyNestedStruct> for *mut wire_MyNestedStruct {
    fn wire2api(self) -> MyNestedStruct {
        let wrap = unsafe { support::box_from_leak_ptr(self) };
        Wire2Api::<MyNestedStruct>::wire2api(*wrap).into()
    }
}
impl Wire2Api<MySize> for *mut wire_MySize {
    fn wire2api(self) -> MySize {
        let wrap = unsafe { support::box_from_leak_ptr(self) };
        Wire2Api::<MySize>::wire2api(*wrap).into()
    }
}
impl Wire2Api<MyStruct> for *mut wire_MyStruct {
    fn wire2api(self) -> MyStruct {
        let wrap = unsafe { support::box_from_leak_ptr(self) };
        Wire2Api::<MyStruct>::wire2api(*wrap).into()
    }
}
impl Wire2Api<MyTreeNode> for *mut wire_MyTreeNode {
    fn wire2api(self) -> MyTreeNode {
        let wrap = unsafe { support::box_from_leak_ptr(self) };
        Wire2Api::<MyTreeNode>::wire2api(*wrap).into()
    }
}
impl Wire2Api<NewTypeInt> for *mut wire_NewTypeInt {
    fn wire2api(self) -> NewTypeInt {
        let wrap = unsafe { support::box_from_leak_ptr(self) };
        Wire2Api::<NewTypeInt>::wire2api(*wrap).into()
    }
}
impl Wire2Api<Note> for *mut wire_Note {
    fn wire2api(self) -> Note {
        let wrap = unsafe { support::box_from_leak_ptr(self) };
        Wire2Api::<Note>::wire2api(*wrap).into()
    }
}
impl Wire2Api<Numbers> for *mut wire_Numbers {
    fn wire2api(self) -> Numbers {
        let wrap = unsafe { support::box_from_leak_ptr(self) };
        Wire2Api::<Numbers>::wire2api(*wrap).into()
    }
}
impl Wire2Api<OpaqueNested> for *mut wire_OpaqueNested {
    fn wire2api(self) -> OpaqueNested {
        let wrap = unsafe { support::box_from_leak_ptr(self) };
        Wire2Api::<OpaqueNested>::wire2api(*wrap).into()
    }
}
impl Wire2Api<Sequences> for *mut wire_Sequences {
    fn wire2api(self) -> Sequences {
        let wrap = unsafe { support::box_from_leak_ptr(self) };
        Wire2Api::<Sequences>::wire2api(*wrap).into()
    }
}
impl Wire2Api<StructWithEnum> for *mut wire_StructWithEnum {
    fn wire2api(self) -> StructWithEnum {
        let wrap = unsafe { support::box_from_leak_ptr(self) };
        Wire2Api::<StructWithEnum>::wire2api(*wrap).into()
    }
}
impl Wire2Api<SumWith> for *mut wire_SumWith {
    fn wire2api(self) -> SumWith {
        let wrap = unsafe { support::box_from_leak_ptr(self) };
        Wire2Api::<SumWith>::wire2api(*wrap).into()
    }
}
impl Wire2Api<TestId> for *mut wire_TestId {
    fn wire2api(self) -> TestId {
        let wrap = unsafe { support::box_from_leak_ptr(self) };
        Wire2Api::<TestId>::wire2api(*wrap).into()
    }
}
impl Wire2Api<UserId> for *mut wire_UserId {
    fn wire2api(self) -> UserId {
        let wrap = unsafe { support::box_from_leak_ptr(self) };
        Wire2Api::<UserId>::wire2api(*wrap).into()
    }
}
impl Wire2Api<Box<Blob>> for *mut wire_Blob {
    fn wire2api(self) -> Box<Blob> {
        let wrap = unsafe { support::box_from_leak_ptr(self) };
        Wire2Api::<Blob>::wire2api(*wrap).into()
    }
}
impl Wire2Api<Box<bool>> for *mut bool {
    fn wire2api(self) -> Box<bool> {
        unsafe { support::box_from_leak_ptr(self) }
    }
}
impl Wire2Api<Box<Distance>> for *mut wire_Distance {
    fn wire2api(self) -> Box<Distance> {
        let wrap = unsafe { support::box_from_leak_ptr(self) };
        Wire2Api::<Distance>::wire2api(*wrap).into()
    }
}
impl Wire2Api<Box<ExoticOptionals>> for *mut wire_ExoticOptionals {
    fn wire2api(self) -> Box<ExoticOptionals> {
        let wrap = unsafe { support::box_from_leak_ptr(self) };
        Wire2Api::<ExoticOptionals>::wire2api(*wrap).into()
    }
}
impl Wire2Api<Box<f64>> for *mut f64 {
    fn wire2api(self) -> Box<f64> {
        unsafe { support::box_from_leak_ptr(self) }
    }
}
impl Wire2Api<Box<i32>> for *mut i32 {
    fn wire2api(self) -> Box<i32> {
        unsafe { support::box_from_leak_ptr(self) }
    }
}
impl Wire2Api<Box<i64>> for *mut i64 {
    fn wire2api(self) -> Box<i64> {
        unsafe { support::box_from_leak_ptr(self) }
    }
}
impl Wire2Api<Box<i8>> for *mut i8 {
    fn wire2api(self) -> Box<i8> {
        unsafe { support::box_from_leak_ptr(self) }
    }
}
impl Wire2Api<Box<KitchenSink>> for *mut wire_KitchenSink {
    fn wire2api(self) -> Box<KitchenSink> {
        let wrap = unsafe { support::box_from_leak_ptr(self) };
        Wire2Api::<KitchenSink>::wire2api(*wrap).into()
    }
}
impl Wire2Api<Box<MySize>> for *mut wire_MySize {
    fn wire2api(self) -> Box<MySize> {
        let wrap = unsafe { support::box_from_leak_ptr(self) };
        Wire2Api::<MySize>::wire2api(*wrap).into()
    }
}
impl Wire2Api<Box<Speed>> for *mut wire_Speed {
    fn wire2api(self) -> Box<Speed> {
        let wrap = unsafe { support::box_from_leak_ptr(self) };
        Wire2Api::<Speed>::wire2api(*wrap).into()
    }
}
impl Wire2Api<Box<u8>> for *mut u8 {
    fn wire2api(self) -> Box<u8> {
        unsafe { support::box_from_leak_ptr(self) }
    }
}
impl Wire2Api<Box<[u8; 1600]>> for *mut wire_uint_8_list {
    fn wire2api(self) -> Box<[u8; 1600]> {
        Wire2Api::<[u8; 1600]>::wire2api(self).into()
    }
}
impl Wire2Api<Box<Weekdays>> for *mut i32 {
    fn wire2api(self) -> Box<Weekdays> {
        let wrap = unsafe { support::box_from_leak_ptr(self) };
        Wire2Api::<Weekdays>::wire2api(*wrap).into()
    }
}
impl Wire2Api<C> for wire_C {
    fn wire2api(self) -> C {
        C {
            c: self.c.wire2api(),
        }
    }
}
impl Wire2Api<ConcatenateWith> for wire_ConcatenateWith {
    fn wire2api(self) -> ConcatenateWith {
        ConcatenateWith {
            a: self.a.wire2api(),
        }
    }
}
impl Wire2Api<Customized> for wire_Customized {
    fn wire2api(self) -> Customized {
        Customized {
            final_field: self.final_field.wire2api(),
            non_final_field: self.non_final_field.wire2api(),
        }
    }
}
impl Wire2Api<DartOpaqueNested> for wire_DartOpaqueNested {
    fn wire2api(self) -> DartOpaqueNested {
        DartOpaqueNested {
            first: self.first.wire2api(),
            second: self.second.wire2api(),
        }
    }
}
impl Wire2Api<Distance> for wire_Distance {
    fn wire2api(self) -> Distance {
        match self.tag {
            0 => Distance::Unknown,
            1 => unsafe {
                let ans = support::box_from_leak_ptr(self.kind);
                let ans = support::box_from_leak_ptr(ans.Map);
                Distance::Map(ans.field0.wire2api())
            },
            _ => unreachable!(),
        }
    }
}
impl Wire2Api<Empty> for wire_Empty {
    fn wire2api(self) -> Empty {
        Empty {}
    }
}
impl Wire2Api<EnumDartOpaque> for wire_EnumDartOpaque {
    fn wire2api(self) -> EnumDartOpaque {
        match self.tag {
            0 => unsafe {
                let ans = support::box_from_leak_ptr(self.kind);
                let ans = support::box_from_leak_ptr(ans.Primitive);
                EnumDartOpaque::Primitive(ans.field0.wire2api())
            },
            1 => unsafe {
                let ans = support::box_from_leak_ptr(self.kind);
                let ans = support::box_from_leak_ptr(ans.Opaque);
                EnumDartOpaque::Opaque(ans.field0.wire2api())
            },
            _ => unreachable!(),
        }
    }
}
impl Wire2Api<EnumOpaque> for wire_EnumOpaque {
    fn wire2api(self) -> EnumOpaque {
        match self.tag {
            0 => unsafe {
                let ans = support::box_from_leak_ptr(self.kind);
                let ans = support::box_from_leak_ptr(ans.Struct);
                EnumOpaque::Struct(ans.field0.wire2api())
            },
            1 => unsafe {
                let ans = support::box_from_leak_ptr(self.kind);
                let ans = support::box_from_leak_ptr(ans.Primitive);
                EnumOpaque::Primitive(ans.field0.wire2api())
            },
            2 => unsafe {
                let ans = support::box_from_leak_ptr(self.kind);
                let ans = support::box_from_leak_ptr(ans.TraitObj);
                EnumOpaque::TraitObj(ans.field0.wire2api())
            },
            3 => unsafe {
                let ans = support::box_from_leak_ptr(self.kind);
                let ans = support::box_from_leak_ptr(ans.Mutex);
                EnumOpaque::Mutex(ans.field0.wire2api())
            },
            4 => unsafe {
                let ans = support::box_from_leak_ptr(self.kind);
                let ans = support::box_from_leak_ptr(ans.RwLock);
                EnumOpaque::RwLock(ans.field0.wire2api())
            },
            _ => unreachable!(),
        }
    }
}
impl Wire2Api<Event> for wire_Event {
    fn wire2api(self) -> Event {
        Event {
            address: self.address.wire2api(),
            payload: self.payload.wire2api(),
        }
    }
}
impl Wire2Api<ExoticOptionals> for wire_ExoticOptionals {
    fn wire2api(self) -> ExoticOptionals {
        ExoticOptionals {
            int32: self.int32.wire2api(),
            int64: self.int64.wire2api(),
            float64: self.float64.wire2api(),
            boolean: self.boolean.wire2api(),
            zerocopy: self.zerocopy.wire2api(),
            int8list: self.int8list.wire2api(),
            uint8list: self.uint8list.wire2api(),
            int32list: self.int32list.wire2api(),
            float32list: self.float32list.wire2api(),
            float64list: self.float64list.wire2api(),
            attributes: self.attributes.wire2api(),
            attributes_nullable: self.attributes_nullable.wire2api(),
            nullable_attributes: self.nullable_attributes.wire2api(),
            newtypeint: self.newtypeint.wire2api(),
        }
    }
}

impl Wire2Api<[f64; 16]> for *mut wire_float_64_list {
    fn wire2api(self) -> [f64; 16] {
        let vec: Vec<f64> = self.wire2api();
        support::from_vec_to_array(vec)
    }
}
impl Wire2Api<FeatureChrono> for wire_FeatureChrono {
    fn wire2api(self) -> FeatureChrono {
        FeatureChrono {
            utc: self.utc.wire2api(),
            local: self.local.wire2api(),
            duration: self.duration.wire2api(),
            naive: self.naive.wire2api(),
        }
    }
}
impl Wire2Api<FeatureUuid> for wire_FeatureUuid {
    fn wire2api(self) -> FeatureUuid {
        FeatureUuid {
            one: self.one.wire2api(),
            many: self.many.wire2api(),
        }
    }
}
impl Wire2Api<FeedId> for wire_FeedId {
    fn wire2api(self) -> FeedId {
        FeedId(self.field0.wire2api())
    }
}
impl Wire2Api<Vec<f32>> for *mut wire_float_32_list {
    fn wire2api(self) -> Vec<f32> {
        unsafe {
            let wrap = support::box_from_leak_ptr(self);
            support::vec_from_leak_ptr(wrap.ptr, wrap.len)
        }
    }
}
impl Wire2Api<Vec<f64>> for *mut wire_float_64_list {
    fn wire2api(self) -> Vec<f64> {
        unsafe {
            let wrap = support::box_from_leak_ptr(self);
            support::vec_from_leak_ptr(wrap.ptr, wrap.len)
        }
    }
}

impl Wire2Api<[i32; 2]> for *mut wire_int_32_list {
    fn wire2api(self) -> [i32; 2] {
        let vec: Vec<i32> = self.wire2api();
        support::from_vec_to_array(vec)
    }
}

impl Wire2Api<Vec<i32>> for *mut wire_int_32_list {
    fn wire2api(self) -> Vec<i32> {
        unsafe {
            let wrap = support::box_from_leak_ptr(self);
            support::vec_from_leak_ptr(wrap.ptr, wrap.len)
        }
    }
}
impl Wire2Api<Vec<i64>> for *mut wire_int_64_list {
    fn wire2api(self) -> Vec<i64> {
        unsafe {
            let wrap = support::box_from_leak_ptr(self);
            support::vec_from_leak_ptr(wrap.ptr, wrap.len)
        }
    }
}
impl Wire2Api<Vec<i8>> for *mut wire_int_8_list {
    fn wire2api(self) -> Vec<i8> {
        unsafe {
            let wrap = support::box_from_leak_ptr(self);
            support::vec_from_leak_ptr(wrap.ptr, wrap.len)
        }
    }
}
impl Wire2Api<KitchenSink> for wire_KitchenSink {
    fn wire2api(self) -> KitchenSink {
        match self.tag {
            0 => KitchenSink::Empty,
            1 => unsafe {
                let ans = support::box_from_leak_ptr(self.kind);
                let ans = support::box_from_leak_ptr(ans.Primitives);
                KitchenSink::Primitives {
                    int32: ans.int32.wire2api(),
                    float64: ans.float64.wire2api(),
                    boolean: ans.boolean.wire2api(),
                }
            },
            2 => unsafe {
                let ans = support::box_from_leak_ptr(self.kind);
                let ans = support::box_from_leak_ptr(ans.Nested);
                KitchenSink::Nested(ans.field0.wire2api(), ans.field1.wire2api())
            },
            3 => unsafe {
                let ans = support::box_from_leak_ptr(self.kind);
                let ans = support::box_from_leak_ptr(ans.Optional);
                KitchenSink::Optional(ans.field0.wire2api(), ans.field1.wire2api())
            },
            4 => unsafe {
                let ans = support::box_from_leak_ptr(self.kind);
                let ans = support::box_from_leak_ptr(ans.Buffer);
                KitchenSink::Buffer(ans.field0.wire2api())
            },
            5 => unsafe {
                let ans = support::box_from_leak_ptr(self.kind);
                let ans = support::box_from_leak_ptr(ans.Enums);
                KitchenSink::Enums(ans.field0.wire2api())
            },
            _ => unreachable!(),
        }
    }
}
impl Wire2Api<Vec<DartOpaque>> for *mut wire_list_DartOpaque {
    fn wire2api(self) -> Vec<DartOpaque> {
        let vec = unsafe {
            let wrap = support::box_from_leak_ptr(self);
            support::vec_from_leak_ptr(wrap.ptr, wrap.len)
        };
        vec.into_iter().map(Wire2Api::wire2api).collect()
    }
}
impl Wire2Api<Vec<RustOpaque<HideData>>> for *mut wire_list_HideData {
    fn wire2api(self) -> Vec<RustOpaque<HideData>> {
        let vec = unsafe {
            let wrap = support::box_from_leak_ptr(self);
            support::vec_from_leak_ptr(wrap.ptr, wrap.len)
        };
        vec.into_iter().map(Wire2Api::wire2api).collect()
    }
}
impl Wire2Api<Vec<ApplicationEnvVar>> for *mut wire_list_application_env_var {
    fn wire2api(self) -> Vec<ApplicationEnvVar> {
        let vec = unsafe {
            let wrap = support::box_from_leak_ptr(self);
            support::vec_from_leak_ptr(wrap.ptr, wrap.len)
        };
        vec.into_iter().map(Wire2Api::wire2api).collect()
    }
}
impl Wire2Api<Vec<Attribute>> for *mut wire_list_attribute {
    fn wire2api(self) -> Vec<Attribute> {
        let vec = unsafe {
            let wrap = support::box_from_leak_ptr(self);
            support::vec_from_leak_ptr(wrap.ptr, wrap.len)
        };
        vec.into_iter().map(Wire2Api::wire2api).collect()
    }
}
impl Wire2Api<Vec<MySize>> for *mut wire_list_my_size {
    fn wire2api(self) -> Vec<MySize> {
        let vec = unsafe {
            let wrap = support::box_from_leak_ptr(self);
            support::vec_from_leak_ptr(wrap.ptr, wrap.len)
        };
        vec.into_iter().map(Wire2Api::wire2api).collect()
    }
}
impl Wire2Api<Vec<MyTreeNode>> for *mut wire_list_my_tree_node {
    fn wire2api(self) -> Vec<MyTreeNode> {
        let vec = unsafe {
            let wrap = support::box_from_leak_ptr(self);
            support::vec_from_leak_ptr(wrap.ptr, wrap.len)
        };
        vec.into_iter().map(Wire2Api::wire2api).collect()
    }
}
impl Wire2Api<Vec<Option<Attribute>>> for *mut wire_list_opt_box_autoadd_attribute {
    fn wire2api(self) -> Vec<Option<Attribute>> {
        let vec = unsafe {
            let wrap = support::box_from_leak_ptr(self);
            support::vec_from_leak_ptr(wrap.ptr, wrap.len)
        };
        vec.into_iter().map(Wire2Api::wire2api).collect()
    }
}
impl Wire2Api<Vec<TestId>> for *mut wire_list_test_id {
    fn wire2api(self) -> Vec<TestId> {
        let vec = unsafe {
            let wrap = support::box_from_leak_ptr(self);
            support::vec_from_leak_ptr(wrap.ptr, wrap.len)
        };
        vec.into_iter().map(Wire2Api::wire2api).collect()
    }
}
impl Wire2Api<Vec<Weekdays>> for *mut wire_list_weekdays {
    fn wire2api(self) -> Vec<Weekdays> {
        let vec = unsafe {
            let wrap = support::box_from_leak_ptr(self);
            support::vec_from_leak_ptr(wrap.ptr, wrap.len)
        };
        vec.into_iter().map(Wire2Api::wire2api).collect()
    }
}
impl Wire2Api<Measure> for wire_Measure {
    fn wire2api(self) -> Measure {
        match self.tag {
            0 => unsafe {
                let ans = support::box_from_leak_ptr(self.kind);
                let ans = support::box_from_leak_ptr(ans.Speed);
                Measure::Speed(ans.field0.wire2api())
            },
            1 => unsafe {
                let ans = support::box_from_leak_ptr(self.kind);
                let ans = support::box_from_leak_ptr(ans.Distance);
                Measure::Distance(ans.field0.wire2api())
            },
            _ => unreachable!(),
        }
    }
}
impl Wire2Api<MessageId> for wire_MessageId {
    fn wire2api(self) -> MessageId {
        MessageId(self.field0.wire2api())
    }
}

impl Wire2Api<MyNestedStruct> for wire_MyNestedStruct {
    fn wire2api(self) -> MyNestedStruct {
        MyNestedStruct {
            tree_node: self.tree_node.wire2api(),
            weekday: self.weekday.wire2api(),
        }
    }
}
impl Wire2Api<MySize> for wire_MySize {
    fn wire2api(self) -> MySize {
        MySize {
            width: self.width.wire2api(),
            height: self.height.wire2api(),
        }
    }
}
impl Wire2Api<MyStruct> for wire_MyStruct {
    fn wire2api(self) -> MyStruct {
        MyStruct {
            content: self.content.wire2api(),
        }
    }
}
impl Wire2Api<MyTreeNode> for wire_MyTreeNode {
    fn wire2api(self) -> MyTreeNode {
        MyTreeNode {
            value_i32: self.value_i32.wire2api(),
            value_vec_u8: self.value_vec_u8.wire2api(),
            value_boolean: self.value_boolean.wire2api(),
            children: self.children.wire2api(),
        }
    }
}
impl Wire2Api<NewTypeInt> for wire_NewTypeInt {
    fn wire2api(self) -> NewTypeInt {
        NewTypeInt(self.field0.wire2api())
    }
}
impl Wire2Api<Note> for wire_Note {
    fn wire2api(self) -> Note {
        Note {
            day: self.day.wire2api(),
            body: self.body.wire2api(),
        }
    }
}
impl Wire2Api<Numbers> for wire_Numbers {
    fn wire2api(self) -> Numbers {
        Numbers(self.field0.wire2api())
    }
}
impl Wire2Api<OpaqueNested> for wire_OpaqueNested {
    fn wire2api(self) -> OpaqueNested {
        OpaqueNested {
            first: self.first.wire2api(),
            second: self.second.wire2api(),
        }
    }
}

impl Wire2Api<Sequences> for wire_Sequences {
    fn wire2api(self) -> Sequences {
        Sequences(self.field0.wire2api())
    }
}
impl Wire2Api<Speed> for wire_Speed {
    fn wire2api(self) -> Speed {
        match self.tag {
            0 => Speed::Unknown,
            1 => unsafe {
                let ans = support::box_from_leak_ptr(self.kind);
                let ans = support::box_from_leak_ptr(ans.GPS);
                Speed::GPS(ans.field0.wire2api())
            },
            _ => unreachable!(),
        }
    }
}
impl Wire2Api<StructWithEnum> for wire_StructWithEnum {
    fn wire2api(self) -> StructWithEnum {
        StructWithEnum {
            abc1: self.abc1.wire2api(),
            abc2: self.abc2.wire2api(),
        }
    }
}
impl Wire2Api<SumWith> for wire_SumWith {
    fn wire2api(self) -> SumWith {
        SumWith {
            x: self.x.wire2api(),
        }
    }
}
impl Wire2Api<TestId> for wire_TestId {
    fn wire2api(self) -> TestId {
        TestId(self.field0.wire2api())
    }
}

impl Wire2Api<[u8; 1600]> for *mut wire_uint_8_list {
    fn wire2api(self) -> [u8; 1600] {
        let vec: Vec<u8> = self.wire2api();
        support::from_vec_to_array(vec)
    }
}
impl Wire2Api<[u8; 32]> for *mut wire_uint_8_list {
    fn wire2api(self) -> [u8; 32] {
        let vec: Vec<u8> = self.wire2api();
        support::from_vec_to_array(vec)
    }
}
impl Wire2Api<[u8; 8]> for *mut wire_uint_8_list {
    fn wire2api(self) -> [u8; 8] {
        let vec: Vec<u8> = self.wire2api();
        support::from_vec_to_array(vec)
    }
}
impl Wire2Api<Vec<u8>> for *mut wire_uint_8_list {
    fn wire2api(self) -> Vec<u8> {
        unsafe {
            let wrap = support::box_from_leak_ptr(self);
            support::vec_from_leak_ptr(wrap.ptr, wrap.len)
        }
    }
}
impl Wire2Api<UserId> for wire_UserId {
    fn wire2api(self) -> UserId {
        UserId {
            value: self.value.wire2api(),
        }
    }
}

// Section: wire structs

#[repr(C)]
#[derive(Clone)]
pub struct wire_BoxDartDebug {
    ptr: *const core::ffi::c_void,
}

#[repr(C)]
#[derive(Clone)]
pub struct wire_DartOpaque {
    port: i64,
    handle: usize,
}

#[repr(C)]
#[derive(Clone)]
pub struct wire_HideData {
    ptr: *const core::ffi::c_void,
}

#[repr(C)]
#[derive(Clone)]
pub struct wire_I32 {
    ptr: *const core::ffi::c_void,
}

#[repr(C)]
#[derive(Clone)]
pub struct wire_MutexHideData {
    ptr: *const core::ffi::c_void,
}

#[repr(C)]
#[derive(Clone)]
pub struct wire_NonCloneData {
    ptr: *const core::ffi::c_void,
}

#[repr(C)]
#[derive(Clone)]
pub struct wire_NonSendHideData {
    ptr: *const core::ffi::c_void,
}

#[repr(C)]
#[derive(Clone)]
pub struct wire_RwLockHideData {
    ptr: *const core::ffi::c_void,
}

#[repr(C)]
#[derive(Clone)]
pub struct wire_StringList {
    ptr: *mut *mut wire_uint_8_list,
    len: i32,
}

#[repr(C)]
#[derive(Clone)]
pub struct wire_A {
    a: *mut wire_uint_8_list,
}

#[repr(C)]
#[derive(Clone)]
pub struct wire_ApplicationEnv {
    vars: *mut wire_list_application_env_var,
}

#[repr(C)]
#[derive(Clone)]
pub struct wire_ApplicationEnvVar {
    field0: *mut wire_uint_8_list,
    field1: bool,
}

#[repr(C)]
#[derive(Clone)]
pub struct wire_ApplicationSettings {
    name: *mut wire_uint_8_list,
    version: *mut wire_uint_8_list,
    mode: i32,
    env: *mut wire_ApplicationEnv,
    env_optional: *mut wire_ApplicationEnv,
}

#[repr(C)]
#[derive(Clone)]
pub struct wire_Attribute {
    key: *mut wire_uint_8_list,
    value: *mut wire_uint_8_list,
}

#[repr(C)]
#[derive(Clone)]
pub struct wire_B {
    b: i32,
}

#[repr(C)]
#[derive(Clone)]
pub struct wire_Blob {
    field0: *mut wire_uint_8_list,
}

#[repr(C)]
#[derive(Clone)]
pub struct wire_C {
    c: bool,
}

#[repr(C)]
#[derive(Clone)]
pub struct wire_ConcatenateWith {
    a: *mut wire_uint_8_list,
}

#[repr(C)]
#[derive(Clone)]
pub struct wire_Customized {
    final_field: *mut wire_uint_8_list,
    non_final_field: *mut wire_uint_8_list,
}

#[repr(C)]
#[derive(Clone)]
pub struct wire_DartOpaqueNested {
    first: wire_DartOpaque,
    second: wire_DartOpaque,
}

#[repr(C)]
#[derive(Clone)]
pub struct wire_Empty {}

#[repr(C)]
#[derive(Clone)]
pub struct wire_Event {
    address: *mut wire_uint_8_list,
    payload: *mut wire_uint_8_list,
}

#[repr(C)]
#[derive(Clone)]
pub struct wire_ExoticOptionals {
    int32: *mut i32,
    int64: *mut i64,
    float64: *mut f64,
    boolean: *mut bool,
    zerocopy: *mut wire_uint_8_list,
    int8list: *mut wire_int_8_list,
    uint8list: *mut wire_uint_8_list,
    int32list: *mut wire_int_32_list,
    float32list: *mut wire_float_32_list,
    float64list: *mut wire_float_64_list,
    attributes: *mut wire_list_attribute,
    attributes_nullable: *mut wire_list_opt_box_autoadd_attribute,
    nullable_attributes: *mut wire_list_opt_box_autoadd_attribute,
    newtypeint: *mut wire_NewTypeInt,
}

#[repr(C)]
#[derive(Clone)]
pub struct wire_FeatureChrono {
    utc: i64,
    local: i64,
    duration: i64,
    naive: i64,
}

#[repr(C)]
#[derive(Clone)]
pub struct wire_FeatureUuid {
    one: *mut wire_uint_8_list,
    many: *mut wire_uint_8_list,
}

#[repr(C)]
#[derive(Clone)]
pub struct wire_FeedId {
    field0: *mut wire_uint_8_list,
}

#[repr(C)]
#[derive(Clone)]
pub struct wire_float_32_list {
    ptr: *mut f32,
    len: i32,
}

#[repr(C)]
#[derive(Clone)]
pub struct wire_float_64_list {
    ptr: *mut f64,
    len: i32,
}

#[repr(C)]
#[derive(Clone)]
pub struct wire_int_32_list {
    ptr: *mut i32,
    len: i32,
}

#[repr(C)]
#[derive(Clone)]
pub struct wire_int_64_list {
    ptr: *mut i64,
    len: i32,
}

#[repr(C)]
#[derive(Clone)]
pub struct wire_int_8_list {
    ptr: *mut i8,
    len: i32,
}

#[repr(C)]
#[derive(Clone)]
pub struct wire_list_DartOpaque {
    ptr: *mut wire_DartOpaque,
    len: i32,
}

#[repr(C)]
#[derive(Clone)]
pub struct wire_list_HideData {
    ptr: *mut wire_HideData,
    len: i32,
}

#[repr(C)]
#[derive(Clone)]
pub struct wire_list_application_env_var {
    ptr: *mut wire_ApplicationEnvVar,
    len: i32,
}

#[repr(C)]
#[derive(Clone)]
pub struct wire_list_attribute {
    ptr: *mut wire_Attribute,
    len: i32,
}

#[repr(C)]
#[derive(Clone)]
pub struct wire_list_my_size {
    ptr: *mut wire_MySize,
    len: i32,
}

#[repr(C)]
#[derive(Clone)]
pub struct wire_list_my_tree_node {
    ptr: *mut wire_MyTreeNode,
    len: i32,
}

#[repr(C)]
#[derive(Clone)]
pub struct wire_list_opt_box_autoadd_attribute {
    ptr: *mut *mut wire_Attribute,
    len: i32,
}

#[repr(C)]
#[derive(Clone)]
pub struct wire_list_test_id {
    ptr: *mut wire_TestId,
    len: i32,
}

#[repr(C)]
#[derive(Clone)]
pub struct wire_list_weekdays {
    ptr: *mut i32,
    len: i32,
}

#[repr(C)]
#[derive(Clone)]
pub struct wire_MessageId {
    field0: *mut wire_uint_8_list,
}

#[repr(C)]
#[derive(Clone)]
pub struct wire_MyNestedStruct {
    tree_node: wire_MyTreeNode,
    weekday: i32,
}

#[repr(C)]
#[derive(Clone)]
pub struct wire_MySize {
    width: i32,
    height: i32,
}

#[repr(C)]
#[derive(Clone)]
pub struct wire_MyStruct {
    content: bool,
}

#[repr(C)]
#[derive(Clone)]
pub struct wire_MyTreeNode {
    value_i32: i32,
    value_vec_u8: *mut wire_uint_8_list,
    value_boolean: bool,
    children: *mut wire_list_my_tree_node,
}

#[repr(C)]
#[derive(Clone)]
pub struct wire_NewTypeInt {
    field0: i64,
}

#[repr(C)]
#[derive(Clone)]
pub struct wire_Note {
    day: *mut i32,
    body: *mut wire_uint_8_list,
}

#[repr(C)]
#[derive(Clone)]
pub struct wire_Numbers {
    field0: *mut wire_int_32_list,
}

#[repr(C)]
#[derive(Clone)]
pub struct wire_OpaqueNested {
    first: wire_HideData,
    second: wire_HideData,
}

#[repr(C)]
#[derive(Clone)]
pub struct wire_Sequences {
    field0: *mut wire_int_32_list,
}

#[repr(C)]
#[derive(Clone)]
pub struct wire_StructWithEnum {
    abc1: wire_Abc,
    abc2: wire_Abc,
}

#[repr(C)]
#[derive(Clone)]
pub struct wire_SumWith {
    x: u32,
}

#[repr(C)]
#[derive(Clone)]
pub struct wire_TestId {
    field0: *mut wire_int_32_list,
}

#[repr(C)]
#[derive(Clone)]
pub struct wire_uint_8_list {
    ptr: *mut u8,
    len: i32,
}

#[repr(C)]
#[derive(Clone)]
pub struct wire_UserId {
    value: u32,
}

#[repr(C)]
#[derive(Clone)]
pub struct wire_Abc {
    tag: i32,
    kind: *mut AbcKind,
}

#[repr(C)]
pub union AbcKind {
    A: *mut wire_Abc_A,
    B: *mut wire_Abc_B,
    C: *mut wire_Abc_C,
    JustInt: *mut wire_Abc_JustInt,
}

#[repr(C)]
#[derive(Clone)]
pub struct wire_Abc_A {
    field0: *mut wire_A,
}

#[repr(C)]
#[derive(Clone)]
pub struct wire_Abc_B {
    field0: *mut wire_B,
}

#[repr(C)]
#[derive(Clone)]
pub struct wire_Abc_C {
    field0: *mut wire_C,
}

#[repr(C)]
#[derive(Clone)]
pub struct wire_Abc_JustInt {
    field0: i32,
}

#[repr(C)]
#[derive(Clone)]
pub struct wire_Distance {
    tag: i32,
    kind: *mut DistanceKind,
}

#[repr(C)]
pub union DistanceKind {
    Unknown: *mut wire_Distance_Unknown,
    Map: *mut wire_Distance_Map,
}

#[repr(C)]
#[derive(Clone)]
pub struct wire_Distance_Unknown {}

#[repr(C)]
#[derive(Clone)]
pub struct wire_Distance_Map {
    field0: f64,
}

#[repr(C)]
#[derive(Clone)]
pub struct wire_EnumDartOpaque {
    tag: i32,
    kind: *mut EnumDartOpaqueKind,
}

#[repr(C)]
pub union EnumDartOpaqueKind {
    Primitive: *mut wire_EnumDartOpaque_Primitive,
    Opaque: *mut wire_EnumDartOpaque_Opaque,
}

#[repr(C)]
#[derive(Clone)]
pub struct wire_EnumDartOpaque_Primitive {
    field0: i32,
}

#[repr(C)]
#[derive(Clone)]
pub struct wire_EnumDartOpaque_Opaque {
    field0: wire_DartOpaque,
}
#[repr(C)]
#[derive(Clone)]
pub struct wire_EnumOpaque {
    tag: i32,
    kind: *mut EnumOpaqueKind,
}

#[repr(C)]
pub union EnumOpaqueKind {
    Struct: *mut wire_EnumOpaque_Struct,
    Primitive: *mut wire_EnumOpaque_Primitive,
    TraitObj: *mut wire_EnumOpaque_TraitObj,
    Mutex: *mut wire_EnumOpaque_Mutex,
    RwLock: *mut wire_EnumOpaque_RwLock,
}

#[repr(C)]
#[derive(Clone)]
pub struct wire_EnumOpaque_Struct {
    field0: wire_HideData,
}

#[repr(C)]
#[derive(Clone)]
pub struct wire_EnumOpaque_Primitive {
    field0: wire_I32,
}

#[repr(C)]
#[derive(Clone)]
pub struct wire_EnumOpaque_TraitObj {
    field0: wire_BoxDartDebug,
}

#[repr(C)]
#[derive(Clone)]
pub struct wire_EnumOpaque_Mutex {
    field0: wire_MutexHideData,
}

#[repr(C)]
#[derive(Clone)]
pub struct wire_EnumOpaque_RwLock {
    field0: wire_RwLockHideData,
}

#[repr(C)]
#[derive(Clone)]
pub struct wire_KitchenSink {
    tag: i32,
    kind: *mut KitchenSinkKind,
}

#[repr(C)]
pub union KitchenSinkKind {
    Empty: *mut wire_KitchenSink_Empty,
    Primitives: *mut wire_KitchenSink_Primitives,
    Nested: *mut wire_KitchenSink_Nested,
    Optional: *mut wire_KitchenSink_Optional,
    Buffer: *mut wire_KitchenSink_Buffer,
    Enums: *mut wire_KitchenSink_Enums,
}

#[repr(C)]
#[derive(Clone)]
pub struct wire_KitchenSink_Empty {}

#[repr(C)]
#[derive(Clone)]
pub struct wire_KitchenSink_Primitives {
    int32: i32,
    float64: f64,
    boolean: bool,
}

#[repr(C)]
#[derive(Clone)]
pub struct wire_KitchenSink_Nested {
    field0: i32,
    field1: *mut wire_KitchenSink,
}

#[repr(C)]
#[derive(Clone)]
pub struct wire_KitchenSink_Optional {
    field0: *mut i32,
    field1: *mut i32,
}

#[repr(C)]
#[derive(Clone)]
pub struct wire_KitchenSink_Buffer {
    field0: *mut wire_uint_8_list,
}

#[repr(C)]
#[derive(Clone)]
pub struct wire_KitchenSink_Enums {
    field0: i32,
}

#[repr(C)]
#[derive(Clone)]
pub struct wire_Measure {
    tag: i32,
    kind: *mut MeasureKind,
}

#[repr(C)]
pub union MeasureKind {
    Speed: *mut wire_Measure_Speed,
    Distance: *mut wire_Measure_Distance,
}

#[repr(C)]
#[derive(Clone)]
pub struct wire_Measure_Speed {
    field0: *mut wire_Speed,
}

#[repr(C)]
#[derive(Clone)]
pub struct wire_Measure_Distance {
    field0: *mut wire_Distance,
}

#[repr(C)]
#[derive(Clone)]
pub struct wire_Speed {
    tag: i32,
    kind: *mut SpeedKind,
}

#[repr(C)]
pub union SpeedKind {
    Unknown: *mut wire_Speed_Unknown,
    GPS: *mut wire_Speed_GPS,
}

#[repr(C)]
#[derive(Clone)]
pub struct wire_Speed_Unknown {}

#[repr(C)]
#[derive(Clone)]
pub struct wire_Speed_GPS {
    field0: f64,
}

// Section: impl NewWithNullPtr

pub trait NewWithNullPtr {
    fn new_with_null_ptr() -> Self;
}

impl<T> NewWithNullPtr for *mut T {
    fn new_with_null_ptr() -> Self {
        std::ptr::null_mut()
    }
}

impl NewWithNullPtr for wire_BoxDartDebug {
    fn new_with_null_ptr() -> Self {
        Self {
            ptr: core::ptr::null(),
        }
    }
}

impl NewWithNullPtr for wire_DartOpaque {
    fn new_with_null_ptr() -> Self {
        Self { port: 0, handle: 0 }
    }
}
impl NewWithNullPtr for wire_HideData {
    fn new_with_null_ptr() -> Self {
        Self {
            ptr: core::ptr::null(),
        }
    }
}

impl NewWithNullPtr for wire_I32 {
    fn new_with_null_ptr() -> Self {
        Self {
            ptr: core::ptr::null(),
        }
    }
}
impl NewWithNullPtr for wire_MutexHideData {
    fn new_with_null_ptr() -> Self {
        Self {
            ptr: core::ptr::null(),
        }
    }
}
impl NewWithNullPtr for wire_NonCloneData {
    fn new_with_null_ptr() -> Self {
        Self {
            ptr: core::ptr::null(),
        }
    }
}
impl NewWithNullPtr for wire_NonSendHideData {
    fn new_with_null_ptr() -> Self {
        Self {
            ptr: core::ptr::null(),
        }
    }
}

impl NewWithNullPtr for wire_RwLockHideData {
    fn new_with_null_ptr() -> Self {
        Self {
            ptr: core::ptr::null(),
        }
    }
}

impl NewWithNullPtr for wire_A {
    fn new_with_null_ptr() -> Self {
        Self {
            a: core::ptr::null_mut(),
        }
    }
}

impl Default for wire_A {
    fn default() -> Self {
        Self::new_with_null_ptr()
    }
}

impl Default for wire_Abc {
    fn default() -> Self {
        Self::new_with_null_ptr()
    }
}

impl NewWithNullPtr for wire_Abc {
    fn new_with_null_ptr() -> Self {
        Self {
            tag: -1,
            kind: core::ptr::null_mut(),
        }
    }
}

#[no_mangle]
pub extern "C" fn inflate_Abc_A() -> *mut AbcKind {
    support::new_leak_box_ptr(AbcKind {
        A: support::new_leak_box_ptr(wire_Abc_A {
            field0: core::ptr::null_mut(),
        }),
    })
}

#[no_mangle]
pub extern "C" fn inflate_Abc_B() -> *mut AbcKind {
    support::new_leak_box_ptr(AbcKind {
        B: support::new_leak_box_ptr(wire_Abc_B {
            field0: core::ptr::null_mut(),
        }),
    })
}

#[no_mangle]
pub extern "C" fn inflate_Abc_C() -> *mut AbcKind {
    support::new_leak_box_ptr(AbcKind {
        C: support::new_leak_box_ptr(wire_Abc_C {
            field0: core::ptr::null_mut(),
        }),
    })
}

#[no_mangle]
pub extern "C" fn inflate_Abc_JustInt() -> *mut AbcKind {
    support::new_leak_box_ptr(AbcKind {
        JustInt: support::new_leak_box_ptr(wire_Abc_JustInt {
            field0: Default::default(),
        }),
    })
}

impl NewWithNullPtr for wire_ApplicationEnv {
    fn new_with_null_ptr() -> Self {
        Self {
            vars: core::ptr::null_mut(),
        }
    }
}

impl Default for wire_ApplicationEnv {
    fn default() -> Self {
        Self::new_with_null_ptr()
    }
}

impl NewWithNullPtr for wire_ApplicationEnvVar {
    fn new_with_null_ptr() -> Self {
        Self {
            field0: core::ptr::null_mut(),
            field1: Default::default(),
        }
    }
}

impl Default for wire_ApplicationEnvVar {
    fn default() -> Self {
        Self::new_with_null_ptr()
    }
}

impl NewWithNullPtr for wire_ApplicationSettings {
    fn new_with_null_ptr() -> Self {
        Self {
            name: core::ptr::null_mut(),
            version: core::ptr::null_mut(),
            mode: Default::default(),
            env: core::ptr::null_mut(),
            env_optional: core::ptr::null_mut(),
        }
    }
}

impl Default for wire_ApplicationSettings {
    fn default() -> Self {
        Self::new_with_null_ptr()
    }
}

impl NewWithNullPtr for wire_Attribute {
    fn new_with_null_ptr() -> Self {
        Self {
            key: core::ptr::null_mut(),
            value: core::ptr::null_mut(),
        }
    }
}

impl Default for wire_Attribute {
    fn default() -> Self {
        Self::new_with_null_ptr()
    }
}

impl NewWithNullPtr for wire_B {
    fn new_with_null_ptr() -> Self {
        Self {
            b: Default::default(),
        }
    }
}

impl Default for wire_B {
    fn default() -> Self {
        Self::new_with_null_ptr()
    }
}

impl NewWithNullPtr for wire_Blob {
    fn new_with_null_ptr() -> Self {
        Self {
            field0: core::ptr::null_mut(),
        }
    }
}

impl Default for wire_Blob {
    fn default() -> Self {
        Self::new_with_null_ptr()
    }
}

impl NewWithNullPtr for wire_C {
    fn new_with_null_ptr() -> Self {
        Self {
            c: Default::default(),
        }
    }
}

impl Default for wire_C {
    fn default() -> Self {
        Self::new_with_null_ptr()
    }
}

impl NewWithNullPtr for wire_ConcatenateWith {
    fn new_with_null_ptr() -> Self {
        Self {
            a: core::ptr::null_mut(),
        }
    }
}

impl Default for wire_ConcatenateWith {
    fn default() -> Self {
        Self::new_with_null_ptr()
    }
}

impl NewWithNullPtr for wire_Customized {
    fn new_with_null_ptr() -> Self {
        Self {
            final_field: core::ptr::null_mut(),
            non_final_field: core::ptr::null_mut(),
        }
    }
}

impl Default for wire_Customized {
    fn default() -> Self {
        Self::new_with_null_ptr()
    }
}

impl NewWithNullPtr for wire_DartOpaqueNested {
    fn new_with_null_ptr() -> Self {
        Self {
            first: wire_DartOpaque::new_with_null_ptr(),
            second: wire_DartOpaque::new_with_null_ptr(),
        }
    }
}

impl Default for wire_DartOpaqueNested {
    fn default() -> Self {
        Self::new_with_null_ptr()
    }
}

impl Default for wire_Distance {
    fn default() -> Self {
        Self::new_with_null_ptr()
    }
}

impl NewWithNullPtr for wire_Distance {
    fn new_with_null_ptr() -> Self {
        Self {
            tag: -1,
            kind: core::ptr::null_mut(),
        }
    }
}

#[no_mangle]
pub extern "C" fn inflate_Distance_Map() -> *mut DistanceKind {
    support::new_leak_box_ptr(DistanceKind {
        Map: support::new_leak_box_ptr(wire_Distance_Map {
            field0: Default::default(),
        }),
    })
}

impl NewWithNullPtr for wire_Empty {
    fn new_with_null_ptr() -> Self {
        Self {}
    }
}

impl Default for wire_Empty {
    fn default() -> Self {
        Self::new_with_null_ptr()
    }
}

impl Default for wire_EnumDartOpaque {
    fn default() -> Self {
        Self::new_with_null_ptr()
    }
}

impl NewWithNullPtr for wire_EnumDartOpaque {
    fn new_with_null_ptr() -> Self {
        Self {
            tag: -1,
            kind: core::ptr::null_mut(),
        }
    }
}

#[no_mangle]
pub extern "C" fn inflate_EnumDartOpaque_Primitive() -> *mut EnumDartOpaqueKind {
    support::new_leak_box_ptr(EnumDartOpaqueKind {
        Primitive: support::new_leak_box_ptr(wire_EnumDartOpaque_Primitive {
            field0: Default::default(),
        }),
    })
}

#[no_mangle]
pub extern "C" fn inflate_EnumDartOpaque_Opaque() -> *mut EnumDartOpaqueKind {
    support::new_leak_box_ptr(EnumDartOpaqueKind {
        Opaque: support::new_leak_box_ptr(wire_EnumDartOpaque_Opaque {
            field0: wire_DartOpaque::new_with_null_ptr(),
        }),
    })
}

impl Default for wire_EnumOpaque {
    fn default() -> Self {
        Self::new_with_null_ptr()
    }
}

impl NewWithNullPtr for wire_EnumOpaque {
    fn new_with_null_ptr() -> Self {
        Self {
            tag: -1,
            kind: core::ptr::null_mut(),
        }
    }
}

#[no_mangle]
pub extern "C" fn inflate_EnumOpaque_Struct() -> *mut EnumOpaqueKind {
    support::new_leak_box_ptr(EnumOpaqueKind {
        Struct: support::new_leak_box_ptr(wire_EnumOpaque_Struct {
            field0: wire_HideData::new_with_null_ptr(),
        }),
    })
}

#[no_mangle]
pub extern "C" fn inflate_EnumOpaque_Primitive() -> *mut EnumOpaqueKind {
    support::new_leak_box_ptr(EnumOpaqueKind {
        Primitive: support::new_leak_box_ptr(wire_EnumOpaque_Primitive {
            field0: wire_I32::new_with_null_ptr(),
        }),
    })
}

#[no_mangle]
pub extern "C" fn inflate_EnumOpaque_TraitObj() -> *mut EnumOpaqueKind {
    support::new_leak_box_ptr(EnumOpaqueKind {
        TraitObj: support::new_leak_box_ptr(wire_EnumOpaque_TraitObj {
            field0: wire_BoxDartDebug::new_with_null_ptr(),
        }),
    })
}

#[no_mangle]
pub extern "C" fn inflate_EnumOpaque_Mutex() -> *mut EnumOpaqueKind {
    support::new_leak_box_ptr(EnumOpaqueKind {
        Mutex: support::new_leak_box_ptr(wire_EnumOpaque_Mutex {
            field0: wire_MutexHideData::new_with_null_ptr(),
        }),
    })
}

#[no_mangle]
pub extern "C" fn inflate_EnumOpaque_RwLock() -> *mut EnumOpaqueKind {
    support::new_leak_box_ptr(EnumOpaqueKind {
        RwLock: support::new_leak_box_ptr(wire_EnumOpaque_RwLock {
            field0: wire_RwLockHideData::new_with_null_ptr(),
        }),
    })
}

impl NewWithNullPtr for wire_Event {
    fn new_with_null_ptr() -> Self {
        Self {
            address: core::ptr::null_mut(),
            payload: core::ptr::null_mut(),
        }
    }
}

impl Default for wire_Event {
    fn default() -> Self {
        Self::new_with_null_ptr()
    }
}

impl NewWithNullPtr for wire_ExoticOptionals {
    fn new_with_null_ptr() -> Self {
        Self {
            int32: core::ptr::null_mut(),
            int64: core::ptr::null_mut(),
            float64: core::ptr::null_mut(),
            boolean: core::ptr::null_mut(),
            zerocopy: core::ptr::null_mut(),
            int8list: core::ptr::null_mut(),
            uint8list: core::ptr::null_mut(),
            int32list: core::ptr::null_mut(),
            float32list: core::ptr::null_mut(),
            float64list: core::ptr::null_mut(),
            attributes: core::ptr::null_mut(),
            attributes_nullable: core::ptr::null_mut(),
            nullable_attributes: core::ptr::null_mut(),
            newtypeint: core::ptr::null_mut(),
        }
    }
}

impl Default for wire_ExoticOptionals {
    fn default() -> Self {
        Self::new_with_null_ptr()
    }
}

impl NewWithNullPtr for wire_FeatureChrono {
    fn new_with_null_ptr() -> Self {
        Self {
            utc: Default::default(),
            local: Default::default(),
            duration: Default::default(),
            naive: Default::default(),
        }
    }
}

impl Default for wire_FeatureChrono {
    fn default() -> Self {
        Self::new_with_null_ptr()
    }
}

impl NewWithNullPtr for wire_FeatureUuid {
    fn new_with_null_ptr() -> Self {
        Self {
            one: core::ptr::null_mut(),
            many: core::ptr::null_mut(),
        }
    }
}

impl Default for wire_FeatureUuid {
    fn default() -> Self {
        Self::new_with_null_ptr()
    }
}

impl NewWithNullPtr for wire_FeedId {
    fn new_with_null_ptr() -> Self {
        Self {
            field0: core::ptr::null_mut(),
        }
    }
}

impl Default for wire_FeedId {
    fn default() -> Self {
        Self::new_with_null_ptr()
    }
}

impl Default for wire_KitchenSink {
    fn default() -> Self {
        Self::new_with_null_ptr()
    }
}

impl NewWithNullPtr for wire_KitchenSink {
    fn new_with_null_ptr() -> Self {
        Self {
            tag: -1,
            kind: core::ptr::null_mut(),
        }
    }
}

#[no_mangle]
pub extern "C" fn inflate_KitchenSink_Primitives() -> *mut KitchenSinkKind {
    support::new_leak_box_ptr(KitchenSinkKind {
        Primitives: support::new_leak_box_ptr(wire_KitchenSink_Primitives {
            int32: Default::default(),
            float64: Default::default(),
            boolean: Default::default(),
        }),
    })
}

#[no_mangle]
pub extern "C" fn inflate_KitchenSink_Nested() -> *mut KitchenSinkKind {
    support::new_leak_box_ptr(KitchenSinkKind {
        Nested: support::new_leak_box_ptr(wire_KitchenSink_Nested {
            field0: Default::default(),
            field1: core::ptr::null_mut(),
        }),
    })
}

#[no_mangle]
pub extern "C" fn inflate_KitchenSink_Optional() -> *mut KitchenSinkKind {
    support::new_leak_box_ptr(KitchenSinkKind {
        Optional: support::new_leak_box_ptr(wire_KitchenSink_Optional {
            field0: core::ptr::null_mut(),
            field1: core::ptr::null_mut(),
        }),
    })
}

#[no_mangle]
pub extern "C" fn inflate_KitchenSink_Buffer() -> *mut KitchenSinkKind {
    support::new_leak_box_ptr(KitchenSinkKind {
        Buffer: support::new_leak_box_ptr(wire_KitchenSink_Buffer {
            field0: core::ptr::null_mut(),
        }),
    })
}

#[no_mangle]
pub extern "C" fn inflate_KitchenSink_Enums() -> *mut KitchenSinkKind {
    support::new_leak_box_ptr(KitchenSinkKind {
        Enums: support::new_leak_box_ptr(wire_KitchenSink_Enums {
            field0: Default::default(),
        }),
    })
}

impl Default for wire_Measure {
    fn default() -> Self {
        Self::new_with_null_ptr()
    }
}

impl NewWithNullPtr for wire_Measure {
    fn new_with_null_ptr() -> Self {
        Self {
            tag: -1,
            kind: core::ptr::null_mut(),
        }
    }
}

#[no_mangle]
pub extern "C" fn inflate_Measure_Speed() -> *mut MeasureKind {
    support::new_leak_box_ptr(MeasureKind {
        Speed: support::new_leak_box_ptr(wire_Measure_Speed {
            field0: core::ptr::null_mut(),
        }),
    })
}

#[no_mangle]
pub extern "C" fn inflate_Measure_Distance() -> *mut MeasureKind {
    support::new_leak_box_ptr(MeasureKind {
        Distance: support::new_leak_box_ptr(wire_Measure_Distance {
            field0: core::ptr::null_mut(),
        }),
    })
}

impl NewWithNullPtr for wire_MessageId {
    fn new_with_null_ptr() -> Self {
        Self {
            field0: core::ptr::null_mut(),
        }
    }
}

impl Default for wire_MessageId {
    fn default() -> Self {
        Self::new_with_null_ptr()
    }
}

impl NewWithNullPtr for wire_MyNestedStruct {
    fn new_with_null_ptr() -> Self {
        Self {
            tree_node: Default::default(),
            weekday: Default::default(),
        }
    }
}

impl Default for wire_MyNestedStruct {
    fn default() -> Self {
        Self::new_with_null_ptr()
    }
}

impl NewWithNullPtr for wire_MySize {
    fn new_with_null_ptr() -> Self {
        Self {
            width: Default::default(),
            height: Default::default(),
        }
    }
}

impl Default for wire_MySize {
    fn default() -> Self {
        Self::new_with_null_ptr()
    }
}

impl NewWithNullPtr for wire_MyStruct {
    fn new_with_null_ptr() -> Self {
        Self {
            content: Default::default(),
        }
    }
}

impl Default for wire_MyStruct {
    fn default() -> Self {
        Self::new_with_null_ptr()
    }
}

impl NewWithNullPtr for wire_MyTreeNode {
    fn new_with_null_ptr() -> Self {
        Self {
            value_i32: Default::default(),
            value_vec_u8: core::ptr::null_mut(),
            value_boolean: Default::default(),
            children: core::ptr::null_mut(),
        }
    }
}

impl Default for wire_MyTreeNode {
    fn default() -> Self {
        Self::new_with_null_ptr()
    }
}

impl NewWithNullPtr for wire_NewTypeInt {
    fn new_with_null_ptr() -> Self {
        Self {
            field0: Default::default(),
        }
    }
}

impl Default for wire_NewTypeInt {
    fn default() -> Self {
        Self::new_with_null_ptr()
    }
}

impl NewWithNullPtr for wire_Note {
    fn new_with_null_ptr() -> Self {
        Self {
            day: core::ptr::null_mut(),
            body: core::ptr::null_mut(),
        }
    }
}

impl Default for wire_Note {
    fn default() -> Self {
        Self::new_with_null_ptr()
    }
}

impl NewWithNullPtr for wire_Numbers {
    fn new_with_null_ptr() -> Self {
        Self {
            field0: core::ptr::null_mut(),
        }
    }
}

impl Default for wire_Numbers {
    fn default() -> Self {
        Self::new_with_null_ptr()
    }
}

impl NewWithNullPtr for wire_OpaqueNested {
    fn new_with_null_ptr() -> Self {
        Self {
            first: wire_HideData::new_with_null_ptr(),
            second: wire_HideData::new_with_null_ptr(),
        }
    }
}

impl Default for wire_OpaqueNested {
    fn default() -> Self {
        Self::new_with_null_ptr()
    }
}

impl NewWithNullPtr for wire_Sequences {
    fn new_with_null_ptr() -> Self {
        Self {
            field0: core::ptr::null_mut(),
        }
    }
}

impl Default for wire_Sequences {
    fn default() -> Self {
        Self::new_with_null_ptr()
    }
}

impl Default for wire_Speed {
    fn default() -> Self {
        Self::new_with_null_ptr()
    }
}

impl NewWithNullPtr for wire_Speed {
    fn new_with_null_ptr() -> Self {
        Self {
            tag: -1,
            kind: core::ptr::null_mut(),
        }
    }
}

#[no_mangle]
pub extern "C" fn inflate_Speed_GPS() -> *mut SpeedKind {
    support::new_leak_box_ptr(SpeedKind {
        GPS: support::new_leak_box_ptr(wire_Speed_GPS {
            field0: Default::default(),
        }),
    })
}

impl NewWithNullPtr for wire_StructWithEnum {
    fn new_with_null_ptr() -> Self {
        Self {
            abc1: Default::default(),
            abc2: Default::default(),
        }
    }
}

impl Default for wire_StructWithEnum {
    fn default() -> Self {
        Self::new_with_null_ptr()
    }
}

impl NewWithNullPtr for wire_SumWith {
    fn new_with_null_ptr() -> Self {
        Self {
            x: Default::default(),
        }
    }
}

impl Default for wire_SumWith {
    fn default() -> Self {
        Self::new_with_null_ptr()
    }
}

impl NewWithNullPtr for wire_TestId {
    fn new_with_null_ptr() -> Self {
        Self {
            field0: core::ptr::null_mut(),
        }
    }
}

impl Default for wire_TestId {
    fn default() -> Self {
        Self::new_with_null_ptr()
    }
}

impl NewWithNullPtr for wire_UserId {
    fn new_with_null_ptr() -> Self {
        Self {
            value: Default::default(),
        }
    }
}

impl Default for wire_UserId {
    fn default() -> Self {
        Self::new_with_null_ptr()
    }
}

// Section: sync execution mode utility

#[no_mangle]
pub extern "C" fn free_WireSyncReturn(ptr: support::WireSyncReturn) {
    unsafe {
        let _ = support::box_from_leak_ptr(ptr);
    };
}<|MERGE_RESOLUTION|>--- conflicted
+++ resolved
@@ -1128,16 +1128,12 @@
 }
 
 #[no_mangle]
-<<<<<<< HEAD
+pub extern "C" fn new_box_autoadd_struct_with_enum() -> *mut wire_StructWithEnum {
+    support::new_leak_box_ptr(wire_StructWithEnum::new_with_null_ptr())
+}
+
+#[no_mangle]
 pub extern "C" fn new_box_autoadd_sum_with() -> *mut wire_SumWith {
-=======
-pub extern "C" fn new_box_autoadd_struct_with_enum_0() -> *mut wire_StructWithEnum {
-    support::new_leak_box_ptr(wire_StructWithEnum::new_with_null_ptr())
-}
-
-#[no_mangle]
-pub extern "C" fn new_box_autoadd_sum_with_0() -> *mut wire_SumWith {
->>>>>>> 3ca47798
     support::new_leak_box_ptr(wire_SumWith::new_with_null_ptr())
 }
 
