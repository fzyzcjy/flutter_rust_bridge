--- conflicted
+++ resolved
@@ -755,13 +755,13 @@
 }
 
 #[no_mangle]
-<<<<<<< HEAD
 pub extern "C" fn wire_test_illegal_dart_name_struct(port_: i64) {
     wire_test_illegal_dart_name_struct_impl(port_)
-=======
+}
+
+#[no_mangle]
 pub extern "C" fn wire_list_of_primitive_enums(port_: i64, weekdays: *mut wire_list_weekdays) {
     wire_list_of_primitive_enums_impl(port_, weekdays)
->>>>>>> a8b4a203
 }
 
 #[no_mangle]
