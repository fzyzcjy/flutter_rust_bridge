#![allow(unused_variables)]

pub use std::fmt::Debug;
use std::ops::Deref;
use std::sync::atomic::{AtomicI32, Ordering};
use std::sync::Arc;
pub use std::sync::{Mutex, RwLock};
use std::thread::sleep;
use std::time::Duration;

use anyhow::{anyhow, Result};

use flutter_rust_bridge::*;
use lazy_static::lazy_static;

pub use crate::data::FrbOpaqueReturn;
pub use crate::data::HideData;
use crate::data::{MyEnum, MyStruct};
use crate::new_module_system::{use_new_module_system, NewSimpleStruct};
use crate::old_module_system::{use_old_module_system, OldSimpleStruct};

/// Documentation on a simple adder function.
pub fn simple_adder(a: i32, b: i32) -> i32 {
    a + b
}

pub fn tt(t: impl Debug) {}
// pub fn test(t: HideData) {}

/**
 Multiline comments are fine,
 but they are not preferred in Rust nor in Dart.
 Newlines are preserved.
*/
pub fn primitive_types(my_i32: i32, my_i64: i64, my_f64: f64, my_bool: bool) -> i32 {
    println!(
        "primitive_types({}, {}, {}, {})",
        my_i32, my_i64, my_f64, my_bool
    );
    42
}

pub fn primitive_u32(my_u32: u32) -> u32 {
    println!("primitive_u32({})", my_u32);
    assert_eq!(my_u32, 0xff112233);
    let ret = 0xfe112233;
    println!("returning {}", ret);
    ret
}

pub fn handle_string(s: String) -> String {
    println!("handle_string({})", &s);
    let s2 = s.clone();
    s + &s2
}

#[allow(clippy::unused_unit)]
pub fn handle_return_unit() -> () {
    println!("handle_return_unit()");
}

// to check that `Vec<u8>` can be used as return type
pub fn handle_vec_u8(v: Vec<u8>) -> Vec<u8> {
    println!("handle_vec_u8(first few elements: {:?})", &v[..5]);
    v.repeat(2)
}

pub struct VecOfPrimitivePack {
    pub int8list: Vec<i8>,
    pub uint8list: Vec<u8>,
    pub int16list: Vec<i16>,
    pub uint16list: Vec<u16>,
    pub uint32list: Vec<u32>,
    pub int32list: Vec<i32>,
    pub uint64list: Vec<u64>,
    pub int64list: Vec<i64>,
    pub float32list: Vec<f32>,
    pub float64list: Vec<f64>,
}

pub fn handle_vec_of_primitive(n: i32) -> VecOfPrimitivePack {
    VecOfPrimitivePack {
        int8list: vec![42i8; n as usize],
        uint8list: vec![42u8; n as usize],
        int16list: vec![42i16; n as usize],
        uint16list: vec![42u16; n as usize],
        int32list: vec![42i32; n as usize],
        uint32list: vec![42u32; n as usize],
        int64list: vec![42i64; n as usize],
        uint64list: vec![42u64; n as usize],
        float32list: vec![42.0f32; n as usize],
        float64list: vec![42.0f64; n as usize],
    }
}

pub struct ZeroCopyVecOfPrimitivePack {
    pub int8list: ZeroCopyBuffer<Vec<i8>>,
    pub uint8list: ZeroCopyBuffer<Vec<u8>>,
    pub int16list: ZeroCopyBuffer<Vec<i16>>,
    pub uint16list: ZeroCopyBuffer<Vec<u16>>,
    pub uint32list: ZeroCopyBuffer<Vec<u32>>,
    pub int32list: ZeroCopyBuffer<Vec<i32>>,
    pub uint64list: ZeroCopyBuffer<Vec<u64>>,
    pub int64list: ZeroCopyBuffer<Vec<i64>>,
    pub float32list: ZeroCopyBuffer<Vec<f32>>,
    pub float64list: ZeroCopyBuffer<Vec<f64>>,
}

pub fn handle_zero_copy_vec_of_primitive(n: i32) -> ZeroCopyVecOfPrimitivePack {
    ZeroCopyVecOfPrimitivePack {
        int8list: ZeroCopyBuffer(vec![42i8; n as usize]),
        uint8list: ZeroCopyBuffer(vec![42u8; n as usize]),
        int16list: ZeroCopyBuffer(vec![42i16; n as usize]),
        uint16list: ZeroCopyBuffer(vec![42u16; n as usize]),
        int32list: ZeroCopyBuffer(vec![42i32; n as usize]),
        uint32list: ZeroCopyBuffer(vec![42u32; n as usize]),
        int64list: ZeroCopyBuffer(vec![42i64; n as usize]),
        uint64list: ZeroCopyBuffer(vec![42u64; n as usize]),
        float32list: ZeroCopyBuffer(vec![42.0f32; n as usize]),
        float64list: ZeroCopyBuffer(vec![42.0f64; n as usize]),
    }
}

#[derive(Debug, Clone)]
pub struct MySize {
    pub width: i32,
    pub height: i32,
}

pub fn handle_struct(arg: MySize, boxed: Box<MySize>) -> MySize {
    println!("handle_struct({:?}, {:?})", &arg, &boxed);
    MySize {
        width: arg.width + boxed.width,
        height: arg.height + boxed.height,
    }
}

#[derive(Debug)]
pub struct NewTypeInt(pub i64);

pub fn handle_newtype(arg: NewTypeInt) -> NewTypeInt {
    println!("handle_newtype({:?})", &arg);
    NewTypeInt(arg.0 * 2)
}

pub fn handle_list_of_struct(mut l: Vec<MySize>) -> Vec<MySize> {
    println!("handle_list_of_struct({:?})", &l);
    let mut ans = l.clone();
    ans.append(&mut l);
    ans
}

pub fn handle_string_list(names: Vec<String>) -> Vec<String> {
    for name in &names {
        println!("Hello, {}", name);
    }
    names
}

#[derive(Debug, Clone)]
pub struct MyTreeNode {
    pub value_i32: i32,
    pub value_vec_u8: Vec<u8>,
    pub value_boolean: bool,
    pub children: Vec<MyTreeNode>,
}

pub fn handle_complex_struct(s: MyTreeNode) -> MyTreeNode {
    println!("handle_complex_struct({:?})", &s);
    let s_cloned = s.clone();
    s
}

// Test if sync return is working as expected by using Vec<u8> as return value.
pub fn handle_sync_return(mode: String) -> Result<SyncReturn<Vec<u8>>> {
    match &mode[..] {
        "NORMAL" => Ok(SyncReturn(vec![42u8; 100])),
        "RESULT_ERR" => Err(anyhow!("deliberate error in handle_sync_return_err")),
        "PANIC" => panic!("deliberate panic in handle_sync_return_panic"),
        _ => panic!("unknown mode"),
    }
}

// Test other sync return types except for Vec<u8> since it's being tested in handle_sync_return.
pub fn handle_sync_bool(input: bool) -> SyncReturn<bool> {
    SyncReturn(input)
}
pub fn handle_sync_u8(input: u8) -> SyncReturn<u8> {
    SyncReturn(input)
}
pub fn handle_sync_u16(input: u16) -> SyncReturn<u16> {
    SyncReturn(input)
}
pub fn handle_sync_u32(input: u32) -> SyncReturn<u32> {
    SyncReturn(input)
}
pub fn handle_sync_u64(input: u64) -> SyncReturn<u64> {
    SyncReturn(input)
}
pub fn handle_sync_i8(input: i8) -> SyncReturn<i8> {
    SyncReturn(input)
}
pub fn handle_sync_i16(input: i16) -> SyncReturn<i16> {
    SyncReturn(input)
}
pub fn handle_sync_i32(input: i32) -> SyncReturn<i32> {
    SyncReturn(input)
}
pub fn handle_sync_i64(input: i64) -> SyncReturn<i64> {
    SyncReturn(input)
}
pub fn handle_sync_f32(input: f32) -> SyncReturn<f32> {
    SyncReturn(input)
}
pub fn handle_sync_f64(input: f64) -> SyncReturn<f64> {
    SyncReturn(input)
}
pub fn handle_sync_string(input: String) -> SyncReturn<String> {
    SyncReturn(input)
}

pub fn handle_stream(sink: StreamSink<String>, arg: String) {
    println!("handle_stream arg={}", arg);

    let cnt = Arc::new(AtomicI32::new(0));

    // just to show that, you can send data to sink even in other threads
    let cnt2 = cnt.clone();
    let sink2 = sink.clone();

    spawn!(|| {
        for i in 0..5 {
            let old_cnt = cnt2.fetch_add(1, Ordering::Relaxed);
            let msg = format!("(thread=child, i={}, old_cnt={})", i, old_cnt);
            format!("send data to sink msg={}", msg);
            let _ = sink2.add(msg);
            sleep(Duration::from_millis(100));
        }
        sink2.close();
    });

    for i in 0..5 {
        let old_cnt = cnt.fetch_add(1, Ordering::Relaxed);
        let msg = format!("(thread=normal, i={}, old_cnt={})", i, old_cnt);
        format!("send data to sink msg={}", msg);
        let _ = sink.add(msg);
        sleep(Duration::from_millis(50));
    }
}

pub struct MyStreamEntry {
    pub hello: String,
}

// https://github.com/fzyzcjy/flutter_rust_bridge/issues/398 reports a compile error like this
pub fn handle_stream_of_struct(sink: StreamSink<MyStreamEntry>) {
    // Ok(())
}

pub fn return_err() -> Result<i32> {
    Err(anyhow!(
        "return_err() is called, thus deliberately return Err"
    ))
}

pub fn return_panic() -> i32 {
    panic!("return_panic() is called, thus deliberately panic")
}

pub fn handle_optional_return(left: f64, right: f64) -> Option<f64> {
    if right == 0. {
        None
    } else {
        Some(left / right)
    }
}

#[derive(Default, Debug, Clone)]
pub struct Element {
    pub tag: Option<String>,
    pub text: Option<String>,
    pub attributes: Option<Vec<Attribute>>,
    pub children: Option<Vec<Element>>,
}

#[derive(Debug, Clone)]
pub struct Attribute {
    pub key: String,
    pub value: String,
}

pub fn handle_optional_struct(document: Option<String>) -> Option<Element> {
    document.map(|inner| Element {
        tag: Some("div".to_owned()),
        attributes: Some(vec![Attribute {
            key: "id".to_owned(),
            value: "root".to_owned(),
        }]),
        children: Some(vec![Element {
            tag: Some("p".to_owned()),
            children: Some(vec![Element {
                text: Some(inner),
                ..Default::default()
            }]),
            ..Default::default()
        }]),
        ..Default::default()
    })
}

#[derive(Debug)]
pub struct ExoticOptionals {
    pub int32: Option<i32>,
    pub int64: Option<i64>,
    pub float64: Option<f64>,
    pub boolean: Option<bool>,
    pub zerocopy: Option<ZeroCopyBuffer<Vec<u8>>>,
    pub int8list: Option<Vec<i8>>,
    pub uint8list: Option<Vec<u8>>,
    pub int32list: Option<Vec<i32>>,
    pub float32list: Option<Vec<f32>>,
    pub float64list: Option<Vec<f64>>,
    pub attributes: Option<Vec<Attribute>>,
    pub attributes_nullable: Vec<Option<Attribute>>,
    pub nullable_attributes: Option<Vec<Option<Attribute>>>,
    pub newtypeint: Option<NewTypeInt>,
}

pub fn handle_optional_increment(opt: Option<ExoticOptionals>) -> Option<ExoticOptionals> {
    fn manipulate_list<T>(src: Option<Vec<T>>, push_value: T) -> Option<Vec<T>> {
        let mut list = src.unwrap_or_default();
        list.push(push_value);
        Some(list)
    }

    opt.map(|mut opt| ExoticOptionals {
        int32: Some(opt.int32.unwrap_or(0) + 1),
        int64: Some(opt.int64.unwrap_or(0) + 1),
        float64: Some(opt.float64.unwrap_or(0.) + 1.),
        boolean: Some(!opt.boolean.unwrap_or(false)),
        int8list: manipulate_list(opt.int8list, 0),
        uint8list: manipulate_list(opt.uint8list, 0),
        int32list: manipulate_list(opt.int32list, 0),
        float32list: manipulate_list(opt.float32list, 0.),
        float64list: manipulate_list(opt.float64list, 0.),
        attributes: Some({
            let mut list = opt.attributes.unwrap_or_default();
            list.push(Attribute {
                key: "some-attrib".to_owned(),
                value: "some-value".to_owned(),
            });
            list
        }),
        nullable_attributes: Some({
            let mut list = opt.nullable_attributes.unwrap_or_default();
            list.push(None);
            list
        }),
        newtypeint: Some({
            let mut val = opt.newtypeint.unwrap_or(NewTypeInt(0));
            val.0 += 1;
            val
        }),
        attributes_nullable: {
            opt.attributes_nullable.push(None);
            opt.attributes_nullable
        },
        zerocopy: Some({
            let mut list = opt.zerocopy.unwrap_or_else(|| ZeroCopyBuffer(vec![]));
            list.0.push(0);
            list
        }),
    })
}

pub fn handle_increment_boxed_optional(opt: Option<Box<f64>>) -> f64 {
    match opt {
        Some(e) => *e + 1.,
        None => 42.,
    }
}

// Option<Box<T>> can't be sent to Dart,
// but instead can be received by Rust.
pub fn handle_option_box_arguments(
    i8box: Option<Box<i8>>,
    u8box: Option<Box<u8>>,
    i32box: Option<Box<i32>>,
    i64box: Option<Box<i64>>,
    f64box: Option<Box<f64>>,
    boolbox: Option<Box<bool>>,
    structbox: Option<Box<ExoticOptionals>>,
) -> String {
    format!(
        "handle_option_box_arguments({:?})",
        (i8box, u8box, i32box, i64box, f64box, boolbox, structbox)
    )
}

/// Simple enums.
#[derive(Debug)]
pub enum Weekdays {
    Monday,
    Tuesday,
    Wednesday,
    Thursday,
    Friday,
    /// Best day of the week.
    Saturday,
    Sunday,
}

#[derive(Debug)]
pub struct Note {
    pub day: Box<Weekdays>,
    pub body: String,
}

pub fn print_note(note: Note) -> ZeroCopyBuffer<Vec<u8>> {
    println!("{:#?}", note);
    ZeroCopyBuffer(vec![1, 2, 3])
}

pub fn handle_return_enum(input: String) -> Option<Weekdays> {
    match input.as_str() {
        "Monday" => Some(Weekdays::Monday),
        "Tuesday" => Some(Weekdays::Tuesday),
        "Wednesday" => Some(Weekdays::Wednesday),
        "Thursday" => Some(Weekdays::Thursday),
        "Friday" => Some(Weekdays::Friday),
        "Saturday" => Some(Weekdays::Saturday),
        "Sunday" => Some(Weekdays::Sunday),
        _ => None,
    }
}

pub fn handle_enum_parameter(weekday: Weekdays) -> Weekdays {
    println!("The weekday is {:?}", weekday);
    weekday
}

#[frb]
#[derive(Debug, Clone)]
pub struct Customized {
    pub final_field: String,
    #[frb(non_final)]
    pub non_final_field: Option<String>,
}

pub fn handle_customized_struct(val: Customized) {
    println!("{:#?}", val);
}

#[frb]
#[derive(Debug)]
pub enum KitchenSink {
    /// Comment on variant
    Empty,
    #[frb(unimpl_variant_attr)]
    Primitives {
        #[frb(unimpl_field_attr)]
        /// Dart field comment
        int32: i32,
        #[frb(unimpl_deprecated)]
        float64: f64,
        boolean: bool,
    },
    Nested(Box<KitchenSink>, i32),
    Optional(
        /// Comment on anonymous field
        Option<i32>,
        Option<i32>,
    ),
    Buffer(ZeroCopyBuffer<Vec<u8>>),
    Enums(Weekdays),
}

#[frb(unimpl_fn_attr)]
pub fn handle_enum_struct(val: KitchenSink) -> KitchenSink {
    use KitchenSink::*;
    use Weekdays::*;
    let inc = |x| x + 1;
    match val {
        Primitives {
            int32,
            float64,
            boolean,
        } => Primitives {
            int32: int32 + 1,
            float64: float64 + 1.,
            boolean: !boolean,
        },
        Nested(_, val) => Nested(Box::new(Empty), val + 1),
        Optional(a, b) => Optional(a.map(inc), b.map(inc)),
        Buffer(ZeroCopyBuffer(mut buf)) => {
            buf.push(1);
            Buffer(ZeroCopyBuffer(buf))
        }
        Enums(day) => Enums(match day {
            Monday => Tuesday,
            Tuesday => Wednesday,
            Wednesday => Thursday,
            Thursday => Friday,
            Friday => Saturday,
            Saturday => Sunday,
            Sunday => Monday,
        }),
        _ => val,
    }
}

// Function that uses imported struct (from within this crate)
pub fn use_imported_struct(my_struct: MyStruct) -> bool {
    my_struct.content
}

// Function that uses imported enum (from within this crate)
pub fn use_imported_enum(my_enum: MyEnum) -> bool {
    match my_enum {
        MyEnum::False => false,
        MyEnum::True => true,
    }
}

// Mirroring example:
// The goal of mirroring is to use external objects without needing to convert them with an intermediate type
// In this case, the struct ApplicationSettings is defined in another crate (called external-lib)

// To use an external type with mirroring, it MUST be imported publicly (aka. re-export)
pub use external_lib::{
    ApplicationEnv, ApplicationEnvVar, ApplicationMessage, ApplicationMode, ApplicationSettings,
    Numbers, Sequences,
};

// To mirror an external struct, you need to define a placeholder type with the same definition
#[frb(mirror(ApplicationSettings))]
pub struct _ApplicationSettings {
    pub name: String,
    pub version: String,
    pub mode: ApplicationMode,
    pub env: Box<ApplicationEnv>,
}

#[frb(mirror(ApplicationMode))]
pub enum _ApplicationMode {
    Standalone,
    Embedded,
}

#[frb(mirror(ApplicationEnvVar))]
pub struct _ApplicationEnvVar(pub String, pub bool);

#[frb(mirror(ApplicationEnv))]
pub struct _ApplicationEnv {
    pub vars: Vec<ApplicationEnvVar>,
}

// This function can directly return an object of the external type ApplicationSettings because it has a mirror
pub fn get_app_settings() -> ApplicationSettings {
    external_lib::get_app_settings()
}

// Similarly, receiving an object from Dart works. Please note that the mirror definition must match entirely and the original struct must have all its fields public.
pub fn is_app_embedded(app_settings: ApplicationSettings) -> bool {
    // println!("env: {:?}", app_settings.env.vars);
    matches!(app_settings.mode, ApplicationMode::Embedded)
}

#[frb(mirror(ApplicationMessage))]
pub enum _ApplicationMessage {
    DisplayMessage(String),
    RenderPixel { x: i32, y: i32 },
    Exit,
}

pub fn get_message() -> ApplicationMessage {
    external_lib::poll_messages()[1].clone()
}

#[frb(mirror(Numbers, Sequences))]
pub struct _Numbers(pub Vec<i32>);

pub fn repeat_number(num: i32, times: usize) -> Numbers {
    external_lib::repeat_number(num, times)
}

pub fn repeat_sequence(seq: i32, times: usize) -> Sequences {
    external_lib::repeat_sequences(seq, times)
}

pub fn first_number(nums: Numbers) -> Option<i32> {
    nums.0.first().copied()
}

pub fn first_sequence(seqs: Sequences) -> Option<i32> {
    seqs.0.first().copied()
}

// [T; N] example
pub fn get_array() -> [u8; 5] {
    [1, 2, 3, 4, 5]
}

pub struct Point {
    pub x: f32,
    pub y: f32,
}

pub fn get_complex_array() -> [Point; 2] {
    [Point { x: 1.0, y: 1.0 }, Point { x: 2.0, y: 2.0 }]
}

// usize
pub fn get_usize(u: usize) -> usize {
    u
}

/// Example for @freezed and @meta.immutable
#[frb(dart_metadata=("freezed", "immutable" import "package:meta/meta.dart" as meta))]
pub struct UserId {
    pub value: u32,
}

pub fn next_user_id(user_id: UserId) -> UserId {
    UserId {
        value: user_id.value + 1,
    }
}

// event listener test

lazy_static! {
    static ref EVENTS: Mutex<Option<StreamSink<Event>>> = Default::default();
}

#[frb(dart_metadata = ("freezed"))]
#[derive(Clone)]
pub struct Event {
    pub address: String,
    pub payload: String,
}

pub fn register_event_listener(listener: StreamSink<Event>) -> Result<()> {
    match EVENTS.lock() {
        Ok(mut guard) => {
            *guard = Some(listener);
            Ok(())
        }
        Err(err) => Err(anyhow!("Could not register event listener: {}", err)),
    }
}

pub fn close_event_listener() {
    if let Ok(Some(sink)) = EVENTS.lock().map(|mut guard| guard.take()) {
        sink.close();
    }
}

pub fn create_event(address: String, payload: String) {
    if let Ok(mut guard) = EVENTS.lock() {
        if let Some(sink) = guard.as_mut() {
            sink.add(Event { address, payload });
        }
    }
}

#[derive(Debug, Clone)]
pub struct Log {
    pub key: u32,
    pub value: u32,
}

pub fn handle_stream_sink_at_1(key: u32, max: u32, sink: StreamSink<Log>) {
    spawn!(|| {
        for i in 0..max {
            let _ = sink.add(Log { key, value: i });
        }
        sink.close();
    });
}

pub fn handle_stream_sink_at_2(key: u32, sink: StreamSink<Log>, max: u32) {
    handle_stream_sink_at_1(key, max, sink)
}

pub fn handle_stream_sink_at_3(sink: StreamSink<Log>, key: u32, max: u32) {
    handle_stream_sink_at_1(key, max, sink)
}

pub struct SumWith {
    pub x: u32,
}

impl SumWith {
    pub fn sum(&self, y: u32, z: u32) -> u32 {
        self.x + y + z
    }
}

pub fn get_sum_struct() -> SumWith {
    SumWith { x: 21 }
}

pub fn get_sum_array(a: u32, b: u32, c: u32) -> [SumWith; 3] {
    [SumWith { x: a }, SumWith { x: b }, SumWith { x: c }]
}

pub struct ConcatenateWith {
    pub a: String,
}

#[derive(Debug, Clone)]
pub struct Log2 {
    pub key: u32,
    pub value: String,
}

impl ConcatenateWith {
    pub fn new(a: String) -> ConcatenateWith {
        ConcatenateWith { a }
    }
    pub fn concatenate(&self, b: String) -> String {
        format!("{}{}", self.a, b)
    }
    pub fn concatenate_static(a: String, b: String) -> String {
        format!("{}{}", a, b)
    }

    pub fn handle_some_stream_sink(&self, key: u32, max: u32, sink: StreamSink<Log2>) {
        let a = self.a.clone();
        spawn!(|| {
            for i in 0..max {
                sink.add(Log2 {
                    key,
                    value: format!("{}{}", a, i),
                });
            }
            sink.close();
        });
    }

    pub fn handle_some_stream_sink_at_1(&self, sink: StreamSink<u32>) {
        spawn!(|| {
            for i in 0..5 {
                sink.add(i);
            }
            sink.close();
        });
    }

    pub fn handle_some_static_stream_sink(key: u32, max: u32, sink: StreamSink<Log2>) {
        spawn!(|| {
            for i in 0..max {
                sink.add(Log2 {
                    key,
                    value: i.to_string(),
                });
            }
            sink.close();
        });
    }

    pub fn handle_some_static_stream_sink_single_arg(sink: StreamSink<u32>) {
        spawn!(|| {
            for i in 0..5 {
                sink.add(i);
            }
            sink.close();
        });
    }
}

#[derive(Debug, Clone)]
#[frb(freezed)]
pub enum Speed {
    Unknown,
    GPS(f64),
}

#[derive(Debug, Clone)]
#[frb(freezed)]
pub enum Distance {
    Unknown,
    Map(f64),
}

#[derive(Debug, Clone)]
#[frb(freezed)]
pub enum Measure {
    Speed(Box<Speed>),
    Distance(Box<Distance>),
}

pub fn multiply_by_ten(measure: Measure) -> Option<Measure> {
    match measure {
        Measure::Speed(b) => match *b {
            Speed::GPS(v) => Some(Measure::Speed(Box::new(Speed::GPS(v * 10.)))),
            Speed::Unknown => None,
        },
        Measure::Distance(b) => match *b {
            Distance::Map(v) => Some(Measure::Distance(Box::new(Distance::Map(v * 10.)))),
            Distance::Unknown => None,
        },
    }
}

pub fn call_old_module_system() -> OldSimpleStruct {
    use_old_module_system(2)
}
pub fn call_new_module_system() -> NewSimpleStruct {
    use_new_module_system(1)
}

pub struct BigBuffers {
    pub int64: Vec<i64>,
    pub uint64: Vec<u64>,
}

pub fn handle_big_buffers() -> BigBuffers {
    BigBuffers {
        int64: vec![i64::MIN, i64::MAX],
        uint64: vec![u64::MAX],
    }
}

pub fn datetime_utc(d: chrono::DateTime<chrono::Utc>) -> chrono::DateTime<chrono::Utc> {
    use chrono::Datelike;
    use chrono::Timelike;
    assert_eq!(&d.year(), &2022);
    assert_eq!(&d.month(), &9);
    assert_eq!(&d.day(), &10);
    assert_eq!(&d.hour(), &20);
    assert_eq!(&d.minute(), &48);
    assert_eq!(&d.second(), &53);
    #[cfg(target_arch = "wasm32")]
    assert_eq!(&d.nanosecond(), &123_000_000);
    #[cfg(not(target_arch = "wasm32"))]
    assert_eq!(&d.nanosecond(), &123_456_000);
    d
}

pub fn datetime_local(d: chrono::DateTime<chrono::Local>) -> chrono::DateTime<chrono::Local> {
    use chrono::Datelike;
    use chrono::Timelike;
    assert_eq!(&d.year(), &2022);
    assert_eq!(&d.month(), &9);
    assert_eq!(&d.day(), &10);
    assert_eq!(&d.hour(), &20);
    assert_eq!(&d.minute(), &48);
    assert_eq!(&d.second(), &53);
    #[cfg(target_arch = "wasm32")]
    assert_eq!(&d.nanosecond(), &123_000_000);
    #[cfg(not(target_arch = "wasm32"))]
    assert_eq!(&d.nanosecond(), &123_456_000);
    d
}

pub fn naivedatetime(d: chrono::NaiveDateTime) -> chrono::NaiveDateTime {
    use chrono::{Datelike, Timelike};
    assert_eq!(&d.year(), &2022);
    assert_eq!(&d.month(), &9);
    assert_eq!(&d.day(), &10);
    assert_eq!(&d.hour(), &20);
    assert_eq!(&d.minute(), &48);
    assert_eq!(&d.second(), &53);
    #[cfg(target_arch = "wasm32")]
    assert_eq!(&d.nanosecond(), &123_000_000);
    #[cfg(not(target_arch = "wasm32"))]
    assert_eq!(&d.nanosecond(), &123_456_000);
    d
}

pub fn duration(d: chrono::Duration) -> chrono::Duration {
    assert_eq!(&d.num_hours(), &4);
    d
}

#[derive(Debug, Clone)]
pub struct FeatureChrono {
    pub utc: chrono::DateTime<chrono::Utc>,
    pub local: chrono::DateTime<chrono::Local>,
    pub duration: chrono::Duration,
    pub naive: chrono::NaiveDateTime,
}

pub fn how_long_does_it_take(mine: FeatureChrono) -> anyhow::Result<chrono::Duration> {
    use chrono::{Datelike, Timelike};
    let difference: chrono::Duration = chrono::Utc::now() - mine.utc;
    assert_eq!(&mine.duration.num_hours(), &4);
    assert_eq!(&mine.naive.year(), &2022);
    assert_eq!(&mine.naive.month(), &9);
    assert_eq!(&mine.naive.day(), &10);
    assert_eq!(&mine.naive.hour(), &20);
    assert_eq!(&mine.naive.minute(), &48);
    assert_eq!(&mine.naive.second(), &53);
    #[cfg(target_arch = "wasm32")]
    assert_eq!(&mine.naive.nanosecond(), &123_000_000);
    #[cfg(not(target_arch = "wasm32"))]
    assert_eq!(&mine.naive.nanosecond(), &123_456_000);
    Ok(difference)
}

#[derive(Debug, Clone)]
pub struct FeatureUuid {
    pub one: uuid::Uuid,
    pub many: Vec<uuid::Uuid>,
}

pub fn handle_uuid(id: uuid::Uuid) -> anyhow::Result<uuid::Uuid> {
    Ok(id)
}

pub fn handle_uuids(ids: Vec<uuid::Uuid>) -> anyhow::Result<Vec<uuid::Uuid>> {
    Ok(ids)
}

pub fn handle_nested_uuids(ids: FeatureUuid) -> anyhow::Result<FeatureUuid> {
    Ok(ids)
}

pub struct MessageId(pub [u8; 32]);

pub fn new_msgid(id: [u8; 32]) -> MessageId {
    MessageId(id)
}

pub fn use_msgid(id: MessageId) -> [u8; 32] {
    id.0
}
pub struct Blob(pub [u8; 1600]);
pub fn boxed_blob(blob: Box<[u8; 1600]>) -> Blob {
    Blob(*blob)
}

pub fn use_boxed_blob(blob: Box<Blob>) -> [u8; 1600] {
    blob.0
}

pub struct FeedId(pub [u8; 8]);

pub fn return_boxed_feed_id(id: [u8; 8]) -> Box<FeedId> {
    Box::new(FeedId(id))
}

pub fn return_boxed_raw_feed_id(id: FeedId) -> Box<[u8; 8]> {
    Box::new(id.0)
}

pub struct TestId(pub [i32; 2]);

pub fn test_id(id: TestId) -> TestId {
    id
}

pub fn last_number(array: [f64; 16]) -> f64 {
    array[15]
}

pub fn nested_id(id: [TestId; 4]) -> [TestId; 2] {
    match id {
        [first, .., last] => [first, last],
    }
}

/// Opaque types
pub trait DartDebug: DartSafe + Debug {}
impl<T: DartSafe + Debug> DartDebug for T {}

pub enum EnumOpaque {
    Struct(Opaque<HideData>),
    Primitive(Opaque<i32>),
    TraitObj(Opaque<Box<dyn DartDebug>>),
    Mutex(Opaque<Mutex<HideData>>),
    RwLock(Opaque<RwLock<HideData>>),
}

/// [`HideData`] has private fields.

pub struct OpaqueNested {
    pub first: Opaque<HideData>,
    pub second: Opaque<HideData>,
}

pub fn create_opaque() -> Opaque<HideData> {
    Opaque::new(HideData::new())
}

pub fn create_array_opaque_enum() -> [EnumOpaque; 5] {
    [
        EnumOpaque::Struct(Opaque::new(HideData::new())),
        EnumOpaque::Primitive(Opaque::new(42)),
        EnumOpaque::TraitObj(opaque_dyn!("String")),
        EnumOpaque::Mutex(Opaque::new(Mutex::new(HideData::new()))),
        EnumOpaque::RwLock(Opaque::new(RwLock::new(HideData::new()))),
    ]
}

pub fn run_enum_opaque(opaque: EnumOpaque) -> String {
    match opaque {
        EnumOpaque::Struct(s) => run_opaque(s),
        EnumOpaque::Primitive(p) => format!("{:?}", p.deref()),
        EnumOpaque::TraitObj(t) => format!("{:?}", t.deref()),
        EnumOpaque::Mutex(m) => {
            format!("{:?}", m.lock().unwrap().hide_data())
        }
        EnumOpaque::RwLock(r) => {
            format!("{:?}", r.read().unwrap().hide_data())
        }
    }
}

pub fn run_opaque(opaque: Opaque<HideData>) -> String {
    opaque.hide_data()
}

pub fn run_opaque_with_delay(opaque: Opaque<HideData>) -> String {
    sleep(Duration::from_millis(1000));
    opaque.hide_data()
}

pub fn opaque_array() -> [Opaque<HideData>; 2] {
    [Opaque::new(HideData::new()), Opaque::new(HideData::new())]
}

pub fn opaque_array_run(data: [Opaque<HideData>; 2]) {
    for i in data {
        i.hide_data();
    }
}

pub fn opaque_vec() -> Vec<Opaque<HideData>> {
    vec![Opaque::new(HideData::new()), Opaque::new(HideData::new())]
}

pub fn opaque_vec_run(data: Vec<Opaque<HideData>>) {
    for i in data {
        i.hide_data();
    }
}

pub fn create_nested_opaque() -> OpaqueNested {
    OpaqueNested {
        first: Opaque::new(HideData::new()),
        second: Opaque::new(HideData::new()),
    }
}

pub fn run_nested_opaque(opaque: OpaqueNested) {
    opaque.first.hide_data();
    opaque.second.hide_data();
}
<<<<<<< HEAD

pub fn unwrap_rust_opaque(opaque: Opaque<HideData>) -> Result<String> {
    let data: HideData = opaque
        .try_unwrap()
        .map_err(|_| anyhow::anyhow!("opaque type is shared"))?;
    Ok(data.hide_data())
}

/// Function to check the code generator.
/// FrbOpaqueReturn must be only return type.
/// FrbOpaqueReturn must not be used as an argument.
pub fn frb_generator_test() -> Opaque<FrbOpaqueReturn> {
    panic!("dummy code");
}
=======
pub use crate::bridge_generated_bound::*;
>>>>>>> d87a182c
<|MERGE_RESOLUTION|>--- conflicted
+++ resolved
@@ -1049,7 +1049,6 @@
     opaque.first.hide_data();
     opaque.second.hide_data();
 }
-<<<<<<< HEAD
 
 pub fn unwrap_rust_opaque(opaque: Opaque<HideData>) -> Result<String> {
     let data: HideData = opaque
@@ -1064,6 +1063,4 @@
 pub fn frb_generator_test() -> Opaque<FrbOpaqueReturn> {
     panic!("dummy code");
 }
-=======
-pub use crate::bridge_generated_bound::*;
->>>>>>> d87a182c
+pub use crate::bridge_generated_bound::*;