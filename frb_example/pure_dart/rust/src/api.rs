--- conflicted
+++ resolved
@@ -316,16 +316,7 @@
             list.0.push(0);
             list
         }),
-<<<<<<< HEAD
-        string_list: Some({
-            let mut list = opt.string_list.unwrap_or_default();
-            list.push("foo".to_owned());
-            list
-        }),
-    }))
-=======
     })
->>>>>>> 4ceb7124
 }
 
 pub fn handle_increment_boxed_optional(opt: Option<Box<f64>>) -> f64 {
