#include <stdbool.h>
#include <stdint.h>
#include <stdlib.h>
typedef struct _Dart_Handle* Dart_Handle;

typedef struct DartCObject DartCObject;

typedef int64_t DartPort;

typedef bool (*DartPostCObjectFnType)(DartPort port_id, void *message);

typedef struct DartCObject *WireSyncReturn;

typedef struct wire_uint_8_list {
  uint8_t *ptr;
  int32_t len;
} wire_uint_8_list;

typedef struct wire_MySize {
  int32_t width;
  int32_t height;
} wire_MySize;

typedef struct wire_NewTypeInt {
  int64_t field0;
} wire_NewTypeInt;

typedef struct wire_list_my_size {
  struct wire_MySize *ptr;
  int32_t len;
} wire_list_my_size;

typedef struct wire_StringList {
  struct wire_uint_8_list **ptr;
  int32_t len;
} wire_StringList;

typedef struct wire_list_my_tree_node {
  struct wire_MyTreeNode *ptr;
  int32_t len;
} wire_list_my_tree_node;

typedef struct wire_MyTreeNode {
  int32_t value_i32;
  struct wire_uint_8_list *value_vec_u8;
  bool value_boolean;
  struct wire_list_my_tree_node *children;
} wire_MyTreeNode;

typedef struct wire_MyNestedStruct {
  struct wire_MyTreeNode tree_node;
  int32_t weekday;
} wire_MyNestedStruct;

typedef struct wire_int_8_list {
  int8_t *ptr;
  int32_t len;
} wire_int_8_list;

typedef struct wire_int_32_list {
  int32_t *ptr;
  int32_t len;
} wire_int_32_list;

typedef struct wire_float_32_list {
  float *ptr;
  int32_t len;
} wire_float_32_list;

typedef struct wire_float_64_list {
  double *ptr;
  int32_t len;
} wire_float_64_list;

typedef struct wire_Attribute {
  struct wire_uint_8_list *key;
  struct wire_uint_8_list *value;
} wire_Attribute;

typedef struct wire_list_attribute {
  struct wire_Attribute *ptr;
  int32_t len;
} wire_list_attribute;

typedef struct wire_list_opt_box_autoadd_attribute {
  struct wire_Attribute **ptr;
  int32_t len;
} wire_list_opt_box_autoadd_attribute;

typedef struct wire_ExoticOptionals {
  int32_t *int32;
  int64_t *int64;
  double *float64;
  bool *boolean;
  struct wire_uint_8_list *zerocopy;
  struct wire_int_8_list *int8list;
  struct wire_uint_8_list *uint8list;
  struct wire_int_32_list *int32list;
  struct wire_float_32_list *float32list;
  struct wire_float_64_list *float64list;
  struct wire_list_attribute *attributes;
  struct wire_list_opt_box_autoadd_attribute *attributes_nullable;
  struct wire_list_opt_box_autoadd_attribute *nullable_attributes;
  struct wire_NewTypeInt *newtypeint;
} wire_ExoticOptionals;

typedef struct wire_Note {
  int32_t *day;
  struct wire_uint_8_list *body;
} wire_Note;

typedef struct wire_Customized {
  struct wire_uint_8_list *final_field;
  struct wire_uint_8_list *non_final_field;
} wire_Customized;

typedef struct wire_KitchenSink_Empty {

} wire_KitchenSink_Empty;

typedef struct wire_KitchenSink_Primitives {
  int32_t int32;
  double float64;
  bool boolean;
} wire_KitchenSink_Primitives;

typedef struct wire_KitchenSink_Nested {
  int32_t field0;
  struct wire_KitchenSink *field1;
} wire_KitchenSink_Nested;

typedef struct wire_KitchenSink_Optional {
  int32_t *field0;
  int32_t *field1;
} wire_KitchenSink_Optional;

typedef struct wire_KitchenSink_Buffer {
  struct wire_uint_8_list *field0;
} wire_KitchenSink_Buffer;

typedef struct wire_KitchenSink_Enums {
  int32_t field0;
} wire_KitchenSink_Enums;

typedef union KitchenSinkKind {
  struct wire_KitchenSink_Empty *Empty;
  struct wire_KitchenSink_Primitives *Primitives;
  struct wire_KitchenSink_Nested *Nested;
  struct wire_KitchenSink_Optional *Optional;
  struct wire_KitchenSink_Buffer *Buffer;
  struct wire_KitchenSink_Enums *Enums;
} KitchenSinkKind;

typedef struct wire_KitchenSink {
  int32_t tag;
  union KitchenSinkKind *kind;
} wire_KitchenSink;

typedef struct wire_MyStruct {
  bool content;
} wire_MyStruct;

typedef struct wire_ApplicationEnvVar {
  struct wire_uint_8_list *field0;
  bool field1;
} wire_ApplicationEnvVar;

typedef struct wire_list_application_env_var {
  struct wire_ApplicationEnvVar *ptr;
  int32_t len;
} wire_list_application_env_var;

typedef struct wire_ApplicationEnv {
  struct wire_list_application_env_var *vars;
} wire_ApplicationEnv;

typedef struct wire_ApplicationSettings {
  struct wire_uint_8_list *name;
  struct wire_uint_8_list *version;
  int32_t mode;
  struct wire_ApplicationEnv *env;
  struct wire_ApplicationEnv *env_optional;
} wire_ApplicationSettings;

typedef struct wire_Numbers {
  struct wire_int_32_list *field0;
} wire_Numbers;

typedef struct wire_Sequences {
  struct wire_int_32_list *field0;
} wire_Sequences;

typedef struct wire_UserId {
  uint32_t value;
} wire_UserId;

typedef struct wire_Speed_Unknown {

} wire_Speed_Unknown;

typedef struct wire_Speed_GPS {
  double field0;
} wire_Speed_GPS;

typedef union SpeedKind {
  struct wire_Speed_Unknown *Unknown;
  struct wire_Speed_GPS *GPS;
} SpeedKind;

typedef struct wire_Speed {
  int32_t tag;
  union SpeedKind *kind;
} wire_Speed;

typedef struct wire_Measure_Speed {
  struct wire_Speed *field0;
} wire_Measure_Speed;

typedef struct wire_Distance_Unknown {

} wire_Distance_Unknown;

typedef struct wire_Distance_Map {
  double field0;
} wire_Distance_Map;

typedef union DistanceKind {
  struct wire_Distance_Unknown *Unknown;
  struct wire_Distance_Map *Map;
} DistanceKind;

typedef struct wire_Distance {
  int32_t tag;
  union DistanceKind *kind;
} wire_Distance;

typedef struct wire_Measure_Distance {
  struct wire_Distance *field0;
} wire_Measure_Distance;

typedef union MeasureKind {
  struct wire_Measure_Speed *Speed;
  struct wire_Measure_Distance *Distance;
} MeasureKind;

typedef struct wire_Measure {
  int32_t tag;
  union MeasureKind *kind;
} wire_Measure;

typedef struct wire_int_64_list {
  int64_t *ptr;
  int32_t len;
} wire_int_64_list;

typedef struct wire_FeatureChrono {
  int64_t utc;
  int64_t local;
  int64_t duration;
  int64_t naive;
} wire_FeatureChrono;

typedef struct wire_FeatureUuid {
  struct wire_uint_8_list *one;
  struct wire_uint_8_list *many;
} wire_FeatureUuid;

typedef struct wire_MessageId {
  struct wire_uint_8_list *field0;
} wire_MessageId;

typedef struct wire_Blob {
  struct wire_uint_8_list *field0;
} wire_Blob;

typedef struct wire_FeedId {
  struct wire_uint_8_list *field0;
} wire_FeedId;

typedef struct wire_TestId {
  struct wire_int_32_list *field0;
} wire_TestId;

typedef struct wire_list_test_id {
  struct wire_TestId *ptr;
  int32_t len;
} wire_list_test_id;

typedef struct wire_DartOpaque {
  int64_t port;
  uintptr_t handle;
} wire_DartOpaque;

typedef struct wire_list_DartOpaque {
  struct wire_DartOpaque *ptr;
  int32_t len;
} wire_list_DartOpaque;

typedef struct wire_HideData {
  const void *ptr;
} wire_HideData;

typedef struct wire_EnumOpaque_Struct {
  struct wire_HideData field0;
} wire_EnumOpaque_Struct;

typedef struct wire_I32 {
  const void *ptr;
} wire_I32;

typedef struct wire_EnumOpaque_Primitive {
  struct wire_I32 field0;
} wire_EnumOpaque_Primitive;

typedef struct wire_BoxDartDebug {
  const void *ptr;
} wire_BoxDartDebug;

typedef struct wire_EnumOpaque_TraitObj {
  struct wire_BoxDartDebug field0;
} wire_EnumOpaque_TraitObj;

typedef struct wire_MutexHideData {
  const void *ptr;
} wire_MutexHideData;

typedef struct wire_EnumOpaque_Mutex {
  struct wire_MutexHideData field0;
} wire_EnumOpaque_Mutex;

typedef struct wire_RwLockHideData {
  const void *ptr;
} wire_RwLockHideData;

typedef struct wire_EnumOpaque_RwLock {
  struct wire_RwLockHideData field0;
} wire_EnumOpaque_RwLock;

typedef union EnumOpaqueKind {
  struct wire_EnumOpaque_Struct *Struct;
  struct wire_EnumOpaque_Primitive *Primitive;
  struct wire_EnumOpaque_TraitObj *TraitObj;
  struct wire_EnumOpaque_Mutex *Mutex;
  struct wire_EnumOpaque_RwLock *RwLock;
} EnumOpaqueKind;

typedef struct wire_EnumOpaque {
  int32_t tag;
  union EnumOpaqueKind *kind;
} wire_EnumOpaque;

typedef struct wire_NonSendHideData {
  const void *ptr;
} wire_NonSendHideData;

typedef struct wire_list_HideData {
  struct wire_HideData *ptr;
  int32_t len;
} wire_list_HideData;

typedef struct wire_OpaqueNested {
  struct wire_HideData first;
  struct wire_HideData second;
} wire_OpaqueNested;

typedef struct wire_DartOpaqueNested {
  struct wire_DartOpaque first;
  struct wire_DartOpaque second;
} wire_DartOpaqueNested;

typedef struct wire_EnumDartOpaque_Primitive {
  int32_t field0;
} wire_EnumDartOpaque_Primitive;

typedef struct wire_EnumDartOpaque_Opaque {
  struct wire_DartOpaque field0;
} wire_EnumDartOpaque_Opaque;

typedef union EnumDartOpaqueKind {
  struct wire_EnumDartOpaque_Primitive *Primitive;
  struct wire_EnumDartOpaque_Opaque *Opaque;
} EnumDartOpaqueKind;

typedef struct wire_EnumDartOpaque {
  int32_t tag;
  union EnumDartOpaqueKind *kind;
} wire_EnumDartOpaque;

typedef struct wire_Empty {

} wire_Empty;

typedef struct wire_list_weekdays {
  int32_t *ptr;
  int32_t len;
} wire_list_weekdays;

typedef struct wire_A {
  struct wire_uint_8_list *a;
} wire_A;

typedef struct wire_Abc_A {
  struct wire_A *field0;
} wire_Abc_A;

typedef struct wire_B {
  int32_t b;
} wire_B;

typedef struct wire_Abc_B {
  struct wire_B *field0;
} wire_Abc_B;

typedef struct wire_C {
  bool c;
} wire_C;

typedef struct wire_Abc_C {
  struct wire_C *field0;
} wire_Abc_C;

typedef struct wire_Abc_JustInt {
  int32_t field0;
} wire_Abc_JustInt;

typedef union AbcKind {
  struct wire_Abc_A *A;
  struct wire_Abc_B *B;
  struct wire_Abc_C *C;
  struct wire_Abc_JustInt *JustInt;
} AbcKind;

typedef struct wire_Abc {
  int32_t tag;
  union AbcKind *kind;
} wire_Abc;

typedef struct wire_SumWith {
  uint32_t x;
} wire_SumWith;

typedef struct wire_ConcatenateWith {
  struct wire_uint_8_list *a;
} wire_ConcatenateWith;

void store_dart_post_cobject(DartPostCObjectFnType ptr);

Dart_Handle get_dart_object(uintptr_t ptr);

void drop_dart_object(uintptr_t ptr);

uintptr_t new_dart_opaque(Dart_Handle handle);

intptr_t init_frb_dart_api_dl(void *obj);

void wire_simple_adder(int64_t port_, int32_t a, int32_t b);

WireSyncReturn wire_simple_adder_sync(int32_t a, int32_t b);

void wire_primitive_types(int64_t port_,
                          int32_t my_i32,
                          int64_t my_i64,
                          double my_f64,
                          bool my_bool);

void wire_primitive_optional_types(int64_t port_,
                                   int32_t *my_i32,
                                   int64_t *my_i64,
                                   double *my_f64,
                                   bool *my_bool);

WireSyncReturn wire_primitive_types_sync(int32_t my_i32,
                                         int64_t my_i64,
                                         double my_f64,
                                         bool my_bool);

void wire_primitive_u32(int64_t port_, uint32_t my_u32);

WireSyncReturn wire_primitive_u32_sync(uint32_t my_u32);

void wire_handle_string(int64_t port_, struct wire_uint_8_list *s);

WireSyncReturn wire_handle_string_sync(struct wire_uint_8_list *s);

void wire_handle_return_unit(int64_t port_);

WireSyncReturn wire_handle_return_unit_sync(void);

void wire_handle_vec_u8(int64_t port_, struct wire_uint_8_list *v);

WireSyncReturn wire_handle_vec_u8_sync(struct wire_uint_8_list *v);

void wire_handle_vec_of_primitive(int64_t port_, int32_t n);

WireSyncReturn wire_handle_vec_of_primitive_sync(int32_t n);

void wire_handle_zero_copy_vec_of_primitive(int64_t port_, int32_t n);

WireSyncReturn wire_handle_zero_copy_vec_of_primitive_sync(int32_t n);

void wire_handle_struct(int64_t port_, struct wire_MySize *arg, struct wire_MySize *boxed);

WireSyncReturn wire_handle_struct_sync(struct wire_MySize *arg, struct wire_MySize *boxed);

void wire_handle_newtype(int64_t port_, struct wire_NewTypeInt *arg);

WireSyncReturn wire_handle_newtype_sync(struct wire_NewTypeInt *arg);

void wire_handle_list_of_struct(int64_t port_, struct wire_list_my_size *l);

WireSyncReturn wire_handle_list_of_struct_sync(struct wire_list_my_size *l);

void wire_handle_string_list(int64_t port_, struct wire_StringList *names);

WireSyncReturn wire_handle_string_list_sync(struct wire_StringList *names);

void wire_handle_complex_struct(int64_t port_, struct wire_MyTreeNode *s);

WireSyncReturn wire_handle_complex_struct_sync(struct wire_MyTreeNode *s);

void wire_handle_nested_struct(int64_t port_, struct wire_MyNestedStruct *s);

WireSyncReturn wire_handle_sync_return(struct wire_uint_8_list *mode);

void wire_handle_stream(int64_t port_, struct wire_uint_8_list *arg);

void wire_handle_stream_of_struct(int64_t port_);

void wire_return_err(int64_t port_);

void wire_return_panic(int64_t port_);

void wire_handle_optional_return(int64_t port_, double left, double right);

void wire_handle_optional_struct(int64_t port_, struct wire_uint_8_list *document);

void wire_handle_optional_increment(int64_t port_, struct wire_ExoticOptionals *opt);

void wire_handle_increment_boxed_optional(int64_t port_, double *opt);

void wire_handle_option_box_arguments(int64_t port_,
                                      int8_t *i8box,
                                      uint8_t *u8box,
                                      int32_t *i32box,
                                      int64_t *i64box,
                                      double *f64box,
                                      bool *boolbox,
                                      struct wire_ExoticOptionals *structbox);

void wire_print_note(int64_t port_, struct wire_Note *note);

void wire_handle_return_enum(int64_t port_, struct wire_uint_8_list *input);

void wire_handle_enum_parameter(int64_t port_, int32_t weekday);

void wire_handle_customized_struct(int64_t port_, struct wire_Customized *val);

void wire_handle_enum_struct(int64_t port_, struct wire_KitchenSink *val);

void wire_use_imported_struct(int64_t port_, struct wire_MyStruct *my_struct);

void wire_use_imported_enum(int64_t port_, int32_t my_enum);

void wire_get_app_settings(int64_t port_);

void wire_get_fallible_app_settings(int64_t port_);

void wire_is_app_embedded(int64_t port_, struct wire_ApplicationSettings *app_settings);

void wire_get_message(int64_t port_);

void wire_repeat_number(int64_t port_, int32_t num, uintptr_t times);

void wire_repeat_sequence(int64_t port_, int32_t seq, uintptr_t times);

void wire_first_number(int64_t port_, struct wire_Numbers *nums);

void wire_first_sequence(int64_t port_, struct wire_Sequences *seqs);

void wire_get_array(int64_t port_);

void wire_get_complex_array(int64_t port_);

void wire_get_usize(int64_t port_, uintptr_t u);

void wire_next_user_id(int64_t port_, struct wire_UserId *user_id);

void wire_register_event_listener(int64_t port_);

void wire_close_event_listener(int64_t port_);

void wire_create_event(int64_t port_,
                       struct wire_uint_8_list *address,
                       struct wire_uint_8_list *payload);

void wire_handle_stream_sink_at_1(int64_t port_, uint32_t key, uint32_t max);

void wire_handle_stream_sink_at_2(int64_t port_, uint32_t key, uint32_t max);

void wire_handle_stream_sink_at_3(int64_t port_, uint32_t key, uint32_t max);

void wire_get_sum_struct(int64_t port_);

void wire_get_sum_array(int64_t port_, uint32_t a, uint32_t b, uint32_t c);

void wire_multiply_by_ten(int64_t port_, struct wire_Measure *measure);

void wire_call_old_module_system(int64_t port_);

void wire_call_new_module_system(int64_t port_);

void wire_handle_big_buffers(int64_t port_);

void wire_datetime_utc(int64_t port_, int64_t d);

void wire_datetime_local(int64_t port_, int64_t d);

void wire_naivedatetime(int64_t port_, int64_t d);

void wire_optional_empty_datetime_utc(int64_t port_, int64_t *d);

void wire_duration(int64_t port_, int64_t d);

void wire_handle_timestamps(int64_t port_, struct wire_int_64_list *timestamps, int64_t epoch);

void wire_handle_durations(int64_t port_, struct wire_int_64_list *durations, int64_t since);

void wire_test_chrono(int64_t port_);

void wire_test_precise_chrono(int64_t port_);

void wire_how_long_does_it_take(int64_t port_, struct wire_FeatureChrono *mine);

void wire_handle_uuid(int64_t port_, struct wire_uint_8_list *id);

void wire_handle_uuids(int64_t port_, struct wire_uint_8_list *ids);

void wire_handle_nested_uuids(int64_t port_, struct wire_FeatureUuid *ids);

void wire_new_msgid(int64_t port_, struct wire_uint_8_list *id);

void wire_use_msgid(int64_t port_, struct wire_MessageId *id);

void wire_boxed_blob(int64_t port_, struct wire_uint_8_list *blob);

void wire_use_boxed_blob(int64_t port_, struct wire_Blob *blob);

void wire_return_boxed_feed_id(int64_t port_, struct wire_uint_8_list *id);

void wire_return_boxed_raw_feed_id(int64_t port_, struct wire_FeedId *id);

void wire_test_id(int64_t port_, struct wire_TestId *id);

void wire_last_number(int64_t port_, struct wire_float_64_list *array);

void wire_nested_id(int64_t port_, struct wire_list_test_id *id);

WireSyncReturn wire_sync_accept_dart_opaque(struct wire_DartOpaque opaque);

void wire_async_accept_dart_opaque(int64_t port_, struct wire_DartOpaque opaque);

void wire_loop_back(int64_t port_, struct wire_DartOpaque opaque);

void wire_loop_back_option(int64_t port_, struct wire_DartOpaque opaque);

void wire_loop_back_array(int64_t port_, struct wire_DartOpaque opaque);

void wire_loop_back_vec(int64_t port_, struct wire_DartOpaque opaque);

void wire_loop_back_option_get(int64_t port_, struct wire_DartOpaque *opaque);

void wire_loop_back_array_get(int64_t port_, struct wire_list_DartOpaque *opaque);

void wire_loop_back_vec_get(int64_t port_, struct wire_list_DartOpaque *opaque);

WireSyncReturn wire_unwrap_dart_opaque(struct wire_DartOpaque opaque);

void wire_panic_unwrap_dart_opaque(int64_t port_, struct wire_DartOpaque opaque);

void wire_create_opaque(int64_t port_);

void wire_create_option_opaque(int64_t port_, struct wire_HideData *opaque);

WireSyncReturn wire_sync_create_opaque(void);

void wire_create_array_opaque_enum(int64_t port_);

void wire_run_enum_opaque(int64_t port_, struct wire_EnumOpaque *opaque);

void wire_run_opaque(int64_t port_, struct wire_HideData opaque);

void wire_run_opaque_with_delay(int64_t port_, struct wire_HideData opaque);

void wire_opaque_array(int64_t port_);

void wire_create_sync_opaque(int64_t port_);

WireSyncReturn wire_sync_create_sync_opaque(void);

WireSyncReturn wire_sync_run_opaque(struct wire_NonSendHideData opaque);

void wire_opaque_array_run(int64_t port_, struct wire_list_HideData *data);

void wire_opaque_vec(int64_t port_);

void wire_opaque_vec_run(int64_t port_, struct wire_list_HideData *data);

void wire_create_nested_opaque(int64_t port_);

WireSyncReturn wire_sync_loopback(struct wire_DartOpaque opaque);

WireSyncReturn wire_sync_option_loopback(struct wire_DartOpaque *opaque);

WireSyncReturn wire_sync_option(void);

WireSyncReturn wire_sync_option_null(void);

WireSyncReturn wire_sync_option_rust_opaque(void);

WireSyncReturn wire_sync_option_dart_opaque(struct wire_DartOpaque opaque);

WireSyncReturn wire_sync_void(void);

void wire_run_nested_opaque(int64_t port_, struct wire_OpaqueNested *opaque);

void wire_create_nested_dart_opaque(int64_t port_,
                                    struct wire_DartOpaque opaque1,
                                    struct wire_DartOpaque opaque2);

void wire_get_nested_dart_opaque(int64_t port_, struct wire_DartOpaqueNested *opaque);

void wire_create_enum_dart_opaque(int64_t port_, struct wire_DartOpaque opaque);

void wire_get_enum_dart_opaque(int64_t port_, struct wire_EnumDartOpaque *opaque);

void wire_set_static_dart_opaque(int64_t port_, struct wire_DartOpaque opaque);

void wire_drop_static_dart_opaque(int64_t port_);

void wire_unwrap_rust_opaque(int64_t port_, struct wire_HideData opaque);

WireSyncReturn wire_return_non_droppable_dart_opaque(struct wire_DartOpaque opaque);

void wire_frb_generator_test(int64_t port_);

WireSyncReturn wire_frb_sync_generator_test(void);

void wire_handle_type_alias_id(int64_t port_, uint64_t input);

void wire_handle_type_nest_alias_id(int64_t port_, uint64_t input);

void wire_handle_type_alias_model(int64_t port_, uint64_t input);

void wire_empty_struct(int64_t port_, struct wire_Empty *empty);

void wire_return_dart_dynamic(int64_t port_);

void wire_test_raw_string_item_struct(int64_t port_);

void wire_test_more_than_just_one_raw_string_struct(int64_t port_);

void wire_test_raw_string_mirrored(int64_t port_);

void wire_test_nested_raw_string_mirrored(int64_t port_);

void wire_test_raw_string_enum_mirrored(int64_t port_, bool nested);

void wire_test_list_of_raw_nested_string_mirrored(int64_t port_);

void wire_list_of_primitive_enums(int64_t port_, struct wire_list_weekdays *weekdays);

void wire_test_abc_enum(int64_t port_, struct wire_Abc *abc);

void wire_test_contains_mirrored_sub_struct(int64_t port_);

void wire_sum__method__SumWith(int64_t port_, struct wire_SumWith *that, uint32_t y, uint32_t z);

void wire_new__static_method__ConcatenateWith(int64_t port_, struct wire_uint_8_list *a);

void wire_concatenate__method__ConcatenateWith(int64_t port_,
                                               struct wire_ConcatenateWith *that,
                                               struct wire_uint_8_list *b);

void wire_concatenate_static__static_method__ConcatenateWith(int64_t port_,
                                                             struct wire_uint_8_list *a,
                                                             struct wire_uint_8_list *b);

void wire_handle_some_stream_sink__method__ConcatenateWith(int64_t port_,
                                                           struct wire_ConcatenateWith *that,
                                                           uint32_t key,
                                                           uint32_t max);

void wire_handle_some_stream_sink_at_1__method__ConcatenateWith(int64_t port_,
                                                                struct wire_ConcatenateWith *that);

void wire_handle_some_static_stream_sink__static_method__ConcatenateWith(int64_t port_,
                                                                         uint32_t key,
                                                                         uint32_t max);

void wire_handle_some_static_stream_sink_single_arg__static_method__ConcatenateWith(int64_t port_);

struct wire_BoxDartDebug new_BoxDartDebug(void);

struct wire_DartOpaque new_DartOpaque(void);

struct wire_HideData new_HideData(void);

struct wire_I32 new_I32(void);

struct wire_MutexHideData new_MutexHideData(void);

struct wire_NonSendHideData new_NonSendHideData(void);

struct wire_RwLockHideData new_RwLockHideData(void);

struct wire_StringList *new_StringList(int32_t len);

struct wire_ApplicationEnv *new_box_application_env(void);

int64_t *new_box_autoadd_Chrono_Utc(int64_t value);

struct wire_DartOpaque *new_box_autoadd_DartOpaque(void);

struct wire_HideData *new_box_autoadd_HideData(void);

<<<<<<< HEAD
struct wire_ApplicationEnv *new_box_autoadd_application_env(void);
=======
struct wire_A *new_box_autoadd_a_0(void);

struct wire_Abc *new_box_autoadd_abc_0(void);

struct wire_ApplicationEnv *new_box_autoadd_application_env_0(void);
>>>>>>> d001f9f8

struct wire_ApplicationSettings *new_box_autoadd_application_settings(void);

struct wire_Attribute *new_box_autoadd_attribute(void);

<<<<<<< HEAD
bool *new_box_autoadd_bool(bool value);

struct wire_ConcatenateWith *new_box_autoadd_concatenate_with(void);
=======
struct wire_B *new_box_autoadd_b_0(void);

bool *new_box_autoadd_bool_0(bool value);

struct wire_C *new_box_autoadd_c_0(void);

struct wire_ConcatenateWith *new_box_autoadd_concatenate_with_0(void);
>>>>>>> d001f9f8

struct wire_Customized *new_box_autoadd_customized(void);

struct wire_DartOpaqueNested *new_box_autoadd_dart_opaque_nested(void);

struct wire_Empty *new_box_autoadd_empty(void);

struct wire_EnumDartOpaque *new_box_autoadd_enum_dart_opaque(void);

struct wire_EnumOpaque *new_box_autoadd_enum_opaque(void);

struct wire_ExoticOptionals *new_box_autoadd_exotic_optionals(void);

double *new_box_autoadd_f64(double value);

struct wire_FeatureChrono *new_box_autoadd_feature_chrono(void);

struct wire_FeatureUuid *new_box_autoadd_feature_uuid(void);

struct wire_FeedId *new_box_autoadd_feed_id(void);

int32_t *new_box_autoadd_i32(int32_t value);

int64_t *new_box_autoadd_i64(int64_t value);

struct wire_KitchenSink *new_box_autoadd_kitchen_sink(void);

struct wire_Measure *new_box_autoadd_measure(void);

struct wire_MessageId *new_box_autoadd_message_id(void);

struct wire_MyNestedStruct *new_box_autoadd_my_nested_struct(void);

struct wire_MySize *new_box_autoadd_my_size(void);

struct wire_MyStruct *new_box_autoadd_my_struct(void);

struct wire_MyTreeNode *new_box_autoadd_my_tree_node(void);

struct wire_NewTypeInt *new_box_autoadd_new_type_int(void);

struct wire_Note *new_box_autoadd_note(void);

struct wire_Numbers *new_box_autoadd_numbers(void);

struct wire_OpaqueNested *new_box_autoadd_opaque_nested(void);

struct wire_Sequences *new_box_autoadd_sequences(void);

struct wire_SumWith *new_box_autoadd_sum_with(void);

struct wire_TestId *new_box_autoadd_test_id(void);

struct wire_UserId *new_box_autoadd_user_id(void);

struct wire_Blob *new_box_blob(void);

bool *new_box_bool(bool value);

struct wire_Distance *new_box_distance(void);

struct wire_ExoticOptionals *new_box_exotic_optionals(void);

double *new_box_f64(double value);

int32_t *new_box_i32(int32_t value);

int64_t *new_box_i64(int64_t value);

int8_t *new_box_i8(int8_t value);

struct wire_KitchenSink *new_box_kitchen_sink(void);

struct wire_MySize *new_box_my_size(void);

struct wire_Speed *new_box_speed(void);

uint8_t *new_box_u8(uint8_t value);

int32_t *new_box_weekdays(int32_t value);

struct wire_float_32_list *new_float_32_list(int32_t len);

struct wire_float_64_list *new_float_64_list(int32_t len);

struct wire_int_32_list *new_int_32_list(int32_t len);

struct wire_int_64_list *new_int_64_list(int32_t len);

struct wire_int_8_list *new_int_8_list(int32_t len);

struct wire_list_DartOpaque *new_list_DartOpaque(int32_t len);

struct wire_list_HideData *new_list_HideData(int32_t len);

struct wire_list_application_env_var *new_list_application_env_var(int32_t len);

struct wire_list_attribute *new_list_attribute(int32_t len);

struct wire_list_my_size *new_list_my_size(int32_t len);

struct wire_list_my_tree_node *new_list_my_tree_node(int32_t len);

struct wire_list_opt_box_autoadd_attribute *new_list_opt_box_autoadd_attribute(int32_t len);

struct wire_list_test_id *new_list_test_id(int32_t len);

<<<<<<< HEAD
struct wire_uint_8_list *new_uint_8_list(int32_t len);
=======
struct wire_list_weekdays *new_list_weekdays_0(int32_t len);

struct wire_uint_8_list *new_uint_8_list_0(int32_t len);
>>>>>>> d001f9f8

void drop_opaque_BoxDartDebug(const void *ptr);

const void *share_opaque_BoxDartDebug(const void *ptr);

void drop_opaque_FrbOpaqueReturn(const void *ptr);

const void *share_opaque_FrbOpaqueReturn(const void *ptr);

void drop_opaque_FrbOpaqueSyncReturn(const void *ptr);

const void *share_opaque_FrbOpaqueSyncReturn(const void *ptr);

void drop_opaque_HideData(const void *ptr);

const void *share_opaque_HideData(const void *ptr);

void drop_opaque_I32(const void *ptr);

const void *share_opaque_I32(const void *ptr);

void drop_opaque_MutexHideData(const void *ptr);

const void *share_opaque_MutexHideData(const void *ptr);

void drop_opaque_NonSendHideData(const void *ptr);

const void *share_opaque_NonSendHideData(const void *ptr);

void drop_opaque_RwLockHideData(const void *ptr);

const void *share_opaque_RwLockHideData(const void *ptr);

union AbcKind *inflate_Abc_A(void);

union AbcKind *inflate_Abc_B(void);

union AbcKind *inflate_Abc_C(void);

union AbcKind *inflate_Abc_JustInt(void);

union DistanceKind *inflate_Distance_Map(void);

union EnumDartOpaqueKind *inflate_EnumDartOpaque_Primitive(void);

union EnumDartOpaqueKind *inflate_EnumDartOpaque_Opaque(void);

union EnumOpaqueKind *inflate_EnumOpaque_Struct(void);

union EnumOpaqueKind *inflate_EnumOpaque_Primitive(void);

union EnumOpaqueKind *inflate_EnumOpaque_TraitObj(void);

union EnumOpaqueKind *inflate_EnumOpaque_Mutex(void);

union EnumOpaqueKind *inflate_EnumOpaque_RwLock(void);

union KitchenSinkKind *inflate_KitchenSink_Primitives(void);

union KitchenSinkKind *inflate_KitchenSink_Nested(void);

union KitchenSinkKind *inflate_KitchenSink_Optional(void);

union KitchenSinkKind *inflate_KitchenSink_Buffer(void);

union KitchenSinkKind *inflate_KitchenSink_Enums(void);

union MeasureKind *inflate_Measure_Speed(void);

union MeasureKind *inflate_Measure_Distance(void);

union SpeedKind *inflate_Speed_GPS(void);

void free_WireSyncReturn(WireSyncReturn ptr);

static int64_t dummy_method_to_enforce_bundling(void) {
    int64_t dummy_var = 0;
    dummy_var ^= ((int64_t) (void*) wire_simple_adder);
    dummy_var ^= ((int64_t) (void*) wire_simple_adder_sync);
    dummy_var ^= ((int64_t) (void*) wire_primitive_types);
    dummy_var ^= ((int64_t) (void*) wire_primitive_optional_types);
    dummy_var ^= ((int64_t) (void*) wire_primitive_types_sync);
    dummy_var ^= ((int64_t) (void*) wire_primitive_u32);
    dummy_var ^= ((int64_t) (void*) wire_primitive_u32_sync);
    dummy_var ^= ((int64_t) (void*) wire_handle_string);
    dummy_var ^= ((int64_t) (void*) wire_handle_string_sync);
    dummy_var ^= ((int64_t) (void*) wire_handle_return_unit);
    dummy_var ^= ((int64_t) (void*) wire_handle_return_unit_sync);
    dummy_var ^= ((int64_t) (void*) wire_handle_vec_u8);
    dummy_var ^= ((int64_t) (void*) wire_handle_vec_u8_sync);
    dummy_var ^= ((int64_t) (void*) wire_handle_vec_of_primitive);
    dummy_var ^= ((int64_t) (void*) wire_handle_vec_of_primitive_sync);
    dummy_var ^= ((int64_t) (void*) wire_handle_zero_copy_vec_of_primitive);
    dummy_var ^= ((int64_t) (void*) wire_handle_zero_copy_vec_of_primitive_sync);
    dummy_var ^= ((int64_t) (void*) wire_handle_struct);
    dummy_var ^= ((int64_t) (void*) wire_handle_struct_sync);
    dummy_var ^= ((int64_t) (void*) wire_handle_newtype);
    dummy_var ^= ((int64_t) (void*) wire_handle_newtype_sync);
    dummy_var ^= ((int64_t) (void*) wire_handle_list_of_struct);
    dummy_var ^= ((int64_t) (void*) wire_handle_list_of_struct_sync);
    dummy_var ^= ((int64_t) (void*) wire_handle_string_list);
    dummy_var ^= ((int64_t) (void*) wire_handle_string_list_sync);
    dummy_var ^= ((int64_t) (void*) wire_handle_complex_struct);
    dummy_var ^= ((int64_t) (void*) wire_handle_complex_struct_sync);
    dummy_var ^= ((int64_t) (void*) wire_handle_nested_struct);
    dummy_var ^= ((int64_t) (void*) wire_handle_sync_return);
    dummy_var ^= ((int64_t) (void*) wire_handle_stream);
    dummy_var ^= ((int64_t) (void*) wire_handle_stream_of_struct);
    dummy_var ^= ((int64_t) (void*) wire_return_err);
    dummy_var ^= ((int64_t) (void*) wire_return_panic);
    dummy_var ^= ((int64_t) (void*) wire_handle_optional_return);
    dummy_var ^= ((int64_t) (void*) wire_handle_optional_struct);
    dummy_var ^= ((int64_t) (void*) wire_handle_optional_increment);
    dummy_var ^= ((int64_t) (void*) wire_handle_increment_boxed_optional);
    dummy_var ^= ((int64_t) (void*) wire_handle_option_box_arguments);
    dummy_var ^= ((int64_t) (void*) wire_print_note);
    dummy_var ^= ((int64_t) (void*) wire_handle_return_enum);
    dummy_var ^= ((int64_t) (void*) wire_handle_enum_parameter);
    dummy_var ^= ((int64_t) (void*) wire_handle_customized_struct);
    dummy_var ^= ((int64_t) (void*) wire_handle_enum_struct);
    dummy_var ^= ((int64_t) (void*) wire_use_imported_struct);
    dummy_var ^= ((int64_t) (void*) wire_use_imported_enum);
    dummy_var ^= ((int64_t) (void*) wire_get_app_settings);
    dummy_var ^= ((int64_t) (void*) wire_get_fallible_app_settings);
    dummy_var ^= ((int64_t) (void*) wire_is_app_embedded);
    dummy_var ^= ((int64_t) (void*) wire_get_message);
    dummy_var ^= ((int64_t) (void*) wire_repeat_number);
    dummy_var ^= ((int64_t) (void*) wire_repeat_sequence);
    dummy_var ^= ((int64_t) (void*) wire_first_number);
    dummy_var ^= ((int64_t) (void*) wire_first_sequence);
    dummy_var ^= ((int64_t) (void*) wire_get_array);
    dummy_var ^= ((int64_t) (void*) wire_get_complex_array);
    dummy_var ^= ((int64_t) (void*) wire_get_usize);
    dummy_var ^= ((int64_t) (void*) wire_next_user_id);
    dummy_var ^= ((int64_t) (void*) wire_register_event_listener);
    dummy_var ^= ((int64_t) (void*) wire_close_event_listener);
    dummy_var ^= ((int64_t) (void*) wire_create_event);
    dummy_var ^= ((int64_t) (void*) wire_handle_stream_sink_at_1);
    dummy_var ^= ((int64_t) (void*) wire_handle_stream_sink_at_2);
    dummy_var ^= ((int64_t) (void*) wire_handle_stream_sink_at_3);
    dummy_var ^= ((int64_t) (void*) wire_get_sum_struct);
    dummy_var ^= ((int64_t) (void*) wire_get_sum_array);
    dummy_var ^= ((int64_t) (void*) wire_multiply_by_ten);
    dummy_var ^= ((int64_t) (void*) wire_call_old_module_system);
    dummy_var ^= ((int64_t) (void*) wire_call_new_module_system);
    dummy_var ^= ((int64_t) (void*) wire_handle_big_buffers);
    dummy_var ^= ((int64_t) (void*) wire_datetime_utc);
    dummy_var ^= ((int64_t) (void*) wire_datetime_local);
    dummy_var ^= ((int64_t) (void*) wire_naivedatetime);
    dummy_var ^= ((int64_t) (void*) wire_optional_empty_datetime_utc);
    dummy_var ^= ((int64_t) (void*) wire_duration);
    dummy_var ^= ((int64_t) (void*) wire_handle_timestamps);
    dummy_var ^= ((int64_t) (void*) wire_handle_durations);
    dummy_var ^= ((int64_t) (void*) wire_test_chrono);
    dummy_var ^= ((int64_t) (void*) wire_test_precise_chrono);
    dummy_var ^= ((int64_t) (void*) wire_how_long_does_it_take);
    dummy_var ^= ((int64_t) (void*) wire_handle_uuid);
    dummy_var ^= ((int64_t) (void*) wire_handle_uuids);
    dummy_var ^= ((int64_t) (void*) wire_handle_nested_uuids);
    dummy_var ^= ((int64_t) (void*) wire_new_msgid);
    dummy_var ^= ((int64_t) (void*) wire_use_msgid);
    dummy_var ^= ((int64_t) (void*) wire_boxed_blob);
    dummy_var ^= ((int64_t) (void*) wire_use_boxed_blob);
    dummy_var ^= ((int64_t) (void*) wire_return_boxed_feed_id);
    dummy_var ^= ((int64_t) (void*) wire_return_boxed_raw_feed_id);
    dummy_var ^= ((int64_t) (void*) wire_test_id);
    dummy_var ^= ((int64_t) (void*) wire_last_number);
    dummy_var ^= ((int64_t) (void*) wire_nested_id);
    dummy_var ^= ((int64_t) (void*) wire_sync_accept_dart_opaque);
    dummy_var ^= ((int64_t) (void*) wire_async_accept_dart_opaque);
    dummy_var ^= ((int64_t) (void*) wire_loop_back);
    dummy_var ^= ((int64_t) (void*) wire_loop_back_option);
    dummy_var ^= ((int64_t) (void*) wire_loop_back_array);
    dummy_var ^= ((int64_t) (void*) wire_loop_back_vec);
    dummy_var ^= ((int64_t) (void*) wire_loop_back_option_get);
    dummy_var ^= ((int64_t) (void*) wire_loop_back_array_get);
    dummy_var ^= ((int64_t) (void*) wire_loop_back_vec_get);
    dummy_var ^= ((int64_t) (void*) wire_unwrap_dart_opaque);
    dummy_var ^= ((int64_t) (void*) wire_panic_unwrap_dart_opaque);
    dummy_var ^= ((int64_t) (void*) wire_create_opaque);
    dummy_var ^= ((int64_t) (void*) wire_create_option_opaque);
    dummy_var ^= ((int64_t) (void*) wire_sync_create_opaque);
    dummy_var ^= ((int64_t) (void*) wire_create_array_opaque_enum);
    dummy_var ^= ((int64_t) (void*) wire_run_enum_opaque);
    dummy_var ^= ((int64_t) (void*) wire_run_opaque);
    dummy_var ^= ((int64_t) (void*) wire_run_opaque_with_delay);
    dummy_var ^= ((int64_t) (void*) wire_opaque_array);
    dummy_var ^= ((int64_t) (void*) wire_create_sync_opaque);
    dummy_var ^= ((int64_t) (void*) wire_sync_create_sync_opaque);
    dummy_var ^= ((int64_t) (void*) wire_sync_run_opaque);
    dummy_var ^= ((int64_t) (void*) wire_opaque_array_run);
    dummy_var ^= ((int64_t) (void*) wire_opaque_vec);
    dummy_var ^= ((int64_t) (void*) wire_opaque_vec_run);
    dummy_var ^= ((int64_t) (void*) wire_create_nested_opaque);
    dummy_var ^= ((int64_t) (void*) wire_sync_loopback);
    dummy_var ^= ((int64_t) (void*) wire_sync_option_loopback);
    dummy_var ^= ((int64_t) (void*) wire_sync_option);
    dummy_var ^= ((int64_t) (void*) wire_sync_option_null);
    dummy_var ^= ((int64_t) (void*) wire_sync_option_rust_opaque);
    dummy_var ^= ((int64_t) (void*) wire_sync_option_dart_opaque);
    dummy_var ^= ((int64_t) (void*) wire_sync_void);
    dummy_var ^= ((int64_t) (void*) wire_run_nested_opaque);
    dummy_var ^= ((int64_t) (void*) wire_create_nested_dart_opaque);
    dummy_var ^= ((int64_t) (void*) wire_get_nested_dart_opaque);
    dummy_var ^= ((int64_t) (void*) wire_create_enum_dart_opaque);
    dummy_var ^= ((int64_t) (void*) wire_get_enum_dart_opaque);
    dummy_var ^= ((int64_t) (void*) wire_set_static_dart_opaque);
    dummy_var ^= ((int64_t) (void*) wire_drop_static_dart_opaque);
    dummy_var ^= ((int64_t) (void*) wire_unwrap_rust_opaque);
    dummy_var ^= ((int64_t) (void*) wire_return_non_droppable_dart_opaque);
    dummy_var ^= ((int64_t) (void*) wire_frb_generator_test);
    dummy_var ^= ((int64_t) (void*) wire_frb_sync_generator_test);
    dummy_var ^= ((int64_t) (void*) wire_handle_type_alias_id);
    dummy_var ^= ((int64_t) (void*) wire_handle_type_nest_alias_id);
    dummy_var ^= ((int64_t) (void*) wire_handle_type_alias_model);
    dummy_var ^= ((int64_t) (void*) wire_empty_struct);
    dummy_var ^= ((int64_t) (void*) wire_return_dart_dynamic);
    dummy_var ^= ((int64_t) (void*) wire_test_raw_string_item_struct);
    dummy_var ^= ((int64_t) (void*) wire_test_more_than_just_one_raw_string_struct);
    dummy_var ^= ((int64_t) (void*) wire_test_raw_string_mirrored);
    dummy_var ^= ((int64_t) (void*) wire_test_nested_raw_string_mirrored);
    dummy_var ^= ((int64_t) (void*) wire_test_raw_string_enum_mirrored);
    dummy_var ^= ((int64_t) (void*) wire_test_list_of_raw_nested_string_mirrored);
    dummy_var ^= ((int64_t) (void*) wire_list_of_primitive_enums);
    dummy_var ^= ((int64_t) (void*) wire_test_abc_enum);
    dummy_var ^= ((int64_t) (void*) wire_test_contains_mirrored_sub_struct);
    dummy_var ^= ((int64_t) (void*) wire_sum__method__SumWith);
    dummy_var ^= ((int64_t) (void*) wire_new__static_method__ConcatenateWith);
    dummy_var ^= ((int64_t) (void*) wire_concatenate__method__ConcatenateWith);
    dummy_var ^= ((int64_t) (void*) wire_concatenate_static__static_method__ConcatenateWith);
    dummy_var ^= ((int64_t) (void*) wire_handle_some_stream_sink__method__ConcatenateWith);
    dummy_var ^= ((int64_t) (void*) wire_handle_some_stream_sink_at_1__method__ConcatenateWith);
    dummy_var ^= ((int64_t) (void*) wire_handle_some_static_stream_sink__static_method__ConcatenateWith);
    dummy_var ^= ((int64_t) (void*) wire_handle_some_static_stream_sink_single_arg__static_method__ConcatenateWith);
    dummy_var ^= ((int64_t) (void*) new_BoxDartDebug);
    dummy_var ^= ((int64_t) (void*) new_DartOpaque);
    dummy_var ^= ((int64_t) (void*) new_HideData);
    dummy_var ^= ((int64_t) (void*) new_I32);
    dummy_var ^= ((int64_t) (void*) new_MutexHideData);
    dummy_var ^= ((int64_t) (void*) new_NonSendHideData);
    dummy_var ^= ((int64_t) (void*) new_RwLockHideData);
<<<<<<< HEAD
    dummy_var ^= ((int64_t) (void*) new_StringList);
    dummy_var ^= ((int64_t) (void*) new_box_application_env);
    dummy_var ^= ((int64_t) (void*) new_box_autoadd_Chrono_Utc);
    dummy_var ^= ((int64_t) (void*) new_box_autoadd_DartOpaque);
    dummy_var ^= ((int64_t) (void*) new_box_autoadd_HideData);
    dummy_var ^= ((int64_t) (void*) new_box_autoadd_application_env);
    dummy_var ^= ((int64_t) (void*) new_box_autoadd_application_settings);
    dummy_var ^= ((int64_t) (void*) new_box_autoadd_attribute);
    dummy_var ^= ((int64_t) (void*) new_box_autoadd_bool);
    dummy_var ^= ((int64_t) (void*) new_box_autoadd_concatenate_with);
    dummy_var ^= ((int64_t) (void*) new_box_autoadd_customized);
    dummy_var ^= ((int64_t) (void*) new_box_autoadd_dart_opaque_nested);
    dummy_var ^= ((int64_t) (void*) new_box_autoadd_empty);
    dummy_var ^= ((int64_t) (void*) new_box_autoadd_enum_dart_opaque);
    dummy_var ^= ((int64_t) (void*) new_box_autoadd_enum_opaque);
    dummy_var ^= ((int64_t) (void*) new_box_autoadd_exotic_optionals);
    dummy_var ^= ((int64_t) (void*) new_box_autoadd_f64);
    dummy_var ^= ((int64_t) (void*) new_box_autoadd_feature_chrono);
    dummy_var ^= ((int64_t) (void*) new_box_autoadd_feature_uuid);
    dummy_var ^= ((int64_t) (void*) new_box_autoadd_feed_id);
    dummy_var ^= ((int64_t) (void*) new_box_autoadd_i32);
    dummy_var ^= ((int64_t) (void*) new_box_autoadd_i64);
    dummy_var ^= ((int64_t) (void*) new_box_autoadd_kitchen_sink);
    dummy_var ^= ((int64_t) (void*) new_box_autoadd_measure);
    dummy_var ^= ((int64_t) (void*) new_box_autoadd_message_id);
    dummy_var ^= ((int64_t) (void*) new_box_autoadd_my_nested_struct);
    dummy_var ^= ((int64_t) (void*) new_box_autoadd_my_size);
    dummy_var ^= ((int64_t) (void*) new_box_autoadd_my_struct);
    dummy_var ^= ((int64_t) (void*) new_box_autoadd_my_tree_node);
    dummy_var ^= ((int64_t) (void*) new_box_autoadd_new_type_int);
    dummy_var ^= ((int64_t) (void*) new_box_autoadd_note);
    dummy_var ^= ((int64_t) (void*) new_box_autoadd_numbers);
    dummy_var ^= ((int64_t) (void*) new_box_autoadd_opaque_nested);
    dummy_var ^= ((int64_t) (void*) new_box_autoadd_sequences);
    dummy_var ^= ((int64_t) (void*) new_box_autoadd_sum_with);
    dummy_var ^= ((int64_t) (void*) new_box_autoadd_test_id);
    dummy_var ^= ((int64_t) (void*) new_box_autoadd_user_id);
    dummy_var ^= ((int64_t) (void*) new_box_blob);
    dummy_var ^= ((int64_t) (void*) new_box_bool);
    dummy_var ^= ((int64_t) (void*) new_box_distance);
    dummy_var ^= ((int64_t) (void*) new_box_exotic_optionals);
    dummy_var ^= ((int64_t) (void*) new_box_f64);
    dummy_var ^= ((int64_t) (void*) new_box_i32);
    dummy_var ^= ((int64_t) (void*) new_box_i64);
    dummy_var ^= ((int64_t) (void*) new_box_i8);
    dummy_var ^= ((int64_t) (void*) new_box_kitchen_sink);
    dummy_var ^= ((int64_t) (void*) new_box_my_size);
    dummy_var ^= ((int64_t) (void*) new_box_speed);
    dummy_var ^= ((int64_t) (void*) new_box_u8);
    dummy_var ^= ((int64_t) (void*) new_box_weekdays);
    dummy_var ^= ((int64_t) (void*) new_float_32_list);
    dummy_var ^= ((int64_t) (void*) new_float_64_list);
    dummy_var ^= ((int64_t) (void*) new_int_32_list);
    dummy_var ^= ((int64_t) (void*) new_int_64_list);
    dummy_var ^= ((int64_t) (void*) new_int_8_list);
    dummy_var ^= ((int64_t) (void*) new_list_DartOpaque);
    dummy_var ^= ((int64_t) (void*) new_list_HideData);
    dummy_var ^= ((int64_t) (void*) new_list_application_env_var);
    dummy_var ^= ((int64_t) (void*) new_list_attribute);
    dummy_var ^= ((int64_t) (void*) new_list_my_size);
    dummy_var ^= ((int64_t) (void*) new_list_my_tree_node);
    dummy_var ^= ((int64_t) (void*) new_list_opt_box_autoadd_attribute);
    dummy_var ^= ((int64_t) (void*) new_list_test_id);
    dummy_var ^= ((int64_t) (void*) new_uint_8_list);
=======
    dummy_var ^= ((int64_t) (void*) new_StringList_0);
    dummy_var ^= ((int64_t) (void*) new_box_application_env_0);
    dummy_var ^= ((int64_t) (void*) new_box_autoadd_Chrono_Utc_0);
    dummy_var ^= ((int64_t) (void*) new_box_autoadd_DartOpaque_0);
    dummy_var ^= ((int64_t) (void*) new_box_autoadd_HideData_0);
    dummy_var ^= ((int64_t) (void*) new_box_autoadd_a_0);
    dummy_var ^= ((int64_t) (void*) new_box_autoadd_abc_0);
    dummy_var ^= ((int64_t) (void*) new_box_autoadd_application_env_0);
    dummy_var ^= ((int64_t) (void*) new_box_autoadd_application_settings_0);
    dummy_var ^= ((int64_t) (void*) new_box_autoadd_attribute_0);
    dummy_var ^= ((int64_t) (void*) new_box_autoadd_b_0);
    dummy_var ^= ((int64_t) (void*) new_box_autoadd_bool_0);
    dummy_var ^= ((int64_t) (void*) new_box_autoadd_c_0);
    dummy_var ^= ((int64_t) (void*) new_box_autoadd_concatenate_with_0);
    dummy_var ^= ((int64_t) (void*) new_box_autoadd_customized_0);
    dummy_var ^= ((int64_t) (void*) new_box_autoadd_dart_opaque_nested_0);
    dummy_var ^= ((int64_t) (void*) new_box_autoadd_empty_0);
    dummy_var ^= ((int64_t) (void*) new_box_autoadd_enum_dart_opaque_0);
    dummy_var ^= ((int64_t) (void*) new_box_autoadd_enum_opaque_0);
    dummy_var ^= ((int64_t) (void*) new_box_autoadd_exotic_optionals_0);
    dummy_var ^= ((int64_t) (void*) new_box_autoadd_f64_0);
    dummy_var ^= ((int64_t) (void*) new_box_autoadd_feature_chrono_0);
    dummy_var ^= ((int64_t) (void*) new_box_autoadd_feature_uuid_0);
    dummy_var ^= ((int64_t) (void*) new_box_autoadd_feed_id_0);
    dummy_var ^= ((int64_t) (void*) new_box_autoadd_i32_0);
    dummy_var ^= ((int64_t) (void*) new_box_autoadd_i64_0);
    dummy_var ^= ((int64_t) (void*) new_box_autoadd_kitchen_sink_0);
    dummy_var ^= ((int64_t) (void*) new_box_autoadd_measure_0);
    dummy_var ^= ((int64_t) (void*) new_box_autoadd_message_id_0);
    dummy_var ^= ((int64_t) (void*) new_box_autoadd_my_nested_struct_0);
    dummy_var ^= ((int64_t) (void*) new_box_autoadd_my_size_0);
    dummy_var ^= ((int64_t) (void*) new_box_autoadd_my_struct_0);
    dummy_var ^= ((int64_t) (void*) new_box_autoadd_my_tree_node_0);
    dummy_var ^= ((int64_t) (void*) new_box_autoadd_new_type_int_0);
    dummy_var ^= ((int64_t) (void*) new_box_autoadd_note_0);
    dummy_var ^= ((int64_t) (void*) new_box_autoadd_numbers_0);
    dummy_var ^= ((int64_t) (void*) new_box_autoadd_opaque_nested_0);
    dummy_var ^= ((int64_t) (void*) new_box_autoadd_sequences_0);
    dummy_var ^= ((int64_t) (void*) new_box_autoadd_sum_with_0);
    dummy_var ^= ((int64_t) (void*) new_box_autoadd_test_id_0);
    dummy_var ^= ((int64_t) (void*) new_box_autoadd_user_id_0);
    dummy_var ^= ((int64_t) (void*) new_box_blob_0);
    dummy_var ^= ((int64_t) (void*) new_box_bool_0);
    dummy_var ^= ((int64_t) (void*) new_box_distance_0);
    dummy_var ^= ((int64_t) (void*) new_box_exotic_optionals_0);
    dummy_var ^= ((int64_t) (void*) new_box_f64_0);
    dummy_var ^= ((int64_t) (void*) new_box_i32_0);
    dummy_var ^= ((int64_t) (void*) new_box_i64_0);
    dummy_var ^= ((int64_t) (void*) new_box_i8_0);
    dummy_var ^= ((int64_t) (void*) new_box_kitchen_sink_0);
    dummy_var ^= ((int64_t) (void*) new_box_my_size_0);
    dummy_var ^= ((int64_t) (void*) new_box_speed_0);
    dummy_var ^= ((int64_t) (void*) new_box_u8_0);
    dummy_var ^= ((int64_t) (void*) new_box_weekdays_0);
    dummy_var ^= ((int64_t) (void*) new_float_32_list_0);
    dummy_var ^= ((int64_t) (void*) new_float_64_list_0);
    dummy_var ^= ((int64_t) (void*) new_int_32_list_0);
    dummy_var ^= ((int64_t) (void*) new_int_64_list_0);
    dummy_var ^= ((int64_t) (void*) new_int_8_list_0);
    dummy_var ^= ((int64_t) (void*) new_list_DartOpaque_0);
    dummy_var ^= ((int64_t) (void*) new_list_HideData_0);
    dummy_var ^= ((int64_t) (void*) new_list_application_env_var_0);
    dummy_var ^= ((int64_t) (void*) new_list_attribute_0);
    dummy_var ^= ((int64_t) (void*) new_list_my_size_0);
    dummy_var ^= ((int64_t) (void*) new_list_my_tree_node_0);
    dummy_var ^= ((int64_t) (void*) new_list_opt_box_autoadd_attribute_0);
    dummy_var ^= ((int64_t) (void*) new_list_test_id_0);
    dummy_var ^= ((int64_t) (void*) new_list_weekdays_0);
    dummy_var ^= ((int64_t) (void*) new_uint_8_list_0);
>>>>>>> d001f9f8
    dummy_var ^= ((int64_t) (void*) drop_opaque_BoxDartDebug);
    dummy_var ^= ((int64_t) (void*) share_opaque_BoxDartDebug);
    dummy_var ^= ((int64_t) (void*) drop_opaque_FrbOpaqueReturn);
    dummy_var ^= ((int64_t) (void*) share_opaque_FrbOpaqueReturn);
    dummy_var ^= ((int64_t) (void*) drop_opaque_FrbOpaqueSyncReturn);
    dummy_var ^= ((int64_t) (void*) share_opaque_FrbOpaqueSyncReturn);
    dummy_var ^= ((int64_t) (void*) drop_opaque_HideData);
    dummy_var ^= ((int64_t) (void*) share_opaque_HideData);
    dummy_var ^= ((int64_t) (void*) drop_opaque_I32);
    dummy_var ^= ((int64_t) (void*) share_opaque_I32);
    dummy_var ^= ((int64_t) (void*) drop_opaque_MutexHideData);
    dummy_var ^= ((int64_t) (void*) share_opaque_MutexHideData);
    dummy_var ^= ((int64_t) (void*) drop_opaque_NonSendHideData);
    dummy_var ^= ((int64_t) (void*) share_opaque_NonSendHideData);
    dummy_var ^= ((int64_t) (void*) drop_opaque_RwLockHideData);
    dummy_var ^= ((int64_t) (void*) share_opaque_RwLockHideData);
    dummy_var ^= ((int64_t) (void*) inflate_Abc_A);
    dummy_var ^= ((int64_t) (void*) inflate_Abc_B);
    dummy_var ^= ((int64_t) (void*) inflate_Abc_C);
    dummy_var ^= ((int64_t) (void*) inflate_Abc_JustInt);
    dummy_var ^= ((int64_t) (void*) inflate_Distance_Map);
    dummy_var ^= ((int64_t) (void*) inflate_EnumDartOpaque_Primitive);
    dummy_var ^= ((int64_t) (void*) inflate_EnumDartOpaque_Opaque);
    dummy_var ^= ((int64_t) (void*) inflate_EnumOpaque_Struct);
    dummy_var ^= ((int64_t) (void*) inflate_EnumOpaque_Primitive);
    dummy_var ^= ((int64_t) (void*) inflate_EnumOpaque_TraitObj);
    dummy_var ^= ((int64_t) (void*) inflate_EnumOpaque_Mutex);
    dummy_var ^= ((int64_t) (void*) inflate_EnumOpaque_RwLock);
    dummy_var ^= ((int64_t) (void*) inflate_KitchenSink_Primitives);
    dummy_var ^= ((int64_t) (void*) inflate_KitchenSink_Nested);
    dummy_var ^= ((int64_t) (void*) inflate_KitchenSink_Optional);
    dummy_var ^= ((int64_t) (void*) inflate_KitchenSink_Buffer);
    dummy_var ^= ((int64_t) (void*) inflate_KitchenSink_Enums);
    dummy_var ^= ((int64_t) (void*) inflate_Measure_Speed);
    dummy_var ^= ((int64_t) (void*) inflate_Measure_Distance);
    dummy_var ^= ((int64_t) (void*) inflate_Speed_GPS);
    dummy_var ^= ((int64_t) (void*) free_WireSyncReturn);
    dummy_var ^= ((int64_t) (void*) store_dart_post_cobject);
    dummy_var ^= ((int64_t) (void*) get_dart_object);
    dummy_var ^= ((int64_t) (void*) drop_dart_object);
    dummy_var ^= ((int64_t) (void*) new_dart_opaque);
    return dummy_var;
}<|MERGE_RESOLUTION|>--- conflicted
+++ resolved
@@ -823,33 +823,23 @@
 
 struct wire_HideData *new_box_autoadd_HideData(void);
 
-<<<<<<< HEAD
+struct wire_A *new_box_autoadd_a(void);
+
+struct wire_Abc *new_box_autoadd_abc(void);
+
 struct wire_ApplicationEnv *new_box_autoadd_application_env(void);
-=======
-struct wire_A *new_box_autoadd_a_0(void);
-
-struct wire_Abc *new_box_autoadd_abc_0(void);
-
-struct wire_ApplicationEnv *new_box_autoadd_application_env_0(void);
->>>>>>> d001f9f8
 
 struct wire_ApplicationSettings *new_box_autoadd_application_settings(void);
 
 struct wire_Attribute *new_box_autoadd_attribute(void);
 
-<<<<<<< HEAD
+struct wire_B *new_box_autoadd_b(void);
+
 bool *new_box_autoadd_bool(bool value);
 
+struct wire_C *new_box_autoadd_c(void);
+
 struct wire_ConcatenateWith *new_box_autoadd_concatenate_with(void);
-=======
-struct wire_B *new_box_autoadd_b_0(void);
-
-bool *new_box_autoadd_bool_0(bool value);
-
-struct wire_C *new_box_autoadd_c_0(void);
-
-struct wire_ConcatenateWith *new_box_autoadd_concatenate_with_0(void);
->>>>>>> d001f9f8
 
 struct wire_Customized *new_box_autoadd_customized(void);
 
@@ -957,13 +947,9 @@
 
 struct wire_list_test_id *new_list_test_id(int32_t len);
 
-<<<<<<< HEAD
+struct wire_list_weekdays *new_list_weekdays(int32_t len);
+
 struct wire_uint_8_list *new_uint_8_list(int32_t len);
-=======
-struct wire_list_weekdays *new_list_weekdays_0(int32_t len);
-
-struct wire_uint_8_list *new_uint_8_list_0(int32_t len);
->>>>>>> d001f9f8
 
 void drop_opaque_BoxDartDebug(const void *ptr);
 
@@ -981,6 +967,10 @@
 
 const void *share_opaque_HideData(const void *ptr);
 
+void drop_opaque_HideData(const void *ptr);
+
+const void *share_opaque_HideData(const void *ptr);
+
 void drop_opaque_I32(const void *ptr);
 
 const void *share_opaque_I32(const void *ptr);
@@ -988,6 +978,10 @@
 void drop_opaque_MutexHideData(const void *ptr);
 
 const void *share_opaque_MutexHideData(const void *ptr);
+
+void drop_opaque_NonSendHideData(const void *ptr);
+
+const void *share_opaque_NonSendHideData(const void *ptr);
 
 void drop_opaque_NonSendHideData(const void *ptr);
 
@@ -1205,16 +1199,19 @@
     dummy_var ^= ((int64_t) (void*) new_MutexHideData);
     dummy_var ^= ((int64_t) (void*) new_NonSendHideData);
     dummy_var ^= ((int64_t) (void*) new_RwLockHideData);
-<<<<<<< HEAD
     dummy_var ^= ((int64_t) (void*) new_StringList);
     dummy_var ^= ((int64_t) (void*) new_box_application_env);
     dummy_var ^= ((int64_t) (void*) new_box_autoadd_Chrono_Utc);
     dummy_var ^= ((int64_t) (void*) new_box_autoadd_DartOpaque);
     dummy_var ^= ((int64_t) (void*) new_box_autoadd_HideData);
+    dummy_var ^= ((int64_t) (void*) new_box_autoadd_a);
+    dummy_var ^= ((int64_t) (void*) new_box_autoadd_abc);
     dummy_var ^= ((int64_t) (void*) new_box_autoadd_application_env);
     dummy_var ^= ((int64_t) (void*) new_box_autoadd_application_settings);
     dummy_var ^= ((int64_t) (void*) new_box_autoadd_attribute);
+    dummy_var ^= ((int64_t) (void*) new_box_autoadd_b);
     dummy_var ^= ((int64_t) (void*) new_box_autoadd_bool);
+    dummy_var ^= ((int64_t) (void*) new_box_autoadd_c);
     dummy_var ^= ((int64_t) (void*) new_box_autoadd_concatenate_with);
     dummy_var ^= ((int64_t) (void*) new_box_autoadd_customized);
     dummy_var ^= ((int64_t) (void*) new_box_autoadd_dart_opaque_nested);
@@ -1269,78 +1266,8 @@
     dummy_var ^= ((int64_t) (void*) new_list_my_tree_node);
     dummy_var ^= ((int64_t) (void*) new_list_opt_box_autoadd_attribute);
     dummy_var ^= ((int64_t) (void*) new_list_test_id);
+    dummy_var ^= ((int64_t) (void*) new_list_weekdays);
     dummy_var ^= ((int64_t) (void*) new_uint_8_list);
-=======
-    dummy_var ^= ((int64_t) (void*) new_StringList_0);
-    dummy_var ^= ((int64_t) (void*) new_box_application_env_0);
-    dummy_var ^= ((int64_t) (void*) new_box_autoadd_Chrono_Utc_0);
-    dummy_var ^= ((int64_t) (void*) new_box_autoadd_DartOpaque_0);
-    dummy_var ^= ((int64_t) (void*) new_box_autoadd_HideData_0);
-    dummy_var ^= ((int64_t) (void*) new_box_autoadd_a_0);
-    dummy_var ^= ((int64_t) (void*) new_box_autoadd_abc_0);
-    dummy_var ^= ((int64_t) (void*) new_box_autoadd_application_env_0);
-    dummy_var ^= ((int64_t) (void*) new_box_autoadd_application_settings_0);
-    dummy_var ^= ((int64_t) (void*) new_box_autoadd_attribute_0);
-    dummy_var ^= ((int64_t) (void*) new_box_autoadd_b_0);
-    dummy_var ^= ((int64_t) (void*) new_box_autoadd_bool_0);
-    dummy_var ^= ((int64_t) (void*) new_box_autoadd_c_0);
-    dummy_var ^= ((int64_t) (void*) new_box_autoadd_concatenate_with_0);
-    dummy_var ^= ((int64_t) (void*) new_box_autoadd_customized_0);
-    dummy_var ^= ((int64_t) (void*) new_box_autoadd_dart_opaque_nested_0);
-    dummy_var ^= ((int64_t) (void*) new_box_autoadd_empty_0);
-    dummy_var ^= ((int64_t) (void*) new_box_autoadd_enum_dart_opaque_0);
-    dummy_var ^= ((int64_t) (void*) new_box_autoadd_enum_opaque_0);
-    dummy_var ^= ((int64_t) (void*) new_box_autoadd_exotic_optionals_0);
-    dummy_var ^= ((int64_t) (void*) new_box_autoadd_f64_0);
-    dummy_var ^= ((int64_t) (void*) new_box_autoadd_feature_chrono_0);
-    dummy_var ^= ((int64_t) (void*) new_box_autoadd_feature_uuid_0);
-    dummy_var ^= ((int64_t) (void*) new_box_autoadd_feed_id_0);
-    dummy_var ^= ((int64_t) (void*) new_box_autoadd_i32_0);
-    dummy_var ^= ((int64_t) (void*) new_box_autoadd_i64_0);
-    dummy_var ^= ((int64_t) (void*) new_box_autoadd_kitchen_sink_0);
-    dummy_var ^= ((int64_t) (void*) new_box_autoadd_measure_0);
-    dummy_var ^= ((int64_t) (void*) new_box_autoadd_message_id_0);
-    dummy_var ^= ((int64_t) (void*) new_box_autoadd_my_nested_struct_0);
-    dummy_var ^= ((int64_t) (void*) new_box_autoadd_my_size_0);
-    dummy_var ^= ((int64_t) (void*) new_box_autoadd_my_struct_0);
-    dummy_var ^= ((int64_t) (void*) new_box_autoadd_my_tree_node_0);
-    dummy_var ^= ((int64_t) (void*) new_box_autoadd_new_type_int_0);
-    dummy_var ^= ((int64_t) (void*) new_box_autoadd_note_0);
-    dummy_var ^= ((int64_t) (void*) new_box_autoadd_numbers_0);
-    dummy_var ^= ((int64_t) (void*) new_box_autoadd_opaque_nested_0);
-    dummy_var ^= ((int64_t) (void*) new_box_autoadd_sequences_0);
-    dummy_var ^= ((int64_t) (void*) new_box_autoadd_sum_with_0);
-    dummy_var ^= ((int64_t) (void*) new_box_autoadd_test_id_0);
-    dummy_var ^= ((int64_t) (void*) new_box_autoadd_user_id_0);
-    dummy_var ^= ((int64_t) (void*) new_box_blob_0);
-    dummy_var ^= ((int64_t) (void*) new_box_bool_0);
-    dummy_var ^= ((int64_t) (void*) new_box_distance_0);
-    dummy_var ^= ((int64_t) (void*) new_box_exotic_optionals_0);
-    dummy_var ^= ((int64_t) (void*) new_box_f64_0);
-    dummy_var ^= ((int64_t) (void*) new_box_i32_0);
-    dummy_var ^= ((int64_t) (void*) new_box_i64_0);
-    dummy_var ^= ((int64_t) (void*) new_box_i8_0);
-    dummy_var ^= ((int64_t) (void*) new_box_kitchen_sink_0);
-    dummy_var ^= ((int64_t) (void*) new_box_my_size_0);
-    dummy_var ^= ((int64_t) (void*) new_box_speed_0);
-    dummy_var ^= ((int64_t) (void*) new_box_u8_0);
-    dummy_var ^= ((int64_t) (void*) new_box_weekdays_0);
-    dummy_var ^= ((int64_t) (void*) new_float_32_list_0);
-    dummy_var ^= ((int64_t) (void*) new_float_64_list_0);
-    dummy_var ^= ((int64_t) (void*) new_int_32_list_0);
-    dummy_var ^= ((int64_t) (void*) new_int_64_list_0);
-    dummy_var ^= ((int64_t) (void*) new_int_8_list_0);
-    dummy_var ^= ((int64_t) (void*) new_list_DartOpaque_0);
-    dummy_var ^= ((int64_t) (void*) new_list_HideData_0);
-    dummy_var ^= ((int64_t) (void*) new_list_application_env_var_0);
-    dummy_var ^= ((int64_t) (void*) new_list_attribute_0);
-    dummy_var ^= ((int64_t) (void*) new_list_my_size_0);
-    dummy_var ^= ((int64_t) (void*) new_list_my_tree_node_0);
-    dummy_var ^= ((int64_t) (void*) new_list_opt_box_autoadd_attribute_0);
-    dummy_var ^= ((int64_t) (void*) new_list_test_id_0);
-    dummy_var ^= ((int64_t) (void*) new_list_weekdays_0);
-    dummy_var ^= ((int64_t) (void*) new_uint_8_list_0);
->>>>>>> d001f9f8
     dummy_var ^= ((int64_t) (void*) drop_opaque_BoxDartDebug);
     dummy_var ^= ((int64_t) (void*) share_opaque_BoxDartDebug);
     dummy_var ^= ((int64_t) (void*) drop_opaque_FrbOpaqueReturn);
@@ -1349,10 +1276,14 @@
     dummy_var ^= ((int64_t) (void*) share_opaque_FrbOpaqueSyncReturn);
     dummy_var ^= ((int64_t) (void*) drop_opaque_HideData);
     dummy_var ^= ((int64_t) (void*) share_opaque_HideData);
+    dummy_var ^= ((int64_t) (void*) drop_opaque_HideData);
+    dummy_var ^= ((int64_t) (void*) share_opaque_HideData);
     dummy_var ^= ((int64_t) (void*) drop_opaque_I32);
     dummy_var ^= ((int64_t) (void*) share_opaque_I32);
     dummy_var ^= ((int64_t) (void*) drop_opaque_MutexHideData);
     dummy_var ^= ((int64_t) (void*) share_opaque_MutexHideData);
+    dummy_var ^= ((int64_t) (void*) drop_opaque_NonSendHideData);
+    dummy_var ^= ((int64_t) (void*) share_opaque_NonSendHideData);
     dummy_var ^= ((int64_t) (void*) drop_opaque_NonSendHideData);
     dummy_var ^= ((int64_t) (void*) share_opaque_NonSendHideData);
     dummy_var ^= ((int64_t) (void*) drop_opaque_RwLockHideData);
