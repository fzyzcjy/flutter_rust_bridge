--- conflicted
+++ resolved
@@ -980,13 +980,9 @@
 
 struct wire_ConcatenateWith *new_box_autoadd_concatenate_with(void);
 
-<<<<<<< HEAD
+struct wire_CustomStruct *new_box_autoadd_custom_struct(void);
+
 struct wire_Customized *new_box_autoadd_customized(void);
-=======
-struct wire_CustomStruct *new_box_autoadd_custom_struct_0(void);
-
-struct wire_Customized *new_box_autoadd_customized_0(void);
->>>>>>> 6154e007
 
 struct wire_DartOpaqueNested *new_box_autoadd_dart_opaque_nested(void);
 
@@ -1040,13 +1036,9 @@
 
 struct wire_Sequences *new_box_autoadd_sequences(void);
 
-<<<<<<< HEAD
+struct wire_SomeStruct *new_box_autoadd_some_struct(void);
+
 struct wire_StructWithEnum *new_box_autoadd_struct_with_enum(void);
-=======
-struct wire_SomeStruct *new_box_autoadd_some_struct_0(void);
-
-struct wire_StructWithEnum *new_box_autoadd_struct_with_enum_0(void);
->>>>>>> 6154e007
 
 struct wire_SumWith *new_box_autoadd_sum_with(void);
 
@@ -1398,7 +1390,6 @@
     dummy_var ^= ((int64_t) (void*) new_NonCloneData);
     dummy_var ^= ((int64_t) (void*) new_NonSendHideData);
     dummy_var ^= ((int64_t) (void*) new_RwLockHideData);
-<<<<<<< HEAD
     dummy_var ^= ((int64_t) (void*) new_StringList);
     dummy_var ^= ((int64_t) (void*) new_box_application_env);
     dummy_var ^= ((int64_t) (void*) new_box_autoadd_Chrono_Utc);
@@ -1414,6 +1405,7 @@
     dummy_var ^= ((int64_t) (void*) new_box_autoadd_bool);
     dummy_var ^= ((int64_t) (void*) new_box_autoadd_c);
     dummy_var ^= ((int64_t) (void*) new_box_autoadd_concatenate_with);
+    dummy_var ^= ((int64_t) (void*) new_box_autoadd_custom_struct);
     dummy_var ^= ((int64_t) (void*) new_box_autoadd_customized);
     dummy_var ^= ((int64_t) (void*) new_box_autoadd_dart_opaque_nested);
     dummy_var ^= ((int64_t) (void*) new_box_autoadd_empty);
@@ -1441,6 +1433,7 @@
     dummy_var ^= ((int64_t) (void*) new_box_autoadd_numbers);
     dummy_var ^= ((int64_t) (void*) new_box_autoadd_opaque_nested);
     dummy_var ^= ((int64_t) (void*) new_box_autoadd_sequences);
+    dummy_var ^= ((int64_t) (void*) new_box_autoadd_some_struct);
     dummy_var ^= ((int64_t) (void*) new_box_autoadd_struct_with_enum);
     dummy_var ^= ((int64_t) (void*) new_box_autoadd_sum_with);
     dummy_var ^= ((int64_t) (void*) new_box_autoadd_test_id);
@@ -1475,86 +1468,6 @@
     dummy_var ^= ((int64_t) (void*) new_list_test_id);
     dummy_var ^= ((int64_t) (void*) new_list_weekdays);
     dummy_var ^= ((int64_t) (void*) new_uint_8_list);
-=======
-    dummy_var ^= ((int64_t) (void*) new_StringList_0);
-    dummy_var ^= ((int64_t) (void*) new_box_application_env_0);
-    dummy_var ^= ((int64_t) (void*) new_box_autoadd_Chrono_Utc_0);
-    dummy_var ^= ((int64_t) (void*) new_box_autoadd_DartOpaque_0);
-    dummy_var ^= ((int64_t) (void*) new_box_autoadd_HideData_0);
-    dummy_var ^= ((int64_t) (void*) new_box_autoadd___record__String_i32_0);
-    dummy_var ^= ((int64_t) (void*) new_box_autoadd_a_0);
-    dummy_var ^= ((int64_t) (void*) new_box_autoadd_abc_0);
-    dummy_var ^= ((int64_t) (void*) new_box_autoadd_application_env_0);
-    dummy_var ^= ((int64_t) (void*) new_box_autoadd_application_settings_0);
-    dummy_var ^= ((int64_t) (void*) new_box_autoadd_attribute_0);
-    dummy_var ^= ((int64_t) (void*) new_box_autoadd_b_0);
-    dummy_var ^= ((int64_t) (void*) new_box_autoadd_bool_0);
-    dummy_var ^= ((int64_t) (void*) new_box_autoadd_c_0);
-    dummy_var ^= ((int64_t) (void*) new_box_autoadd_concatenate_with_0);
-    dummy_var ^= ((int64_t) (void*) new_box_autoadd_custom_struct_0);
-    dummy_var ^= ((int64_t) (void*) new_box_autoadd_customized_0);
-    dummy_var ^= ((int64_t) (void*) new_box_autoadd_dart_opaque_nested_0);
-    dummy_var ^= ((int64_t) (void*) new_box_autoadd_empty_0);
-    dummy_var ^= ((int64_t) (void*) new_box_autoadd_enum_dart_opaque_0);
-    dummy_var ^= ((int64_t) (void*) new_box_autoadd_enum_opaque_0);
-    dummy_var ^= ((int64_t) (void*) new_box_autoadd_event_0);
-    dummy_var ^= ((int64_t) (void*) new_box_autoadd_exotic_optionals_0);
-    dummy_var ^= ((int64_t) (void*) new_box_autoadd_f64_0);
-    dummy_var ^= ((int64_t) (void*) new_box_autoadd_feature_chrono_0);
-    dummy_var ^= ((int64_t) (void*) new_box_autoadd_feature_uuid_0);
-    dummy_var ^= ((int64_t) (void*) new_box_autoadd_feed_id_0);
-    dummy_var ^= ((int64_t) (void*) new_box_autoadd_i32_0);
-    dummy_var ^= ((int64_t) (void*) new_box_autoadd_i64_0);
-    dummy_var ^= ((int64_t) (void*) new_box_autoadd_kitchen_sink_0);
-    dummy_var ^= ((int64_t) (void*) new_box_autoadd_measure_0);
-    dummy_var ^= ((int64_t) (void*) new_box_autoadd_message_id_0);
-    dummy_var ^= ((int64_t) (void*) new_box_autoadd_my_enum_freezed_0);
-    dummy_var ^= ((int64_t) (void*) new_box_autoadd_my_nested_struct_0);
-    dummy_var ^= ((int64_t) (void*) new_box_autoadd_my_size_0);
-    dummy_var ^= ((int64_t) (void*) new_box_autoadd_my_size_freezed_0);
-    dummy_var ^= ((int64_t) (void*) new_box_autoadd_my_struct_0);
-    dummy_var ^= ((int64_t) (void*) new_box_autoadd_my_tree_node_0);
-    dummy_var ^= ((int64_t) (void*) new_box_autoadd_new_type_int_0);
-    dummy_var ^= ((int64_t) (void*) new_box_autoadd_note_0);
-    dummy_var ^= ((int64_t) (void*) new_box_autoadd_numbers_0);
-    dummy_var ^= ((int64_t) (void*) new_box_autoadd_opaque_nested_0);
-    dummy_var ^= ((int64_t) (void*) new_box_autoadd_sequences_0);
-    dummy_var ^= ((int64_t) (void*) new_box_autoadd_some_struct_0);
-    dummy_var ^= ((int64_t) (void*) new_box_autoadd_struct_with_enum_0);
-    dummy_var ^= ((int64_t) (void*) new_box_autoadd_sum_with_0);
-    dummy_var ^= ((int64_t) (void*) new_box_autoadd_test_id_0);
-    dummy_var ^= ((int64_t) (void*) new_box_autoadd_user_id_0);
-    dummy_var ^= ((int64_t) (void*) new_box_blob_0);
-    dummy_var ^= ((int64_t) (void*) new_box_bool_0);
-    dummy_var ^= ((int64_t) (void*) new_box_distance_0);
-    dummy_var ^= ((int64_t) (void*) new_box_exotic_optionals_0);
-    dummy_var ^= ((int64_t) (void*) new_box_f64_0);
-    dummy_var ^= ((int64_t) (void*) new_box_i32_0);
-    dummy_var ^= ((int64_t) (void*) new_box_i64_0);
-    dummy_var ^= ((int64_t) (void*) new_box_i8_0);
-    dummy_var ^= ((int64_t) (void*) new_box_kitchen_sink_0);
-    dummy_var ^= ((int64_t) (void*) new_box_my_size_0);
-    dummy_var ^= ((int64_t) (void*) new_box_my_size_freezed_0);
-    dummy_var ^= ((int64_t) (void*) new_box_speed_0);
-    dummy_var ^= ((int64_t) (void*) new_box_u8_0);
-    dummy_var ^= ((int64_t) (void*) new_box_weekdays_0);
-    dummy_var ^= ((int64_t) (void*) new_float_32_list_0);
-    dummy_var ^= ((int64_t) (void*) new_float_64_list_0);
-    dummy_var ^= ((int64_t) (void*) new_int_32_list_0);
-    dummy_var ^= ((int64_t) (void*) new_int_64_list_0);
-    dummy_var ^= ((int64_t) (void*) new_int_8_list_0);
-    dummy_var ^= ((int64_t) (void*) new_list_DartOpaque_0);
-    dummy_var ^= ((int64_t) (void*) new_list_HideData_0);
-    dummy_var ^= ((int64_t) (void*) new_list___record__String_i32_0);
-    dummy_var ^= ((int64_t) (void*) new_list_application_env_var_0);
-    dummy_var ^= ((int64_t) (void*) new_list_attribute_0);
-    dummy_var ^= ((int64_t) (void*) new_list_my_size_0);
-    dummy_var ^= ((int64_t) (void*) new_list_my_tree_node_0);
-    dummy_var ^= ((int64_t) (void*) new_list_opt_box_autoadd_attribute_0);
-    dummy_var ^= ((int64_t) (void*) new_list_test_id_0);
-    dummy_var ^= ((int64_t) (void*) new_list_weekdays_0);
-    dummy_var ^= ((int64_t) (void*) new_uint_8_list_0);
->>>>>>> 6154e007
     dummy_var ^= ((int64_t) (void*) drop_opaque_BoxDartDebug);
     dummy_var ^= ((int64_t) (void*) share_opaque_BoxDartDebug);
     dummy_var ^= ((int64_t) (void*) drop_opaque_FrbOpaqueReturn);
