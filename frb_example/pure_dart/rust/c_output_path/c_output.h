#include <stdbool.h>
#include <stdint.h>
#include <stdlib.h>
typedef struct _Dart_Handle* Dart_Handle;

typedef struct DartCObject DartCObject;

typedef int64_t DartPort;

typedef bool (*DartPostCObjectFnType)(DartPort port_id, void *message);

typedef struct DartCObject *WireSyncReturn;

typedef struct P7C55DD6B_wire_uint_8_list {
  uint8_t *ptr;
  int32_t len;
} P7C55DD6B_wire_uint_8_list;

typedef struct P7C55DD6B_wire_MySize {
  int32_t width;
  int32_t height;
} P7C55DD6B_wire_MySize;

typedef struct P7C55DD6B_wire_NewTypeInt {
  int64_t field0;
} P7C55DD6B_wire_NewTypeInt;

typedef struct P7C55DD6B_wire_list_my_size {
  struct P7C55DD6B_wire_MySize *ptr;
  int32_t len;
} P7C55DD6B_wire_list_my_size;

typedef struct P7C55DD6B_wire_StringList {
  struct P7C55DD6B_wire_uint_8_list **ptr;
  int32_t len;
} P7C55DD6B_wire_StringList;

typedef struct P7C55DD6B_wire_list_my_tree_node {
  struct P7C55DD6B_wire_MyTreeNode *ptr;
  int32_t len;
} P7C55DD6B_wire_list_my_tree_node;

typedef struct P7C55DD6B_wire_MyTreeNode {
  int32_t value_i32;
  struct P7C55DD6B_wire_uint_8_list *value_vec_u8;
  bool value_boolean;
  struct P7C55DD6B_wire_list_my_tree_node *children;
} P7C55DD6B_wire_MyTreeNode;

typedef struct P7C55DD6B_wire_MyNestedStruct {
  struct P7C55DD6B_wire_MyTreeNode tree_node;
  int32_t weekday;
} P7C55DD6B_wire_MyNestedStruct;

typedef struct P7C55DD6B_wire_int_8_list {
  int8_t *ptr;
  int32_t len;
} P7C55DD6B_wire_int_8_list;

typedef struct P7C55DD6B_wire_int_32_list {
  int32_t *ptr;
  int32_t len;
} P7C55DD6B_wire_int_32_list;

typedef struct P7C55DD6B_wire_float_32_list {
  float *ptr;
  int32_t len;
} P7C55DD6B_wire_float_32_list;

typedef struct P7C55DD6B_wire_float_64_list {
  double *ptr;
  int32_t len;
} P7C55DD6B_wire_float_64_list;

typedef struct P7C55DD6B_wire_Attribute {
  struct P7C55DD6B_wire_uint_8_list *key;
  struct P7C55DD6B_wire_uint_8_list *value;
} P7C55DD6B_wire_Attribute;

typedef struct P7C55DD6B_wire_list_attribute {
  struct P7C55DD6B_wire_Attribute *ptr;
  int32_t len;
} P7C55DD6B_wire_list_attribute;

typedef struct P7C55DD6B_wire_list_opt_box_autoadd_attribute {
  struct P7C55DD6B_wire_Attribute **ptr;
  int32_t len;
} P7C55DD6B_wire_list_opt_box_autoadd_attribute;

typedef struct P7C55DD6B_wire_ExoticOptionals {
  int32_t *int32;
  int64_t *int64;
  double *float64;
  bool *boolean;
  struct P7C55DD6B_wire_uint_8_list *zerocopy;
  struct P7C55DD6B_wire_int_8_list *int8list;
  struct P7C55DD6B_wire_uint_8_list *uint8list;
  struct P7C55DD6B_wire_int_32_list *int32list;
  struct P7C55DD6B_wire_float_32_list *float32list;
  struct P7C55DD6B_wire_float_64_list *float64list;
  struct P7C55DD6B_wire_list_attribute *attributes;
  struct P7C55DD6B_wire_list_opt_box_autoadd_attribute *attributes_nullable;
  struct P7C55DD6B_wire_list_opt_box_autoadd_attribute *nullable_attributes;
  struct P7C55DD6B_wire_NewTypeInt *newtypeint;
} P7C55DD6B_wire_ExoticOptionals;

typedef struct P7C55DD6B_wire_Note {
  int32_t *day;
  struct P7C55DD6B_wire_uint_8_list *body;
} P7C55DD6B_wire_Note;

typedef struct P7C55DD6B_wire_Customized {
  struct P7C55DD6B_wire_uint_8_list *final_field;
  struct P7C55DD6B_wire_uint_8_list *non_final_field;
} P7C55DD6B_wire_Customized;

typedef struct P7C55DD6B_wire_KitchenSink_Empty {

} P7C55DD6B_wire_KitchenSink_Empty;

typedef struct P7C55DD6B_wire_KitchenSink_Primitives {
  int32_t int32;
  double float64;
  bool boolean;
} P7C55DD6B_wire_KitchenSink_Primitives;

typedef struct P7C55DD6B_wire_KitchenSink_Nested {
  int32_t field0;
  struct P7C55DD6B_wire_KitchenSink *field1;
} P7C55DD6B_wire_KitchenSink_Nested;

typedef struct P7C55DD6B_wire_KitchenSink_Optional {
  int32_t *field0;
  int32_t *field1;
} P7C55DD6B_wire_KitchenSink_Optional;

typedef struct P7C55DD6B_wire_KitchenSink_Buffer {
  struct P7C55DD6B_wire_uint_8_list *field0;
} P7C55DD6B_wire_KitchenSink_Buffer;

typedef struct P7C55DD6B_wire_KitchenSink_Enums {
  int32_t field0;
} P7C55DD6B_wire_KitchenSink_Enums;

typedef union KitchenSinkKind {
  struct P7C55DD6B_wire_KitchenSink_Empty *Empty;
  struct P7C55DD6B_wire_KitchenSink_Primitives *Primitives;
  struct P7C55DD6B_wire_KitchenSink_Nested *Nested;
  struct P7C55DD6B_wire_KitchenSink_Optional *Optional;
  struct P7C55DD6B_wire_KitchenSink_Buffer *Buffer;
  struct P7C55DD6B_wire_KitchenSink_Enums *Enums;
} KitchenSinkKind;

typedef struct P7C55DD6B_wire_KitchenSink {
  int32_t tag;
  union KitchenSinkKind *kind;
} P7C55DD6B_wire_KitchenSink;

typedef struct P7C55DD6B_wire_MyStruct {
  bool content;
} P7C55DD6B_wire_MyStruct;

typedef struct P7C55DD6B_wire_ApplicationEnvVar {
  struct P7C55DD6B_wire_uint_8_list *field0;
  bool field1;
} P7C55DD6B_wire_ApplicationEnvVar;

typedef struct P7C55DD6B_wire_list_application_env_var {
  struct P7C55DD6B_wire_ApplicationEnvVar *ptr;
  int32_t len;
} P7C55DD6B_wire_list_application_env_var;

typedef struct P7C55DD6B_wire_ApplicationEnv {
  struct P7C55DD6B_wire_list_application_env_var *vars;
} P7C55DD6B_wire_ApplicationEnv;

typedef struct P7C55DD6B_wire_ApplicationSettings {
  struct P7C55DD6B_wire_uint_8_list *name;
  struct P7C55DD6B_wire_uint_8_list *version;
  int32_t mode;
  struct P7C55DD6B_wire_ApplicationEnv *env;
  struct P7C55DD6B_wire_ApplicationEnv *env_optional;
} P7C55DD6B_wire_ApplicationSettings;

typedef struct P7C55DD6B_wire_Numbers {
  struct P7C55DD6B_wire_int_32_list *field0;
} P7C55DD6B_wire_Numbers;

typedef struct P7C55DD6B_wire_Sequences {
  struct P7C55DD6B_wire_int_32_list *field0;
} P7C55DD6B_wire_Sequences;

typedef struct P7C55DD6B_wire_UserId {
  uint32_t value;
} P7C55DD6B_wire_UserId;

typedef struct P7C55DD6B_wire_Speed_Unknown {

} P7C55DD6B_wire_Speed_Unknown;

typedef struct P7C55DD6B_wire_Speed_GPS {
  double field0;
} P7C55DD6B_wire_Speed_GPS;

typedef union SpeedKind {
  struct P7C55DD6B_wire_Speed_Unknown *Unknown;
  struct P7C55DD6B_wire_Speed_GPS *GPS;
} SpeedKind;

typedef struct P7C55DD6B_wire_Speed {
  int32_t tag;
  union SpeedKind *kind;
} P7C55DD6B_wire_Speed;

typedef struct P7C55DD6B_wire_Measure_Speed {
  struct P7C55DD6B_wire_Speed *field0;
} P7C55DD6B_wire_Measure_Speed;

typedef struct P7C55DD6B_wire_Distance_Unknown {

} P7C55DD6B_wire_Distance_Unknown;

typedef struct P7C55DD6B_wire_Distance_Map {
  double field0;
} P7C55DD6B_wire_Distance_Map;

typedef union DistanceKind {
  struct P7C55DD6B_wire_Distance_Unknown *Unknown;
  struct P7C55DD6B_wire_Distance_Map *Map;
} DistanceKind;

typedef struct P7C55DD6B_wire_Distance {
  int32_t tag;
  union DistanceKind *kind;
} P7C55DD6B_wire_Distance;

typedef struct P7C55DD6B_wire_Measure_Distance {
  struct P7C55DD6B_wire_Distance *field0;
} P7C55DD6B_wire_Measure_Distance;

typedef union MeasureKind {
  struct P7C55DD6B_wire_Measure_Speed *Speed;
  struct P7C55DD6B_wire_Measure_Distance *Distance;
} MeasureKind;

typedef struct P7C55DD6B_wire_Measure {
  int32_t tag;
  union MeasureKind *kind;
} P7C55DD6B_wire_Measure;

typedef struct P7C55DD6B_wire_int_64_list {
  int64_t *ptr;
  int32_t len;
} P7C55DD6B_wire_int_64_list;

typedef struct P7C55DD6B_wire_FeatureChrono {
  int64_t utc;
  int64_t local;
  int64_t duration;
  int64_t naive;
} P7C55DD6B_wire_FeatureChrono;

typedef struct P7C55DD6B_wire_FeatureUuid {
  struct P7C55DD6B_wire_uint_8_list *one;
  struct P7C55DD6B_wire_uint_8_list *many;
} P7C55DD6B_wire_FeatureUuid;

typedef struct P7C55DD6B_wire_MessageId {
  struct P7C55DD6B_wire_uint_8_list *field0;
} P7C55DD6B_wire_MessageId;

typedef struct P7C55DD6B_wire_Blob {
  struct P7C55DD6B_wire_uint_8_list *field0;
} P7C55DD6B_wire_Blob;

typedef struct P7C55DD6B_wire_FeedId {
  struct P7C55DD6B_wire_uint_8_list *field0;
} P7C55DD6B_wire_FeedId;

typedef struct P7C55DD6B_wire_TestId {
  struct P7C55DD6B_wire_int_32_list *field0;
} P7C55DD6B_wire_TestId;

typedef struct P7C55DD6B_wire_list_test_id {
  struct P7C55DD6B_wire_TestId *ptr;
  int32_t len;
} P7C55DD6B_wire_list_test_id;

typedef struct P7C55DD6B_wire_DartOpaque {
  int64_t port;
  uintptr_t handle;
} P7C55DD6B_wire_DartOpaque;

typedef struct P7C55DD6B_wire_list_DartOpaque {
  struct P7C55DD6B_wire_DartOpaque *ptr;
  int32_t len;
} P7C55DD6B_wire_list_DartOpaque;

typedef struct P7C55DD6B_wire_HideData {
  const void *ptr;
} P7C55DD6B_wire_HideData;

typedef struct P7C55DD6B_wire_EnumOpaque_Struct {
  struct P7C55DD6B_wire_HideData field0;
} P7C55DD6B_wire_EnumOpaque_Struct;

typedef struct P7C55DD6B_wire_I32 {
  const void *ptr;
} P7C55DD6B_wire_I32;

typedef struct P7C55DD6B_wire_EnumOpaque_Primitive {
  struct P7C55DD6B_wire_I32 field0;
} P7C55DD6B_wire_EnumOpaque_Primitive;

typedef struct P7C55DD6B_wire_BoxDartDebug {
  const void *ptr;
} P7C55DD6B_wire_BoxDartDebug;

typedef struct P7C55DD6B_wire_EnumOpaque_TraitObj {
  struct P7C55DD6B_wire_BoxDartDebug field0;
} P7C55DD6B_wire_EnumOpaque_TraitObj;

typedef struct P7C55DD6B_wire_MutexHideData {
  const void *ptr;
} P7C55DD6B_wire_MutexHideData;

typedef struct P7C55DD6B_wire_EnumOpaque_Mutex {
  struct P7C55DD6B_wire_MutexHideData field0;
} P7C55DD6B_wire_EnumOpaque_Mutex;

typedef struct P7C55DD6B_wire_RwLockHideData {
  const void *ptr;
} P7C55DD6B_wire_RwLockHideData;

typedef struct P7C55DD6B_wire_EnumOpaque_RwLock {
  struct P7C55DD6B_wire_RwLockHideData field0;
} P7C55DD6B_wire_EnumOpaque_RwLock;

typedef union EnumOpaqueKind {
  struct P7C55DD6B_wire_EnumOpaque_Struct *Struct;
  struct P7C55DD6B_wire_EnumOpaque_Primitive *Primitive;
  struct P7C55DD6B_wire_EnumOpaque_TraitObj *TraitObj;
  struct P7C55DD6B_wire_EnumOpaque_Mutex *Mutex;
  struct P7C55DD6B_wire_EnumOpaque_RwLock *RwLock;
} EnumOpaqueKind;

typedef struct P7C55DD6B_wire_EnumOpaque {
  int32_t tag;
  union EnumOpaqueKind *kind;
} P7C55DD6B_wire_EnumOpaque;

<<<<<<< HEAD
typedef struct P7C55DD6B_wire_NonSendHideData {
=======
typedef struct wire_NonCloneData {
  const void *ptr;
} wire_NonCloneData;

typedef struct wire_NonSendHideData {
>>>>>>> 543dc50d
  const void *ptr;
} P7C55DD6B_wire_NonSendHideData;

typedef struct P7C55DD6B_wire_list_HideData {
  struct P7C55DD6B_wire_HideData *ptr;
  int32_t len;
} P7C55DD6B_wire_list_HideData;

typedef struct P7C55DD6B_wire_OpaqueNested {
  struct P7C55DD6B_wire_HideData first;
  struct P7C55DD6B_wire_HideData second;
} P7C55DD6B_wire_OpaqueNested;

typedef struct P7C55DD6B_wire_DartOpaqueNested {
  struct P7C55DD6B_wire_DartOpaque first;
  struct P7C55DD6B_wire_DartOpaque second;
} P7C55DD6B_wire_DartOpaqueNested;

typedef struct P7C55DD6B_wire_EnumDartOpaque_Primitive {
  int32_t field0;
} P7C55DD6B_wire_EnumDartOpaque_Primitive;

typedef struct P7C55DD6B_wire_EnumDartOpaque_Opaque {
  struct P7C55DD6B_wire_DartOpaque field0;
} P7C55DD6B_wire_EnumDartOpaque_Opaque;

typedef union EnumDartOpaqueKind {
  struct P7C55DD6B_wire_EnumDartOpaque_Primitive *Primitive;
  struct P7C55DD6B_wire_EnumDartOpaque_Opaque *Opaque;
} EnumDartOpaqueKind;

typedef struct P7C55DD6B_wire_EnumDartOpaque {
  int32_t tag;
  union EnumDartOpaqueKind *kind;
} P7C55DD6B_wire_EnumDartOpaque;

typedef struct P7C55DD6B_wire_Empty {

} P7C55DD6B_wire_Empty;

typedef struct P7C55DD6B_wire_list_weekdays {
  int32_t *ptr;
  int32_t len;
} P7C55DD6B_wire_list_weekdays;

typedef struct P7C55DD6B_wire_A {
  struct P7C55DD6B_wire_uint_8_list *a;
} P7C55DD6B_wire_A;

typedef struct P7C55DD6B_wire_Abc_A {
  struct P7C55DD6B_wire_A *field0;
} P7C55DD6B_wire_Abc_A;

typedef struct P7C55DD6B_wire_B {
  int32_t b;
} P7C55DD6B_wire_B;

typedef struct P7C55DD6B_wire_Abc_B {
  struct P7C55DD6B_wire_B *field0;
} P7C55DD6B_wire_Abc_B;

typedef struct P7C55DD6B_wire_C {
  bool c;
} P7C55DD6B_wire_C;

typedef struct P7C55DD6B_wire_Abc_C {
  struct P7C55DD6B_wire_C *field0;
} P7C55DD6B_wire_Abc_C;

typedef struct P7C55DD6B_wire_Abc_JustInt {
  int32_t field0;
} P7C55DD6B_wire_Abc_JustInt;

typedef union AbcKind {
  struct P7C55DD6B_wire_Abc_A *A;
  struct P7C55DD6B_wire_Abc_B *B;
  struct P7C55DD6B_wire_Abc_C *C;
  struct P7C55DD6B_wire_Abc_JustInt *JustInt;
} AbcKind;

typedef struct P7C55DD6B_wire_Abc {
  int32_t tag;
  union AbcKind *kind;
} P7C55DD6B_wire_Abc;

<<<<<<< HEAD
typedef struct P7C55DD6B_wire_SumWith {
=======
typedef struct wire_Event {
  struct wire_uint_8_list *address;
  struct wire_uint_8_list *payload;
} wire_Event;

typedef struct wire_SumWith {
>>>>>>> 543dc50d
  uint32_t x;
} P7C55DD6B_wire_SumWith;

typedef struct P7C55DD6B_wire_ConcatenateWith {
  struct P7C55DD6B_wire_uint_8_list *a;
} P7C55DD6B_wire_ConcatenateWith;

void store_dart_post_cobject(DartPostCObjectFnType ptr);

Dart_Handle get_dart_object(uintptr_t ptr);

void drop_dart_object(uintptr_t ptr);

uintptr_t new_dart_opaque(Dart_Handle handle);

intptr_t init_frb_dart_api_dl(void *obj);

void P7C55DD6B_wire_simple_adder(int64_t port_, int32_t a, int32_t b);

WireSyncReturn P7C55DD6B_wire_simple_adder_sync(int32_t a, int32_t b);

void P7C55DD6B_wire_primitive_types(int64_t port_,
                                    int32_t my_i32,
                                    int64_t my_i64,
                                    double my_f64,
                                    bool my_bool);

void P7C55DD6B_wire_primitive_optional_types(int64_t port_,
                                             int32_t *my_i32,
                                             int64_t *my_i64,
                                             double *my_f64,
                                             bool *my_bool);

WireSyncReturn P7C55DD6B_wire_primitive_types_sync(int32_t my_i32,
                                                   int64_t my_i64,
                                                   double my_f64,
                                                   bool my_bool);

void P7C55DD6B_wire_primitive_u32(int64_t port_, uint32_t my_u32);

WireSyncReturn P7C55DD6B_wire_primitive_u32_sync(uint32_t my_u32);

void P7C55DD6B_wire_handle_string(int64_t port_, struct P7C55DD6B_wire_uint_8_list *s);

WireSyncReturn P7C55DD6B_wire_handle_string_sync(struct P7C55DD6B_wire_uint_8_list *s);

void P7C55DD6B_wire_handle_return_unit(int64_t port_);

WireSyncReturn P7C55DD6B_wire_handle_return_unit_sync(void);

void P7C55DD6B_wire_handle_vec_u8(int64_t port_, struct P7C55DD6B_wire_uint_8_list *v);

WireSyncReturn P7C55DD6B_wire_handle_vec_u8_sync(struct P7C55DD6B_wire_uint_8_list *v);

void P7C55DD6B_wire_handle_vec_of_primitive(int64_t port_, int32_t n);

WireSyncReturn P7C55DD6B_wire_handle_vec_of_primitive_sync(int32_t n);

void P7C55DD6B_wire_handle_zero_copy_vec_of_primitive(int64_t port_, int32_t n);

WireSyncReturn P7C55DD6B_wire_handle_zero_copy_vec_of_primitive_sync(int32_t n);

void P7C55DD6B_wire_handle_struct(int64_t port_,
                                  struct P7C55DD6B_wire_MySize *arg,
                                  struct P7C55DD6B_wire_MySize *boxed);

WireSyncReturn P7C55DD6B_wire_handle_struct_sync(struct P7C55DD6B_wire_MySize *arg,
                                                 struct P7C55DD6B_wire_MySize *boxed);

void P7C55DD6B_wire_handle_newtype(int64_t port_, struct P7C55DD6B_wire_NewTypeInt *arg);

WireSyncReturn P7C55DD6B_wire_handle_newtype_sync(struct P7C55DD6B_wire_NewTypeInt *arg);

void P7C55DD6B_wire_handle_list_of_struct(int64_t port_, struct P7C55DD6B_wire_list_my_size *l);

WireSyncReturn P7C55DD6B_wire_handle_list_of_struct_sync(struct P7C55DD6B_wire_list_my_size *l);

void P7C55DD6B_wire_handle_string_list(int64_t port_, struct P7C55DD6B_wire_StringList *names);

WireSyncReturn P7C55DD6B_wire_handle_string_list_sync(struct P7C55DD6B_wire_StringList *names);

void P7C55DD6B_wire_handle_complex_struct(int64_t port_, struct P7C55DD6B_wire_MyTreeNode *s);

WireSyncReturn P7C55DD6B_wire_handle_complex_struct_sync(struct P7C55DD6B_wire_MyTreeNode *s);

void P7C55DD6B_wire_handle_nested_struct(int64_t port_, struct P7C55DD6B_wire_MyNestedStruct *s);

WireSyncReturn P7C55DD6B_wire_handle_sync_return(struct P7C55DD6B_wire_uint_8_list *mode);

void P7C55DD6B_wire_handle_stream(int64_t port_, struct P7C55DD6B_wire_uint_8_list *arg);

void P7C55DD6B_wire_handle_stream_of_struct(int64_t port_);

void P7C55DD6B_wire_return_err(int64_t port_);

void P7C55DD6B_wire_return_panic(int64_t port_);

void P7C55DD6B_wire_handle_optional_return(int64_t port_, double left, double right);

void P7C55DD6B_wire_handle_optional_struct(int64_t port_,
                                           struct P7C55DD6B_wire_uint_8_list *document);

void P7C55DD6B_wire_handle_optional_increment(int64_t port_,
                                              struct P7C55DD6B_wire_ExoticOptionals *opt);

void P7C55DD6B_wire_handle_increment_boxed_optional(int64_t port_, double *opt);

void P7C55DD6B_wire_handle_option_box_arguments(int64_t port_,
                                                int8_t *i8box,
                                                uint8_t *u8box,
                                                int32_t *i32box,
                                                int64_t *i64box,
                                                double *f64box,
                                                bool *boolbox,
                                                struct P7C55DD6B_wire_ExoticOptionals *structbox);

void P7C55DD6B_wire_print_note(int64_t port_, struct P7C55DD6B_wire_Note *note);

void P7C55DD6B_wire_handle_return_enum(int64_t port_, struct P7C55DD6B_wire_uint_8_list *input);

void P7C55DD6B_wire_handle_enum_parameter(int64_t port_, int32_t weekday);

void P7C55DD6B_wire_handle_customized_struct(int64_t port_, struct P7C55DD6B_wire_Customized *val);

void P7C55DD6B_wire_handle_enum_struct(int64_t port_, struct P7C55DD6B_wire_KitchenSink *val);

void P7C55DD6B_wire_use_imported_struct(int64_t port_, struct P7C55DD6B_wire_MyStruct *my_struct);

void P7C55DD6B_wire_use_imported_enum(int64_t port_, int32_t my_enum);

void P7C55DD6B_wire_get_app_settings(int64_t port_);

void P7C55DD6B_wire_get_fallible_app_settings(int64_t port_);

void P7C55DD6B_wire_is_app_embedded(int64_t port_,
                                    struct P7C55DD6B_wire_ApplicationSettings *app_settings);

void P7C55DD6B_wire_get_message(int64_t port_);

void P7C55DD6B_wire_repeat_number(int64_t port_, int32_t number, uintptr_t times);

void P7C55DD6B_wire_repeat_sequence(int64_t port_, int32_t seq, uintptr_t times);

void P7C55DD6B_wire_first_number(int64_t port_, struct P7C55DD6B_wire_Numbers *nums);

void P7C55DD6B_wire_first_sequence(int64_t port_, struct P7C55DD6B_wire_Sequences *seqs);

void P7C55DD6B_wire_get_array(int64_t port_);

void P7C55DD6B_wire_get_complex_array(int64_t port_);

void P7C55DD6B_wire_get_usize(int64_t port_, uintptr_t u);

void P7C55DD6B_wire_next_user_id(int64_t port_, struct P7C55DD6B_wire_UserId *user_id);

void P7C55DD6B_wire_register_event_listener(int64_t port_);

void P7C55DD6B_wire_close_event_listener(int64_t port_);

void P7C55DD6B_wire_create_event(int64_t port_,
                                 struct P7C55DD6B_wire_uint_8_list *address,
                                 struct P7C55DD6B_wire_uint_8_list *payload);

void P7C55DD6B_wire_handle_stream_sink_at_1(int64_t port_, uint32_t key, uint32_t max);

void P7C55DD6B_wire_handle_stream_sink_at_2(int64_t port_, uint32_t key, uint32_t max);

void P7C55DD6B_wire_handle_stream_sink_at_3(int64_t port_, uint32_t key, uint32_t max);

void P7C55DD6B_wire_get_sum_struct(int64_t port_);

void P7C55DD6B_wire_get_sum_array(int64_t port_, uint32_t a, uint32_t b, uint32_t c);

void P7C55DD6B_wire_multiply_by_ten(int64_t port_, struct P7C55DD6B_wire_Measure *measure);

void P7C55DD6B_wire_call_old_module_system(int64_t port_);

void P7C55DD6B_wire_call_new_module_system(int64_t port_);

void P7C55DD6B_wire_handle_big_buffers(int64_t port_);

void P7C55DD6B_wire_datetime_utc(int64_t port_, int64_t d);

void P7C55DD6B_wire_datetime_local(int64_t port_, int64_t d);

void P7C55DD6B_wire_naivedatetime(int64_t port_, int64_t d);

void P7C55DD6B_wire_optional_empty_datetime_utc(int64_t port_, int64_t *d);

void P7C55DD6B_wire_duration(int64_t port_, int64_t d);

void P7C55DD6B_wire_handle_timestamps(int64_t port_,
                                      struct P7C55DD6B_wire_int_64_list *timestamps,
                                      int64_t epoch);

void P7C55DD6B_wire_handle_durations(int64_t port_,
                                     struct P7C55DD6B_wire_int_64_list *durations,
                                     int64_t since);

void P7C55DD6B_wire_test_chrono(int64_t port_);

void P7C55DD6B_wire_test_precise_chrono(int64_t port_);

void P7C55DD6B_wire_how_long_does_it_take(int64_t port_, struct P7C55DD6B_wire_FeatureChrono *mine);

void P7C55DD6B_wire_handle_uuid(int64_t port_, struct P7C55DD6B_wire_uint_8_list *id);

void P7C55DD6B_wire_handle_uuids(int64_t port_, struct P7C55DD6B_wire_uint_8_list *ids);

void P7C55DD6B_wire_handle_nested_uuids(int64_t port_, struct P7C55DD6B_wire_FeatureUuid *ids);

void P7C55DD6B_wire_new_msgid(int64_t port_, struct P7C55DD6B_wire_uint_8_list *id);

void P7C55DD6B_wire_use_msgid(int64_t port_, struct P7C55DD6B_wire_MessageId *id);

void P7C55DD6B_wire_boxed_blob(int64_t port_, struct P7C55DD6B_wire_uint_8_list *blob);

void P7C55DD6B_wire_use_boxed_blob(int64_t port_, struct P7C55DD6B_wire_Blob *blob);

void P7C55DD6B_wire_return_boxed_feed_id(int64_t port_, struct P7C55DD6B_wire_uint_8_list *id);

void P7C55DD6B_wire_return_boxed_raw_feed_id(int64_t port_, struct P7C55DD6B_wire_FeedId *id);

void P7C55DD6B_wire_test_id(int64_t port_, struct P7C55DD6B_wire_TestId *id);

void P7C55DD6B_wire_last_number(int64_t port_, struct P7C55DD6B_wire_float_64_list *array);

void P7C55DD6B_wire_nested_id(int64_t port_, struct P7C55DD6B_wire_list_test_id *id);

WireSyncReturn P7C55DD6B_wire_sync_accept_dart_opaque(struct P7C55DD6B_wire_DartOpaque opaque);

void P7C55DD6B_wire_async_accept_dart_opaque(int64_t port_,
                                             struct P7C55DD6B_wire_DartOpaque opaque);

void P7C55DD6B_wire_loop_back(int64_t port_, struct P7C55DD6B_wire_DartOpaque opaque);

void P7C55DD6B_wire_loop_back_option(int64_t port_, struct P7C55DD6B_wire_DartOpaque opaque);

void P7C55DD6B_wire_loop_back_array(int64_t port_, struct P7C55DD6B_wire_DartOpaque opaque);

void P7C55DD6B_wire_loop_back_vec(int64_t port_, struct P7C55DD6B_wire_DartOpaque opaque);

void P7C55DD6B_wire_loop_back_option_get(int64_t port_, struct P7C55DD6B_wire_DartOpaque *opaque);

void P7C55DD6B_wire_loop_back_array_get(int64_t port_,
                                        struct P7C55DD6B_wire_list_DartOpaque *opaque);

void P7C55DD6B_wire_loop_back_vec_get(int64_t port_, struct P7C55DD6B_wire_list_DartOpaque *opaque);

WireSyncReturn P7C55DD6B_wire_unwrap_dart_opaque(struct P7C55DD6B_wire_DartOpaque opaque);

void P7C55DD6B_wire_panic_unwrap_dart_opaque(int64_t port_,
                                             struct P7C55DD6B_wire_DartOpaque opaque);

void P7C55DD6B_wire_create_opaque(int64_t port_);

void P7C55DD6B_wire_create_option_opaque(int64_t port_, struct P7C55DD6B_wire_HideData *opaque);

WireSyncReturn P7C55DD6B_wire_sync_create_opaque(void);

void P7C55DD6B_wire_create_array_opaque_enum(int64_t port_);

void P7C55DD6B_wire_run_enum_opaque(int64_t port_, struct P7C55DD6B_wire_EnumOpaque *opaque);

void P7C55DD6B_wire_run_opaque(int64_t port_, struct P7C55DD6B_wire_HideData opaque);

void P7C55DD6B_wire_run_opaque_with_delay(int64_t port_, struct P7C55DD6B_wire_HideData opaque);

void P7C55DD6B_wire_opaque_array(int64_t port_);

<<<<<<< HEAD
void P7C55DD6B_wire_create_sync_opaque(int64_t port_);
=======
WireSyncReturn wire_sync_create_non_clone(void);

void wire_run_non_clone(int64_t port_, struct wire_NonCloneData clone);

void wire_create_sync_opaque(int64_t port_);
>>>>>>> 543dc50d

WireSyncReturn P7C55DD6B_wire_sync_create_sync_opaque(void);

WireSyncReturn P7C55DD6B_wire_sync_run_opaque(struct P7C55DD6B_wire_NonSendHideData opaque);

void P7C55DD6B_wire_opaque_array_run(int64_t port_, struct P7C55DD6B_wire_list_HideData *data);

void P7C55DD6B_wire_opaque_vec(int64_t port_);

void P7C55DD6B_wire_opaque_vec_run(int64_t port_, struct P7C55DD6B_wire_list_HideData *data);

void P7C55DD6B_wire_create_nested_opaque(int64_t port_);

WireSyncReturn P7C55DD6B_wire_sync_loopback(struct P7C55DD6B_wire_DartOpaque opaque);

WireSyncReturn P7C55DD6B_wire_sync_option_loopback(struct P7C55DD6B_wire_DartOpaque *opaque);

WireSyncReturn P7C55DD6B_wire_sync_option(void);

WireSyncReturn P7C55DD6B_wire_sync_option_null(void);

WireSyncReturn P7C55DD6B_wire_sync_option_rust_opaque(void);

WireSyncReturn P7C55DD6B_wire_sync_option_dart_opaque(struct P7C55DD6B_wire_DartOpaque opaque);

WireSyncReturn P7C55DD6B_wire_sync_void(void);

void P7C55DD6B_wire_run_nested_opaque(int64_t port_, struct P7C55DD6B_wire_OpaqueNested *opaque);

void P7C55DD6B_wire_create_nested_dart_opaque(int64_t port_,
                                              struct P7C55DD6B_wire_DartOpaque opaque1,
                                              struct P7C55DD6B_wire_DartOpaque opaque2);

void P7C55DD6B_wire_get_nested_dart_opaque(int64_t port_,
                                           struct P7C55DD6B_wire_DartOpaqueNested *opaque);

void P7C55DD6B_wire_create_enum_dart_opaque(int64_t port_, struct P7C55DD6B_wire_DartOpaque opaque);

void P7C55DD6B_wire_get_enum_dart_opaque(int64_t port_,
                                         struct P7C55DD6B_wire_EnumDartOpaque *opaque);

void P7C55DD6B_wire_set_static_dart_opaque(int64_t port_, struct P7C55DD6B_wire_DartOpaque opaque);

void P7C55DD6B_wire_drop_static_dart_opaque(int64_t port_);

void P7C55DD6B_wire_unwrap_rust_opaque(int64_t port_, struct P7C55DD6B_wire_HideData opaque);

WireSyncReturn P7C55DD6B_wire_return_non_droppable_dart_opaque(struct P7C55DD6B_wire_DartOpaque opaque);

void P7C55DD6B_wire_frb_generator_test(int64_t port_);

WireSyncReturn P7C55DD6B_wire_frb_sync_generator_test(void);

void P7C55DD6B_wire_handle_type_alias_id(int64_t port_, uint64_t input);

void P7C55DD6B_wire_handle_type_nest_alias_id(int64_t port_, uint64_t input);

void P7C55DD6B_wire_handle_type_alias_model(int64_t port_, uint64_t input);

void P7C55DD6B_wire_empty_struct(int64_t port_, struct P7C55DD6B_wire_Empty *empty);

void P7C55DD6B_wire_return_dart_dynamic(int64_t port_);

void P7C55DD6B_wire_test_raw_string_item_struct(int64_t port_);

void P7C55DD6B_wire_test_more_than_just_one_raw_string_struct(int64_t port_);

void P7C55DD6B_wire_test_raw_string_mirrored(int64_t port_);

void P7C55DD6B_wire_test_nested_raw_string_mirrored(int64_t port_);

void P7C55DD6B_wire_test_raw_string_enum_mirrored(int64_t port_, bool nested);

void P7C55DD6B_wire_test_list_of_raw_nested_string_mirrored(int64_t port_);

void P7C55DD6B_wire_test_fallible_of_raw_string_mirrored(int64_t port_);

void P7C55DD6B_wire_list_of_primitive_enums(int64_t port_,
                                            struct P7C55DD6B_wire_list_weekdays *weekdays);

void P7C55DD6B_wire_test_abc_enum(int64_t port_, struct P7C55DD6B_wire_Abc *abc);

void P7C55DD6B_wire_test_contains_mirrored_sub_struct(int64_t port_);

<<<<<<< HEAD
void P7C55DD6B_wire_sum__method__SumWith(int64_t port_,
                                         struct P7C55DD6B_wire_SumWith *that,
                                         uint32_t y,
                                         uint32_t z);
=======
void wire_as_string__method__Event(int64_t port_, struct wire_Event *that);

void wire_sum__method__SumWith(int64_t port_, struct wire_SumWith *that, uint32_t y, uint32_t z);
>>>>>>> 543dc50d

void P7C55DD6B_wire_new__static_method__ConcatenateWith(int64_t port_,
                                                        struct P7C55DD6B_wire_uint_8_list *a);

void P7C55DD6B_wire_concatenate__method__ConcatenateWith(int64_t port_,
                                                         struct P7C55DD6B_wire_ConcatenateWith *that,
                                                         struct P7C55DD6B_wire_uint_8_list *b);

void P7C55DD6B_wire_concatenate_static__static_method__ConcatenateWith(int64_t port_,
                                                                       struct P7C55DD6B_wire_uint_8_list *a,
                                                                       struct P7C55DD6B_wire_uint_8_list *b);

void P7C55DD6B_wire_handle_some_stream_sink__method__ConcatenateWith(int64_t port_,
                                                                     struct P7C55DD6B_wire_ConcatenateWith *that,
                                                                     uint32_t key,
                                                                     uint32_t max);

void P7C55DD6B_wire_handle_some_stream_sink_at_1__method__ConcatenateWith(int64_t port_,
                                                                          struct P7C55DD6B_wire_ConcatenateWith *that);

void P7C55DD6B_wire_handle_some_static_stream_sink__static_method__ConcatenateWith(int64_t port_,
                                                                                   uint32_t key,
                                                                                   uint32_t max);

void P7C55DD6B_wire_handle_some_static_stream_sink_single_arg__static_method__ConcatenateWith(int64_t port_);

struct P7C55DD6B_wire_BoxDartDebug new_BoxDartDebug(void);

struct P7C55DD6B_wire_DartOpaque new_DartOpaque(void);

struct P7C55DD6B_wire_HideData new_HideData(void);

struct P7C55DD6B_wire_I32 new_I32(void);

struct P7C55DD6B_wire_MutexHideData new_MutexHideData(void);

<<<<<<< HEAD
struct P7C55DD6B_wire_NonSendHideData new_NonSendHideData(void);
=======
struct wire_NonCloneData new_NonCloneData(void);

struct wire_NonSendHideData new_NonSendHideData(void);
>>>>>>> 543dc50d

struct P7C55DD6B_wire_RwLockHideData new_RwLockHideData(void);

struct P7C55DD6B_wire_StringList *new_StringList_0(int32_t len);

struct P7C55DD6B_wire_ApplicationEnv *new_box_application_env_0(void);

int64_t *new_box_autoadd_Chrono_Utc_0(int64_t value);

struct P7C55DD6B_wire_DartOpaque *new_box_autoadd_DartOpaque_0(void);

struct P7C55DD6B_wire_HideData *new_box_autoadd_HideData_0(void);

struct P7C55DD6B_wire_A *new_box_autoadd_a_0(void);

struct P7C55DD6B_wire_Abc *new_box_autoadd_abc_0(void);

struct P7C55DD6B_wire_ApplicationEnv *new_box_autoadd_application_env_0(void);

struct P7C55DD6B_wire_ApplicationSettings *new_box_autoadd_application_settings_0(void);

struct P7C55DD6B_wire_Attribute *new_box_autoadd_attribute_0(void);

struct P7C55DD6B_wire_B *new_box_autoadd_b_0(void);

bool *new_box_autoadd_bool_0(bool value);

struct P7C55DD6B_wire_C *new_box_autoadd_c_0(void);

struct P7C55DD6B_wire_ConcatenateWith *new_box_autoadd_concatenate_with_0(void);

struct P7C55DD6B_wire_Customized *new_box_autoadd_customized_0(void);

struct P7C55DD6B_wire_DartOpaqueNested *new_box_autoadd_dart_opaque_nested_0(void);

struct P7C55DD6B_wire_Empty *new_box_autoadd_empty_0(void);

struct P7C55DD6B_wire_EnumDartOpaque *new_box_autoadd_enum_dart_opaque_0(void);

struct P7C55DD6B_wire_EnumOpaque *new_box_autoadd_enum_opaque_0(void);

<<<<<<< HEAD
struct P7C55DD6B_wire_ExoticOptionals *new_box_autoadd_exotic_optionals_0(void);
=======
struct wire_Event *new_box_autoadd_event_0(void);

struct wire_ExoticOptionals *new_box_autoadd_exotic_optionals_0(void);
>>>>>>> 543dc50d

double *new_box_autoadd_f64_0(double value);

struct P7C55DD6B_wire_FeatureChrono *new_box_autoadd_feature_chrono_0(void);

struct P7C55DD6B_wire_FeatureUuid *new_box_autoadd_feature_uuid_0(void);

struct P7C55DD6B_wire_FeedId *new_box_autoadd_feed_id_0(void);

int32_t *new_box_autoadd_i32_0(int32_t value);

int64_t *new_box_autoadd_i64_0(int64_t value);

struct P7C55DD6B_wire_KitchenSink *new_box_autoadd_kitchen_sink_0(void);

struct P7C55DD6B_wire_Measure *new_box_autoadd_measure_0(void);

struct P7C55DD6B_wire_MessageId *new_box_autoadd_message_id_0(void);

struct P7C55DD6B_wire_MyNestedStruct *new_box_autoadd_my_nested_struct_0(void);

struct P7C55DD6B_wire_MySize *new_box_autoadd_my_size_0(void);

struct P7C55DD6B_wire_MyStruct *new_box_autoadd_my_struct_0(void);

struct P7C55DD6B_wire_MyTreeNode *new_box_autoadd_my_tree_node_0(void);

struct P7C55DD6B_wire_NewTypeInt *new_box_autoadd_new_type_int_0(void);

struct P7C55DD6B_wire_Note *new_box_autoadd_note_0(void);

struct P7C55DD6B_wire_Numbers *new_box_autoadd_numbers_0(void);

struct P7C55DD6B_wire_OpaqueNested *new_box_autoadd_opaque_nested_0(void);

struct P7C55DD6B_wire_Sequences *new_box_autoadd_sequences_0(void);

struct P7C55DD6B_wire_SumWith *new_box_autoadd_sum_with_0(void);

struct P7C55DD6B_wire_TestId *new_box_autoadd_test_id_0(void);

struct P7C55DD6B_wire_UserId *new_box_autoadd_user_id_0(void);

struct P7C55DD6B_wire_Blob *new_box_blob_0(void);

bool *new_box_bool_0(bool value);

struct P7C55DD6B_wire_Distance *new_box_distance_0(void);

struct P7C55DD6B_wire_ExoticOptionals *new_box_exotic_optionals_0(void);

double *new_box_f64_0(double value);

int32_t *new_box_i32_0(int32_t value);

int64_t *new_box_i64_0(int64_t value);

int8_t *new_box_i8_0(int8_t value);

struct P7C55DD6B_wire_KitchenSink *new_box_kitchen_sink_0(void);

struct P7C55DD6B_wire_MySize *new_box_my_size_0(void);

struct P7C55DD6B_wire_Speed *new_box_speed_0(void);

uint8_t *new_box_u8_0(uint8_t value);

int32_t *new_box_weekdays_0(int32_t value);

struct P7C55DD6B_wire_float_32_list *new_float_32_list_0(int32_t len);

struct P7C55DD6B_wire_float_64_list *new_float_64_list_0(int32_t len);

struct P7C55DD6B_wire_int_32_list *new_int_32_list_0(int32_t len);

struct P7C55DD6B_wire_int_64_list *new_int_64_list_0(int32_t len);

struct P7C55DD6B_wire_int_8_list *new_int_8_list_0(int32_t len);

struct P7C55DD6B_wire_list_DartOpaque *new_list_DartOpaque_0(int32_t len);

struct P7C55DD6B_wire_list_HideData *new_list_HideData_0(int32_t len);

struct P7C55DD6B_wire_list_application_env_var *new_list_application_env_var_0(int32_t len);

struct P7C55DD6B_wire_list_attribute *new_list_attribute_0(int32_t len);

struct P7C55DD6B_wire_list_my_size *new_list_my_size_0(int32_t len);

struct P7C55DD6B_wire_list_my_tree_node *new_list_my_tree_node_0(int32_t len);

struct P7C55DD6B_wire_list_opt_box_autoadd_attribute *new_list_opt_box_autoadd_attribute_0(int32_t len);

struct P7C55DD6B_wire_list_test_id *new_list_test_id_0(int32_t len);

struct P7C55DD6B_wire_list_weekdays *new_list_weekdays_0(int32_t len);

struct P7C55DD6B_wire_uint_8_list *new_uint_8_list_0(int32_t len);

void drop_opaque_BoxDartDebug(const void *ptr);

const void *share_opaque_BoxDartDebug(const void *ptr);

void drop_opaque_FrbOpaqueReturn(const void *ptr);

const void *share_opaque_FrbOpaqueReturn(const void *ptr);

void drop_opaque_FrbOpaqueSyncReturn(const void *ptr);

const void *share_opaque_FrbOpaqueSyncReturn(const void *ptr);

void drop_opaque_HideData(const void *ptr);

const void *share_opaque_HideData(const void *ptr);

void drop_opaque_I32(const void *ptr);

const void *share_opaque_I32(const void *ptr);

void drop_opaque_MutexHideData(const void *ptr);

const void *share_opaque_MutexHideData(const void *ptr);

void drop_opaque_NonCloneData(const void *ptr);

const void *share_opaque_NonCloneData(const void *ptr);

void drop_opaque_NonSendHideData(const void *ptr);

const void *share_opaque_NonSendHideData(const void *ptr);

void drop_opaque_RwLockHideData(const void *ptr);

const void *share_opaque_RwLockHideData(const void *ptr);

union AbcKind *inflate_Abc_A(void);

union AbcKind *inflate_Abc_B(void);

union AbcKind *inflate_Abc_C(void);

union AbcKind *inflate_Abc_JustInt(void);

union DistanceKind *inflate_Distance_Map(void);

union EnumDartOpaqueKind *inflate_EnumDartOpaque_Primitive(void);

union EnumDartOpaqueKind *inflate_EnumDartOpaque_Opaque(void);

union EnumOpaqueKind *inflate_EnumOpaque_Struct(void);

union EnumOpaqueKind *inflate_EnumOpaque_Primitive(void);

union EnumOpaqueKind *inflate_EnumOpaque_TraitObj(void);

union EnumOpaqueKind *inflate_EnumOpaque_Mutex(void);

union EnumOpaqueKind *inflate_EnumOpaque_RwLock(void);

union KitchenSinkKind *inflate_KitchenSink_Primitives(void);

union KitchenSinkKind *inflate_KitchenSink_Nested(void);

union KitchenSinkKind *inflate_KitchenSink_Optional(void);

union KitchenSinkKind *inflate_KitchenSink_Buffer(void);

union KitchenSinkKind *inflate_KitchenSink_Enums(void);

union MeasureKind *inflate_Measure_Speed(void);

union MeasureKind *inflate_Measure_Distance(void);

union SpeedKind *inflate_Speed_GPS(void);

void free_WireSyncReturn(WireSyncReturn ptr);

static int64_t dummy_method_to_enforce_bundling(void) {
    int64_t dummy_var = 0;
<<<<<<< HEAD
    dummy_var ^= ((int64_t) (void*) P7C55DD6B_wire_simple_adder);
    dummy_var ^= ((int64_t) (void*) P7C55DD6B_wire_simple_adder_sync);
    dummy_var ^= ((int64_t) (void*) P7C55DD6B_wire_primitive_types);
    dummy_var ^= ((int64_t) (void*) P7C55DD6B_wire_primitive_optional_types);
    dummy_var ^= ((int64_t) (void*) P7C55DD6B_wire_primitive_types_sync);
    dummy_var ^= ((int64_t) (void*) P7C55DD6B_wire_primitive_u32);
    dummy_var ^= ((int64_t) (void*) P7C55DD6B_wire_primitive_u32_sync);
    dummy_var ^= ((int64_t) (void*) P7C55DD6B_wire_handle_string);
    dummy_var ^= ((int64_t) (void*) P7C55DD6B_wire_handle_string_sync);
    dummy_var ^= ((int64_t) (void*) P7C55DD6B_wire_handle_return_unit);
    dummy_var ^= ((int64_t) (void*) P7C55DD6B_wire_handle_return_unit_sync);
    dummy_var ^= ((int64_t) (void*) P7C55DD6B_wire_handle_vec_u8);
    dummy_var ^= ((int64_t) (void*) P7C55DD6B_wire_handle_vec_u8_sync);
    dummy_var ^= ((int64_t) (void*) P7C55DD6B_wire_handle_vec_of_primitive);
    dummy_var ^= ((int64_t) (void*) P7C55DD6B_wire_handle_vec_of_primitive_sync);
    dummy_var ^= ((int64_t) (void*) P7C55DD6B_wire_handle_zero_copy_vec_of_primitive);
    dummy_var ^= ((int64_t) (void*) P7C55DD6B_wire_handle_zero_copy_vec_of_primitive_sync);
    dummy_var ^= ((int64_t) (void*) P7C55DD6B_wire_handle_struct);
    dummy_var ^= ((int64_t) (void*) P7C55DD6B_wire_handle_struct_sync);
    dummy_var ^= ((int64_t) (void*) P7C55DD6B_wire_handle_newtype);
    dummy_var ^= ((int64_t) (void*) P7C55DD6B_wire_handle_newtype_sync);
    dummy_var ^= ((int64_t) (void*) P7C55DD6B_wire_handle_list_of_struct);
    dummy_var ^= ((int64_t) (void*) P7C55DD6B_wire_handle_list_of_struct_sync);
    dummy_var ^= ((int64_t) (void*) P7C55DD6B_wire_handle_string_list);
    dummy_var ^= ((int64_t) (void*) P7C55DD6B_wire_handle_string_list_sync);
    dummy_var ^= ((int64_t) (void*) P7C55DD6B_wire_handle_complex_struct);
    dummy_var ^= ((int64_t) (void*) P7C55DD6B_wire_handle_complex_struct_sync);
    dummy_var ^= ((int64_t) (void*) P7C55DD6B_wire_handle_nested_struct);
    dummy_var ^= ((int64_t) (void*) P7C55DD6B_wire_handle_sync_return);
    dummy_var ^= ((int64_t) (void*) P7C55DD6B_wire_handle_stream);
    dummy_var ^= ((int64_t) (void*) P7C55DD6B_wire_handle_stream_of_struct);
    dummy_var ^= ((int64_t) (void*) P7C55DD6B_wire_return_err);
    dummy_var ^= ((int64_t) (void*) P7C55DD6B_wire_return_panic);
    dummy_var ^= ((int64_t) (void*) P7C55DD6B_wire_handle_optional_return);
    dummy_var ^= ((int64_t) (void*) P7C55DD6B_wire_handle_optional_struct);
    dummy_var ^= ((int64_t) (void*) P7C55DD6B_wire_handle_optional_increment);
    dummy_var ^= ((int64_t) (void*) P7C55DD6B_wire_handle_increment_boxed_optional);
    dummy_var ^= ((int64_t) (void*) P7C55DD6B_wire_handle_option_box_arguments);
    dummy_var ^= ((int64_t) (void*) P7C55DD6B_wire_print_note);
    dummy_var ^= ((int64_t) (void*) P7C55DD6B_wire_handle_return_enum);
    dummy_var ^= ((int64_t) (void*) P7C55DD6B_wire_handle_enum_parameter);
    dummy_var ^= ((int64_t) (void*) P7C55DD6B_wire_handle_customized_struct);
    dummy_var ^= ((int64_t) (void*) P7C55DD6B_wire_handle_enum_struct);
    dummy_var ^= ((int64_t) (void*) P7C55DD6B_wire_use_imported_struct);
    dummy_var ^= ((int64_t) (void*) P7C55DD6B_wire_use_imported_enum);
    dummy_var ^= ((int64_t) (void*) P7C55DD6B_wire_get_app_settings);
    dummy_var ^= ((int64_t) (void*) P7C55DD6B_wire_get_fallible_app_settings);
    dummy_var ^= ((int64_t) (void*) P7C55DD6B_wire_is_app_embedded);
    dummy_var ^= ((int64_t) (void*) P7C55DD6B_wire_get_message);
    dummy_var ^= ((int64_t) (void*) P7C55DD6B_wire_repeat_number);
    dummy_var ^= ((int64_t) (void*) P7C55DD6B_wire_repeat_sequence);
    dummy_var ^= ((int64_t) (void*) P7C55DD6B_wire_first_number);
    dummy_var ^= ((int64_t) (void*) P7C55DD6B_wire_first_sequence);
    dummy_var ^= ((int64_t) (void*) P7C55DD6B_wire_get_array);
    dummy_var ^= ((int64_t) (void*) P7C55DD6B_wire_get_complex_array);
    dummy_var ^= ((int64_t) (void*) P7C55DD6B_wire_get_usize);
    dummy_var ^= ((int64_t) (void*) P7C55DD6B_wire_next_user_id);
    dummy_var ^= ((int64_t) (void*) P7C55DD6B_wire_register_event_listener);
    dummy_var ^= ((int64_t) (void*) P7C55DD6B_wire_close_event_listener);
    dummy_var ^= ((int64_t) (void*) P7C55DD6B_wire_create_event);
    dummy_var ^= ((int64_t) (void*) P7C55DD6B_wire_handle_stream_sink_at_1);
    dummy_var ^= ((int64_t) (void*) P7C55DD6B_wire_handle_stream_sink_at_2);
    dummy_var ^= ((int64_t) (void*) P7C55DD6B_wire_handle_stream_sink_at_3);
    dummy_var ^= ((int64_t) (void*) P7C55DD6B_wire_get_sum_struct);
    dummy_var ^= ((int64_t) (void*) P7C55DD6B_wire_get_sum_array);
    dummy_var ^= ((int64_t) (void*) P7C55DD6B_wire_multiply_by_ten);
    dummy_var ^= ((int64_t) (void*) P7C55DD6B_wire_call_old_module_system);
    dummy_var ^= ((int64_t) (void*) P7C55DD6B_wire_call_new_module_system);
    dummy_var ^= ((int64_t) (void*) P7C55DD6B_wire_handle_big_buffers);
    dummy_var ^= ((int64_t) (void*) P7C55DD6B_wire_datetime_utc);
    dummy_var ^= ((int64_t) (void*) P7C55DD6B_wire_datetime_local);
    dummy_var ^= ((int64_t) (void*) P7C55DD6B_wire_naivedatetime);
    dummy_var ^= ((int64_t) (void*) P7C55DD6B_wire_optional_empty_datetime_utc);
    dummy_var ^= ((int64_t) (void*) P7C55DD6B_wire_duration);
    dummy_var ^= ((int64_t) (void*) P7C55DD6B_wire_handle_timestamps);
    dummy_var ^= ((int64_t) (void*) P7C55DD6B_wire_handle_durations);
    dummy_var ^= ((int64_t) (void*) P7C55DD6B_wire_test_chrono);
    dummy_var ^= ((int64_t) (void*) P7C55DD6B_wire_test_precise_chrono);
    dummy_var ^= ((int64_t) (void*) P7C55DD6B_wire_how_long_does_it_take);
    dummy_var ^= ((int64_t) (void*) P7C55DD6B_wire_handle_uuid);
    dummy_var ^= ((int64_t) (void*) P7C55DD6B_wire_handle_uuids);
    dummy_var ^= ((int64_t) (void*) P7C55DD6B_wire_handle_nested_uuids);
    dummy_var ^= ((int64_t) (void*) P7C55DD6B_wire_new_msgid);
    dummy_var ^= ((int64_t) (void*) P7C55DD6B_wire_use_msgid);
    dummy_var ^= ((int64_t) (void*) P7C55DD6B_wire_boxed_blob);
    dummy_var ^= ((int64_t) (void*) P7C55DD6B_wire_use_boxed_blob);
    dummy_var ^= ((int64_t) (void*) P7C55DD6B_wire_return_boxed_feed_id);
    dummy_var ^= ((int64_t) (void*) P7C55DD6B_wire_return_boxed_raw_feed_id);
    dummy_var ^= ((int64_t) (void*) P7C55DD6B_wire_test_id);
    dummy_var ^= ((int64_t) (void*) P7C55DD6B_wire_last_number);
    dummy_var ^= ((int64_t) (void*) P7C55DD6B_wire_nested_id);
    dummy_var ^= ((int64_t) (void*) P7C55DD6B_wire_sync_accept_dart_opaque);
    dummy_var ^= ((int64_t) (void*) P7C55DD6B_wire_async_accept_dart_opaque);
    dummy_var ^= ((int64_t) (void*) P7C55DD6B_wire_loop_back);
    dummy_var ^= ((int64_t) (void*) P7C55DD6B_wire_loop_back_option);
    dummy_var ^= ((int64_t) (void*) P7C55DD6B_wire_loop_back_array);
    dummy_var ^= ((int64_t) (void*) P7C55DD6B_wire_loop_back_vec);
    dummy_var ^= ((int64_t) (void*) P7C55DD6B_wire_loop_back_option_get);
    dummy_var ^= ((int64_t) (void*) P7C55DD6B_wire_loop_back_array_get);
    dummy_var ^= ((int64_t) (void*) P7C55DD6B_wire_loop_back_vec_get);
    dummy_var ^= ((int64_t) (void*) P7C55DD6B_wire_unwrap_dart_opaque);
    dummy_var ^= ((int64_t) (void*) P7C55DD6B_wire_panic_unwrap_dart_opaque);
    dummy_var ^= ((int64_t) (void*) P7C55DD6B_wire_create_opaque);
    dummy_var ^= ((int64_t) (void*) P7C55DD6B_wire_create_option_opaque);
    dummy_var ^= ((int64_t) (void*) P7C55DD6B_wire_sync_create_opaque);
    dummy_var ^= ((int64_t) (void*) P7C55DD6B_wire_create_array_opaque_enum);
    dummy_var ^= ((int64_t) (void*) P7C55DD6B_wire_run_enum_opaque);
    dummy_var ^= ((int64_t) (void*) P7C55DD6B_wire_run_opaque);
    dummy_var ^= ((int64_t) (void*) P7C55DD6B_wire_run_opaque_with_delay);
    dummy_var ^= ((int64_t) (void*) P7C55DD6B_wire_opaque_array);
    dummy_var ^= ((int64_t) (void*) P7C55DD6B_wire_create_sync_opaque);
    dummy_var ^= ((int64_t) (void*) P7C55DD6B_wire_sync_create_sync_opaque);
    dummy_var ^= ((int64_t) (void*) P7C55DD6B_wire_sync_run_opaque);
    dummy_var ^= ((int64_t) (void*) P7C55DD6B_wire_opaque_array_run);
    dummy_var ^= ((int64_t) (void*) P7C55DD6B_wire_opaque_vec);
    dummy_var ^= ((int64_t) (void*) P7C55DD6B_wire_opaque_vec_run);
    dummy_var ^= ((int64_t) (void*) P7C55DD6B_wire_create_nested_opaque);
    dummy_var ^= ((int64_t) (void*) P7C55DD6B_wire_sync_loopback);
    dummy_var ^= ((int64_t) (void*) P7C55DD6B_wire_sync_option_loopback);
    dummy_var ^= ((int64_t) (void*) P7C55DD6B_wire_sync_option);
    dummy_var ^= ((int64_t) (void*) P7C55DD6B_wire_sync_option_null);
    dummy_var ^= ((int64_t) (void*) P7C55DD6B_wire_sync_option_rust_opaque);
    dummy_var ^= ((int64_t) (void*) P7C55DD6B_wire_sync_option_dart_opaque);
    dummy_var ^= ((int64_t) (void*) P7C55DD6B_wire_sync_void);
    dummy_var ^= ((int64_t) (void*) P7C55DD6B_wire_run_nested_opaque);
    dummy_var ^= ((int64_t) (void*) P7C55DD6B_wire_create_nested_dart_opaque);
    dummy_var ^= ((int64_t) (void*) P7C55DD6B_wire_get_nested_dart_opaque);
    dummy_var ^= ((int64_t) (void*) P7C55DD6B_wire_create_enum_dart_opaque);
    dummy_var ^= ((int64_t) (void*) P7C55DD6B_wire_get_enum_dart_opaque);
    dummy_var ^= ((int64_t) (void*) P7C55DD6B_wire_set_static_dart_opaque);
    dummy_var ^= ((int64_t) (void*) P7C55DD6B_wire_drop_static_dart_opaque);
    dummy_var ^= ((int64_t) (void*) P7C55DD6B_wire_unwrap_rust_opaque);
    dummy_var ^= ((int64_t) (void*) P7C55DD6B_wire_return_non_droppable_dart_opaque);
    dummy_var ^= ((int64_t) (void*) P7C55DD6B_wire_frb_generator_test);
    dummy_var ^= ((int64_t) (void*) P7C55DD6B_wire_frb_sync_generator_test);
    dummy_var ^= ((int64_t) (void*) P7C55DD6B_wire_handle_type_alias_id);
    dummy_var ^= ((int64_t) (void*) P7C55DD6B_wire_handle_type_nest_alias_id);
    dummy_var ^= ((int64_t) (void*) P7C55DD6B_wire_handle_type_alias_model);
    dummy_var ^= ((int64_t) (void*) P7C55DD6B_wire_empty_struct);
    dummy_var ^= ((int64_t) (void*) P7C55DD6B_wire_return_dart_dynamic);
    dummy_var ^= ((int64_t) (void*) P7C55DD6B_wire_test_raw_string_item_struct);
    dummy_var ^= ((int64_t) (void*) P7C55DD6B_wire_test_more_than_just_one_raw_string_struct);
    dummy_var ^= ((int64_t) (void*) P7C55DD6B_wire_test_raw_string_mirrored);
    dummy_var ^= ((int64_t) (void*) P7C55DD6B_wire_test_nested_raw_string_mirrored);
    dummy_var ^= ((int64_t) (void*) P7C55DD6B_wire_test_raw_string_enum_mirrored);
    dummy_var ^= ((int64_t) (void*) P7C55DD6B_wire_test_list_of_raw_nested_string_mirrored);
    dummy_var ^= ((int64_t) (void*) P7C55DD6B_wire_test_fallible_of_raw_string_mirrored);
    dummy_var ^= ((int64_t) (void*) P7C55DD6B_wire_list_of_primitive_enums);
    dummy_var ^= ((int64_t) (void*) P7C55DD6B_wire_test_abc_enum);
    dummy_var ^= ((int64_t) (void*) P7C55DD6B_wire_test_contains_mirrored_sub_struct);
    dummy_var ^= ((int64_t) (void*) P7C55DD6B_wire_sum__method__SumWith);
    dummy_var ^= ((int64_t) (void*) P7C55DD6B_wire_new__static_method__ConcatenateWith);
    dummy_var ^= ((int64_t) (void*) P7C55DD6B_wire_concatenate__method__ConcatenateWith);
    dummy_var ^= ((int64_t) (void*) P7C55DD6B_wire_concatenate_static__static_method__ConcatenateWith);
    dummy_var ^= ((int64_t) (void*) P7C55DD6B_wire_handle_some_stream_sink__method__ConcatenateWith);
    dummy_var ^= ((int64_t) (void*) P7C55DD6B_wire_handle_some_stream_sink_at_1__method__ConcatenateWith);
    dummy_var ^= ((int64_t) (void*) P7C55DD6B_wire_handle_some_static_stream_sink__static_method__ConcatenateWith);
    dummy_var ^= ((int64_t) (void*) P7C55DD6B_wire_handle_some_static_stream_sink_single_arg__static_method__ConcatenateWith);
=======
    dummy_var ^= ((int64_t) (void*) wire_simple_adder);
    dummy_var ^= ((int64_t) (void*) wire_simple_adder_sync);
    dummy_var ^= ((int64_t) (void*) wire_primitive_types);
    dummy_var ^= ((int64_t) (void*) wire_primitive_optional_types);
    dummy_var ^= ((int64_t) (void*) wire_primitive_types_sync);
    dummy_var ^= ((int64_t) (void*) wire_primitive_u32);
    dummy_var ^= ((int64_t) (void*) wire_primitive_u32_sync);
    dummy_var ^= ((int64_t) (void*) wire_handle_string);
    dummy_var ^= ((int64_t) (void*) wire_handle_string_sync);
    dummy_var ^= ((int64_t) (void*) wire_handle_return_unit);
    dummy_var ^= ((int64_t) (void*) wire_handle_return_unit_sync);
    dummy_var ^= ((int64_t) (void*) wire_handle_vec_u8);
    dummy_var ^= ((int64_t) (void*) wire_handle_vec_u8_sync);
    dummy_var ^= ((int64_t) (void*) wire_handle_vec_of_primitive);
    dummy_var ^= ((int64_t) (void*) wire_handle_vec_of_primitive_sync);
    dummy_var ^= ((int64_t) (void*) wire_handle_zero_copy_vec_of_primitive);
    dummy_var ^= ((int64_t) (void*) wire_handle_zero_copy_vec_of_primitive_sync);
    dummy_var ^= ((int64_t) (void*) wire_handle_struct);
    dummy_var ^= ((int64_t) (void*) wire_handle_struct_sync);
    dummy_var ^= ((int64_t) (void*) wire_handle_newtype);
    dummy_var ^= ((int64_t) (void*) wire_handle_newtype_sync);
    dummy_var ^= ((int64_t) (void*) wire_handle_list_of_struct);
    dummy_var ^= ((int64_t) (void*) wire_handle_list_of_struct_sync);
    dummy_var ^= ((int64_t) (void*) wire_handle_string_list);
    dummy_var ^= ((int64_t) (void*) wire_handle_string_list_sync);
    dummy_var ^= ((int64_t) (void*) wire_handle_complex_struct);
    dummy_var ^= ((int64_t) (void*) wire_handle_complex_struct_sync);
    dummy_var ^= ((int64_t) (void*) wire_handle_nested_struct);
    dummy_var ^= ((int64_t) (void*) wire_handle_sync_return);
    dummy_var ^= ((int64_t) (void*) wire_handle_stream);
    dummy_var ^= ((int64_t) (void*) wire_handle_stream_of_struct);
    dummy_var ^= ((int64_t) (void*) wire_return_err);
    dummy_var ^= ((int64_t) (void*) wire_return_panic);
    dummy_var ^= ((int64_t) (void*) wire_handle_optional_return);
    dummy_var ^= ((int64_t) (void*) wire_handle_optional_struct);
    dummy_var ^= ((int64_t) (void*) wire_handle_optional_increment);
    dummy_var ^= ((int64_t) (void*) wire_handle_increment_boxed_optional);
    dummy_var ^= ((int64_t) (void*) wire_handle_option_box_arguments);
    dummy_var ^= ((int64_t) (void*) wire_print_note);
    dummy_var ^= ((int64_t) (void*) wire_handle_return_enum);
    dummy_var ^= ((int64_t) (void*) wire_handle_enum_parameter);
    dummy_var ^= ((int64_t) (void*) wire_handle_customized_struct);
    dummy_var ^= ((int64_t) (void*) wire_handle_enum_struct);
    dummy_var ^= ((int64_t) (void*) wire_use_imported_struct);
    dummy_var ^= ((int64_t) (void*) wire_use_imported_enum);
    dummy_var ^= ((int64_t) (void*) wire_get_app_settings);
    dummy_var ^= ((int64_t) (void*) wire_get_fallible_app_settings);
    dummy_var ^= ((int64_t) (void*) wire_is_app_embedded);
    dummy_var ^= ((int64_t) (void*) wire_get_message);
    dummy_var ^= ((int64_t) (void*) wire_repeat_number);
    dummy_var ^= ((int64_t) (void*) wire_repeat_sequence);
    dummy_var ^= ((int64_t) (void*) wire_first_number);
    dummy_var ^= ((int64_t) (void*) wire_first_sequence);
    dummy_var ^= ((int64_t) (void*) wire_get_array);
    dummy_var ^= ((int64_t) (void*) wire_get_complex_array);
    dummy_var ^= ((int64_t) (void*) wire_get_usize);
    dummy_var ^= ((int64_t) (void*) wire_next_user_id);
    dummy_var ^= ((int64_t) (void*) wire_register_event_listener);
    dummy_var ^= ((int64_t) (void*) wire_close_event_listener);
    dummy_var ^= ((int64_t) (void*) wire_create_event);
    dummy_var ^= ((int64_t) (void*) wire_handle_stream_sink_at_1);
    dummy_var ^= ((int64_t) (void*) wire_handle_stream_sink_at_2);
    dummy_var ^= ((int64_t) (void*) wire_handle_stream_sink_at_3);
    dummy_var ^= ((int64_t) (void*) wire_get_sum_struct);
    dummy_var ^= ((int64_t) (void*) wire_get_sum_array);
    dummy_var ^= ((int64_t) (void*) wire_multiply_by_ten);
    dummy_var ^= ((int64_t) (void*) wire_call_old_module_system);
    dummy_var ^= ((int64_t) (void*) wire_call_new_module_system);
    dummy_var ^= ((int64_t) (void*) wire_handle_big_buffers);
    dummy_var ^= ((int64_t) (void*) wire_datetime_utc);
    dummy_var ^= ((int64_t) (void*) wire_datetime_local);
    dummy_var ^= ((int64_t) (void*) wire_naivedatetime);
    dummy_var ^= ((int64_t) (void*) wire_optional_empty_datetime_utc);
    dummy_var ^= ((int64_t) (void*) wire_duration);
    dummy_var ^= ((int64_t) (void*) wire_handle_timestamps);
    dummy_var ^= ((int64_t) (void*) wire_handle_durations);
    dummy_var ^= ((int64_t) (void*) wire_test_chrono);
    dummy_var ^= ((int64_t) (void*) wire_test_precise_chrono);
    dummy_var ^= ((int64_t) (void*) wire_how_long_does_it_take);
    dummy_var ^= ((int64_t) (void*) wire_handle_uuid);
    dummy_var ^= ((int64_t) (void*) wire_handle_uuids);
    dummy_var ^= ((int64_t) (void*) wire_handle_nested_uuids);
    dummy_var ^= ((int64_t) (void*) wire_new_msgid);
    dummy_var ^= ((int64_t) (void*) wire_use_msgid);
    dummy_var ^= ((int64_t) (void*) wire_boxed_blob);
    dummy_var ^= ((int64_t) (void*) wire_use_boxed_blob);
    dummy_var ^= ((int64_t) (void*) wire_return_boxed_feed_id);
    dummy_var ^= ((int64_t) (void*) wire_return_boxed_raw_feed_id);
    dummy_var ^= ((int64_t) (void*) wire_test_id);
    dummy_var ^= ((int64_t) (void*) wire_last_number);
    dummy_var ^= ((int64_t) (void*) wire_nested_id);
    dummy_var ^= ((int64_t) (void*) wire_sync_accept_dart_opaque);
    dummy_var ^= ((int64_t) (void*) wire_async_accept_dart_opaque);
    dummy_var ^= ((int64_t) (void*) wire_loop_back);
    dummy_var ^= ((int64_t) (void*) wire_loop_back_option);
    dummy_var ^= ((int64_t) (void*) wire_loop_back_array);
    dummy_var ^= ((int64_t) (void*) wire_loop_back_vec);
    dummy_var ^= ((int64_t) (void*) wire_loop_back_option_get);
    dummy_var ^= ((int64_t) (void*) wire_loop_back_array_get);
    dummy_var ^= ((int64_t) (void*) wire_loop_back_vec_get);
    dummy_var ^= ((int64_t) (void*) wire_unwrap_dart_opaque);
    dummy_var ^= ((int64_t) (void*) wire_panic_unwrap_dart_opaque);
    dummy_var ^= ((int64_t) (void*) wire_create_opaque);
    dummy_var ^= ((int64_t) (void*) wire_create_option_opaque);
    dummy_var ^= ((int64_t) (void*) wire_sync_create_opaque);
    dummy_var ^= ((int64_t) (void*) wire_create_array_opaque_enum);
    dummy_var ^= ((int64_t) (void*) wire_run_enum_opaque);
    dummy_var ^= ((int64_t) (void*) wire_run_opaque);
    dummy_var ^= ((int64_t) (void*) wire_run_opaque_with_delay);
    dummy_var ^= ((int64_t) (void*) wire_opaque_array);
    dummy_var ^= ((int64_t) (void*) wire_sync_create_non_clone);
    dummy_var ^= ((int64_t) (void*) wire_run_non_clone);
    dummy_var ^= ((int64_t) (void*) wire_create_sync_opaque);
    dummy_var ^= ((int64_t) (void*) wire_sync_create_sync_opaque);
    dummy_var ^= ((int64_t) (void*) wire_sync_run_opaque);
    dummy_var ^= ((int64_t) (void*) wire_opaque_array_run);
    dummy_var ^= ((int64_t) (void*) wire_opaque_vec);
    dummy_var ^= ((int64_t) (void*) wire_opaque_vec_run);
    dummy_var ^= ((int64_t) (void*) wire_create_nested_opaque);
    dummy_var ^= ((int64_t) (void*) wire_sync_loopback);
    dummy_var ^= ((int64_t) (void*) wire_sync_option_loopback);
    dummy_var ^= ((int64_t) (void*) wire_sync_option);
    dummy_var ^= ((int64_t) (void*) wire_sync_option_null);
    dummy_var ^= ((int64_t) (void*) wire_sync_option_rust_opaque);
    dummy_var ^= ((int64_t) (void*) wire_sync_option_dart_opaque);
    dummy_var ^= ((int64_t) (void*) wire_sync_void);
    dummy_var ^= ((int64_t) (void*) wire_run_nested_opaque);
    dummy_var ^= ((int64_t) (void*) wire_create_nested_dart_opaque);
    dummy_var ^= ((int64_t) (void*) wire_get_nested_dart_opaque);
    dummy_var ^= ((int64_t) (void*) wire_create_enum_dart_opaque);
    dummy_var ^= ((int64_t) (void*) wire_get_enum_dart_opaque);
    dummy_var ^= ((int64_t) (void*) wire_set_static_dart_opaque);
    dummy_var ^= ((int64_t) (void*) wire_drop_static_dart_opaque);
    dummy_var ^= ((int64_t) (void*) wire_unwrap_rust_opaque);
    dummy_var ^= ((int64_t) (void*) wire_return_non_droppable_dart_opaque);
    dummy_var ^= ((int64_t) (void*) wire_frb_generator_test);
    dummy_var ^= ((int64_t) (void*) wire_frb_sync_generator_test);
    dummy_var ^= ((int64_t) (void*) wire_handle_type_alias_id);
    dummy_var ^= ((int64_t) (void*) wire_handle_type_nest_alias_id);
    dummy_var ^= ((int64_t) (void*) wire_handle_type_alias_model);
    dummy_var ^= ((int64_t) (void*) wire_empty_struct);
    dummy_var ^= ((int64_t) (void*) wire_return_dart_dynamic);
    dummy_var ^= ((int64_t) (void*) wire_test_raw_string_item_struct);
    dummy_var ^= ((int64_t) (void*) wire_test_more_than_just_one_raw_string_struct);
    dummy_var ^= ((int64_t) (void*) wire_test_raw_string_mirrored);
    dummy_var ^= ((int64_t) (void*) wire_test_nested_raw_string_mirrored);
    dummy_var ^= ((int64_t) (void*) wire_test_raw_string_enum_mirrored);
    dummy_var ^= ((int64_t) (void*) wire_test_list_of_raw_nested_string_mirrored);
    dummy_var ^= ((int64_t) (void*) wire_test_fallible_of_raw_string_mirrored);
    dummy_var ^= ((int64_t) (void*) wire_list_of_primitive_enums);
    dummy_var ^= ((int64_t) (void*) wire_test_abc_enum);
    dummy_var ^= ((int64_t) (void*) wire_test_contains_mirrored_sub_struct);
    dummy_var ^= ((int64_t) (void*) wire_as_string__method__Event);
    dummy_var ^= ((int64_t) (void*) wire_sum__method__SumWith);
    dummy_var ^= ((int64_t) (void*) wire_new__static_method__ConcatenateWith);
    dummy_var ^= ((int64_t) (void*) wire_concatenate__method__ConcatenateWith);
    dummy_var ^= ((int64_t) (void*) wire_concatenate_static__static_method__ConcatenateWith);
    dummy_var ^= ((int64_t) (void*) wire_handle_some_stream_sink__method__ConcatenateWith);
    dummy_var ^= ((int64_t) (void*) wire_handle_some_stream_sink_at_1__method__ConcatenateWith);
    dummy_var ^= ((int64_t) (void*) wire_handle_some_static_stream_sink__static_method__ConcatenateWith);
    dummy_var ^= ((int64_t) (void*) wire_handle_some_static_stream_sink_single_arg__static_method__ConcatenateWith);
>>>>>>> 543dc50d
    dummy_var ^= ((int64_t) (void*) new_BoxDartDebug);
    dummy_var ^= ((int64_t) (void*) new_DartOpaque);
    dummy_var ^= ((int64_t) (void*) new_HideData);
    dummy_var ^= ((int64_t) (void*) new_I32);
    dummy_var ^= ((int64_t) (void*) new_MutexHideData);
    dummy_var ^= ((int64_t) (void*) new_NonCloneData);
    dummy_var ^= ((int64_t) (void*) new_NonSendHideData);
    dummy_var ^= ((int64_t) (void*) new_RwLockHideData);
    dummy_var ^= ((int64_t) (void*) new_StringList_0);
    dummy_var ^= ((int64_t) (void*) new_box_application_env_0);
    dummy_var ^= ((int64_t) (void*) new_box_autoadd_Chrono_Utc_0);
    dummy_var ^= ((int64_t) (void*) new_box_autoadd_DartOpaque_0);
    dummy_var ^= ((int64_t) (void*) new_box_autoadd_HideData_0);
    dummy_var ^= ((int64_t) (void*) new_box_autoadd_a_0);
    dummy_var ^= ((int64_t) (void*) new_box_autoadd_abc_0);
    dummy_var ^= ((int64_t) (void*) new_box_autoadd_application_env_0);
    dummy_var ^= ((int64_t) (void*) new_box_autoadd_application_settings_0);
    dummy_var ^= ((int64_t) (void*) new_box_autoadd_attribute_0);
    dummy_var ^= ((int64_t) (void*) new_box_autoadd_b_0);
    dummy_var ^= ((int64_t) (void*) new_box_autoadd_bool_0);
    dummy_var ^= ((int64_t) (void*) new_box_autoadd_c_0);
    dummy_var ^= ((int64_t) (void*) new_box_autoadd_concatenate_with_0);
    dummy_var ^= ((int64_t) (void*) new_box_autoadd_customized_0);
    dummy_var ^= ((int64_t) (void*) new_box_autoadd_dart_opaque_nested_0);
    dummy_var ^= ((int64_t) (void*) new_box_autoadd_empty_0);
    dummy_var ^= ((int64_t) (void*) new_box_autoadd_enum_dart_opaque_0);
    dummy_var ^= ((int64_t) (void*) new_box_autoadd_enum_opaque_0);
    dummy_var ^= ((int64_t) (void*) new_box_autoadd_event_0);
    dummy_var ^= ((int64_t) (void*) new_box_autoadd_exotic_optionals_0);
    dummy_var ^= ((int64_t) (void*) new_box_autoadd_f64_0);
    dummy_var ^= ((int64_t) (void*) new_box_autoadd_feature_chrono_0);
    dummy_var ^= ((int64_t) (void*) new_box_autoadd_feature_uuid_0);
    dummy_var ^= ((int64_t) (void*) new_box_autoadd_feed_id_0);
    dummy_var ^= ((int64_t) (void*) new_box_autoadd_i32_0);
    dummy_var ^= ((int64_t) (void*) new_box_autoadd_i64_0);
    dummy_var ^= ((int64_t) (void*) new_box_autoadd_kitchen_sink_0);
    dummy_var ^= ((int64_t) (void*) new_box_autoadd_measure_0);
    dummy_var ^= ((int64_t) (void*) new_box_autoadd_message_id_0);
    dummy_var ^= ((int64_t) (void*) new_box_autoadd_my_nested_struct_0);
    dummy_var ^= ((int64_t) (void*) new_box_autoadd_my_size_0);
    dummy_var ^= ((int64_t) (void*) new_box_autoadd_my_struct_0);
    dummy_var ^= ((int64_t) (void*) new_box_autoadd_my_tree_node_0);
    dummy_var ^= ((int64_t) (void*) new_box_autoadd_new_type_int_0);
    dummy_var ^= ((int64_t) (void*) new_box_autoadd_note_0);
    dummy_var ^= ((int64_t) (void*) new_box_autoadd_numbers_0);
    dummy_var ^= ((int64_t) (void*) new_box_autoadd_opaque_nested_0);
    dummy_var ^= ((int64_t) (void*) new_box_autoadd_sequences_0);
    dummy_var ^= ((int64_t) (void*) new_box_autoadd_sum_with_0);
    dummy_var ^= ((int64_t) (void*) new_box_autoadd_test_id_0);
    dummy_var ^= ((int64_t) (void*) new_box_autoadd_user_id_0);
    dummy_var ^= ((int64_t) (void*) new_box_blob_0);
    dummy_var ^= ((int64_t) (void*) new_box_bool_0);
    dummy_var ^= ((int64_t) (void*) new_box_distance_0);
    dummy_var ^= ((int64_t) (void*) new_box_exotic_optionals_0);
    dummy_var ^= ((int64_t) (void*) new_box_f64_0);
    dummy_var ^= ((int64_t) (void*) new_box_i32_0);
    dummy_var ^= ((int64_t) (void*) new_box_i64_0);
    dummy_var ^= ((int64_t) (void*) new_box_i8_0);
    dummy_var ^= ((int64_t) (void*) new_box_kitchen_sink_0);
    dummy_var ^= ((int64_t) (void*) new_box_my_size_0);
    dummy_var ^= ((int64_t) (void*) new_box_speed_0);
    dummy_var ^= ((int64_t) (void*) new_box_u8_0);
    dummy_var ^= ((int64_t) (void*) new_box_weekdays_0);
    dummy_var ^= ((int64_t) (void*) new_float_32_list_0);
    dummy_var ^= ((int64_t) (void*) new_float_64_list_0);
    dummy_var ^= ((int64_t) (void*) new_int_32_list_0);
    dummy_var ^= ((int64_t) (void*) new_int_64_list_0);
    dummy_var ^= ((int64_t) (void*) new_int_8_list_0);
    dummy_var ^= ((int64_t) (void*) new_list_DartOpaque_0);
    dummy_var ^= ((int64_t) (void*) new_list_HideData_0);
    dummy_var ^= ((int64_t) (void*) new_list_application_env_var_0);
    dummy_var ^= ((int64_t) (void*) new_list_attribute_0);
    dummy_var ^= ((int64_t) (void*) new_list_my_size_0);
    dummy_var ^= ((int64_t) (void*) new_list_my_tree_node_0);
    dummy_var ^= ((int64_t) (void*) new_list_opt_box_autoadd_attribute_0);
    dummy_var ^= ((int64_t) (void*) new_list_test_id_0);
    dummy_var ^= ((int64_t) (void*) new_list_weekdays_0);
    dummy_var ^= ((int64_t) (void*) new_uint_8_list_0);
    dummy_var ^= ((int64_t) (void*) drop_opaque_BoxDartDebug);
    dummy_var ^= ((int64_t) (void*) share_opaque_BoxDartDebug);
    dummy_var ^= ((int64_t) (void*) drop_opaque_FrbOpaqueReturn);
    dummy_var ^= ((int64_t) (void*) share_opaque_FrbOpaqueReturn);
    dummy_var ^= ((int64_t) (void*) drop_opaque_FrbOpaqueSyncReturn);
    dummy_var ^= ((int64_t) (void*) share_opaque_FrbOpaqueSyncReturn);
    dummy_var ^= ((int64_t) (void*) drop_opaque_HideData);
    dummy_var ^= ((int64_t) (void*) share_opaque_HideData);
    dummy_var ^= ((int64_t) (void*) drop_opaque_I32);
    dummy_var ^= ((int64_t) (void*) share_opaque_I32);
    dummy_var ^= ((int64_t) (void*) drop_opaque_MutexHideData);
    dummy_var ^= ((int64_t) (void*) share_opaque_MutexHideData);
    dummy_var ^= ((int64_t) (void*) drop_opaque_NonCloneData);
    dummy_var ^= ((int64_t) (void*) share_opaque_NonCloneData);
    dummy_var ^= ((int64_t) (void*) drop_opaque_NonSendHideData);
    dummy_var ^= ((int64_t) (void*) share_opaque_NonSendHideData);
    dummy_var ^= ((int64_t) (void*) drop_opaque_RwLockHideData);
    dummy_var ^= ((int64_t) (void*) share_opaque_RwLockHideData);
    dummy_var ^= ((int64_t) (void*) inflate_Abc_A);
    dummy_var ^= ((int64_t) (void*) inflate_Abc_B);
    dummy_var ^= ((int64_t) (void*) inflate_Abc_C);
    dummy_var ^= ((int64_t) (void*) inflate_Abc_JustInt);
    dummy_var ^= ((int64_t) (void*) inflate_Distance_Map);
    dummy_var ^= ((int64_t) (void*) inflate_EnumDartOpaque_Primitive);
    dummy_var ^= ((int64_t) (void*) inflate_EnumDartOpaque_Opaque);
    dummy_var ^= ((int64_t) (void*) inflate_EnumOpaque_Struct);
    dummy_var ^= ((int64_t) (void*) inflate_EnumOpaque_Primitive);
    dummy_var ^= ((int64_t) (void*) inflate_EnumOpaque_TraitObj);
    dummy_var ^= ((int64_t) (void*) inflate_EnumOpaque_Mutex);
    dummy_var ^= ((int64_t) (void*) inflate_EnumOpaque_RwLock);
    dummy_var ^= ((int64_t) (void*) inflate_KitchenSink_Primitives);
    dummy_var ^= ((int64_t) (void*) inflate_KitchenSink_Nested);
    dummy_var ^= ((int64_t) (void*) inflate_KitchenSink_Optional);
    dummy_var ^= ((int64_t) (void*) inflate_KitchenSink_Buffer);
    dummy_var ^= ((int64_t) (void*) inflate_KitchenSink_Enums);
    dummy_var ^= ((int64_t) (void*) inflate_Measure_Speed);
    dummy_var ^= ((int64_t) (void*) inflate_Measure_Distance);
    dummy_var ^= ((int64_t) (void*) inflate_Speed_GPS);
    dummy_var ^= ((int64_t) (void*) free_WireSyncReturn);
    dummy_var ^= ((int64_t) (void*) store_dart_post_cobject);
    dummy_var ^= ((int64_t) (void*) get_dart_object);
    dummy_var ^= ((int64_t) (void*) drop_dart_object);
    dummy_var ^= ((int64_t) (void*) new_dart_opaque);
    return dummy_var;
}<|MERGE_RESOLUTION|>--- conflicted
+++ resolved
@@ -349,15 +349,11 @@
   union EnumOpaqueKind *kind;
 } P7C55DD6B_wire_EnumOpaque;
 
-<<<<<<< HEAD
+typedef struct P7C55DD6B_wire_NonCloneData {
+  const void *ptr;
+} P7C55DD6B_wire_NonCloneData;
+
 typedef struct P7C55DD6B_wire_NonSendHideData {
-=======
-typedef struct wire_NonCloneData {
-  const void *ptr;
-} wire_NonCloneData;
-
-typedef struct wire_NonSendHideData {
->>>>>>> 543dc50d
   const void *ptr;
 } P7C55DD6B_wire_NonSendHideData;
 
@@ -443,16 +439,12 @@
   union AbcKind *kind;
 } P7C55DD6B_wire_Abc;
 
-<<<<<<< HEAD
+typedef struct P7C55DD6B_wire_Event {
+  struct P7C55DD6B_wire_uint_8_list *address;
+  struct P7C55DD6B_wire_uint_8_list *payload;
+} P7C55DD6B_wire_Event;
+
 typedef struct P7C55DD6B_wire_SumWith {
-=======
-typedef struct wire_Event {
-  struct wire_uint_8_list *address;
-  struct wire_uint_8_list *payload;
-} wire_Event;
-
-typedef struct wire_SumWith {
->>>>>>> 543dc50d
   uint32_t x;
 } P7C55DD6B_wire_SumWith;
 
@@ -723,15 +715,11 @@
 
 void P7C55DD6B_wire_opaque_array(int64_t port_);
 
-<<<<<<< HEAD
+WireSyncReturn P7C55DD6B_wire_sync_create_non_clone(void);
+
+void P7C55DD6B_wire_run_non_clone(int64_t port_, struct P7C55DD6B_wire_NonCloneData clone);
+
 void P7C55DD6B_wire_create_sync_opaque(int64_t port_);
-=======
-WireSyncReturn wire_sync_create_non_clone(void);
-
-void wire_run_non_clone(int64_t port_, struct wire_NonCloneData clone);
-
-void wire_create_sync_opaque(int64_t port_);
->>>>>>> 543dc50d
 
 WireSyncReturn P7C55DD6B_wire_sync_create_sync_opaque(void);
 
@@ -816,16 +804,12 @@
 
 void P7C55DD6B_wire_test_contains_mirrored_sub_struct(int64_t port_);
 
-<<<<<<< HEAD
+void P7C55DD6B_wire_as_string__method__Event(int64_t port_, struct P7C55DD6B_wire_Event *that);
+
 void P7C55DD6B_wire_sum__method__SumWith(int64_t port_,
                                          struct P7C55DD6B_wire_SumWith *that,
                                          uint32_t y,
                                          uint32_t z);
-=======
-void wire_as_string__method__Event(int64_t port_, struct wire_Event *that);
-
-void wire_sum__method__SumWith(int64_t port_, struct wire_SumWith *that, uint32_t y, uint32_t z);
->>>>>>> 543dc50d
 
 void P7C55DD6B_wire_new__static_method__ConcatenateWith(int64_t port_,
                                                         struct P7C55DD6B_wire_uint_8_list *a);
@@ -862,13 +846,9 @@
 
 struct P7C55DD6B_wire_MutexHideData new_MutexHideData(void);
 
-<<<<<<< HEAD
+struct P7C55DD6B_wire_NonCloneData new_NonCloneData(void);
+
 struct P7C55DD6B_wire_NonSendHideData new_NonSendHideData(void);
-=======
-struct wire_NonCloneData new_NonCloneData(void);
-
-struct wire_NonSendHideData new_NonSendHideData(void);
->>>>>>> 543dc50d
 
 struct P7C55DD6B_wire_RwLockHideData new_RwLockHideData(void);
 
@@ -910,13 +890,9 @@
 
 struct P7C55DD6B_wire_EnumOpaque *new_box_autoadd_enum_opaque_0(void);
 
-<<<<<<< HEAD
+struct P7C55DD6B_wire_Event *new_box_autoadd_event_0(void);
+
 struct P7C55DD6B_wire_ExoticOptionals *new_box_autoadd_exotic_optionals_0(void);
-=======
-struct wire_Event *new_box_autoadd_event_0(void);
-
-struct wire_ExoticOptionals *new_box_autoadd_exotic_optionals_0(void);
->>>>>>> 543dc50d
 
 double *new_box_autoadd_f64_0(double value);
 
@@ -1096,7 +1072,6 @@
 
 static int64_t dummy_method_to_enforce_bundling(void) {
     int64_t dummy_var = 0;
-<<<<<<< HEAD
     dummy_var ^= ((int64_t) (void*) P7C55DD6B_wire_simple_adder);
     dummy_var ^= ((int64_t) (void*) P7C55DD6B_wire_simple_adder_sync);
     dummy_var ^= ((int64_t) (void*) P7C55DD6B_wire_primitive_types);
@@ -1207,6 +1182,8 @@
     dummy_var ^= ((int64_t) (void*) P7C55DD6B_wire_run_opaque);
     dummy_var ^= ((int64_t) (void*) P7C55DD6B_wire_run_opaque_with_delay);
     dummy_var ^= ((int64_t) (void*) P7C55DD6B_wire_opaque_array);
+    dummy_var ^= ((int64_t) (void*) P7C55DD6B_wire_sync_create_non_clone);
+    dummy_var ^= ((int64_t) (void*) P7C55DD6B_wire_run_non_clone);
     dummy_var ^= ((int64_t) (void*) P7C55DD6B_wire_create_sync_opaque);
     dummy_var ^= ((int64_t) (void*) P7C55DD6B_wire_sync_create_sync_opaque);
     dummy_var ^= ((int64_t) (void*) P7C55DD6B_wire_sync_run_opaque);
@@ -1247,6 +1224,7 @@
     dummy_var ^= ((int64_t) (void*) P7C55DD6B_wire_list_of_primitive_enums);
     dummy_var ^= ((int64_t) (void*) P7C55DD6B_wire_test_abc_enum);
     dummy_var ^= ((int64_t) (void*) P7C55DD6B_wire_test_contains_mirrored_sub_struct);
+    dummy_var ^= ((int64_t) (void*) P7C55DD6B_wire_as_string__method__Event);
     dummy_var ^= ((int64_t) (void*) P7C55DD6B_wire_sum__method__SumWith);
     dummy_var ^= ((int64_t) (void*) P7C55DD6B_wire_new__static_method__ConcatenateWith);
     dummy_var ^= ((int64_t) (void*) P7C55DD6B_wire_concatenate__method__ConcatenateWith);
@@ -1255,169 +1233,6 @@
     dummy_var ^= ((int64_t) (void*) P7C55DD6B_wire_handle_some_stream_sink_at_1__method__ConcatenateWith);
     dummy_var ^= ((int64_t) (void*) P7C55DD6B_wire_handle_some_static_stream_sink__static_method__ConcatenateWith);
     dummy_var ^= ((int64_t) (void*) P7C55DD6B_wire_handle_some_static_stream_sink_single_arg__static_method__ConcatenateWith);
-=======
-    dummy_var ^= ((int64_t) (void*) wire_simple_adder);
-    dummy_var ^= ((int64_t) (void*) wire_simple_adder_sync);
-    dummy_var ^= ((int64_t) (void*) wire_primitive_types);
-    dummy_var ^= ((int64_t) (void*) wire_primitive_optional_types);
-    dummy_var ^= ((int64_t) (void*) wire_primitive_types_sync);
-    dummy_var ^= ((int64_t) (void*) wire_primitive_u32);
-    dummy_var ^= ((int64_t) (void*) wire_primitive_u32_sync);
-    dummy_var ^= ((int64_t) (void*) wire_handle_string);
-    dummy_var ^= ((int64_t) (void*) wire_handle_string_sync);
-    dummy_var ^= ((int64_t) (void*) wire_handle_return_unit);
-    dummy_var ^= ((int64_t) (void*) wire_handle_return_unit_sync);
-    dummy_var ^= ((int64_t) (void*) wire_handle_vec_u8);
-    dummy_var ^= ((int64_t) (void*) wire_handle_vec_u8_sync);
-    dummy_var ^= ((int64_t) (void*) wire_handle_vec_of_primitive);
-    dummy_var ^= ((int64_t) (void*) wire_handle_vec_of_primitive_sync);
-    dummy_var ^= ((int64_t) (void*) wire_handle_zero_copy_vec_of_primitive);
-    dummy_var ^= ((int64_t) (void*) wire_handle_zero_copy_vec_of_primitive_sync);
-    dummy_var ^= ((int64_t) (void*) wire_handle_struct);
-    dummy_var ^= ((int64_t) (void*) wire_handle_struct_sync);
-    dummy_var ^= ((int64_t) (void*) wire_handle_newtype);
-    dummy_var ^= ((int64_t) (void*) wire_handle_newtype_sync);
-    dummy_var ^= ((int64_t) (void*) wire_handle_list_of_struct);
-    dummy_var ^= ((int64_t) (void*) wire_handle_list_of_struct_sync);
-    dummy_var ^= ((int64_t) (void*) wire_handle_string_list);
-    dummy_var ^= ((int64_t) (void*) wire_handle_string_list_sync);
-    dummy_var ^= ((int64_t) (void*) wire_handle_complex_struct);
-    dummy_var ^= ((int64_t) (void*) wire_handle_complex_struct_sync);
-    dummy_var ^= ((int64_t) (void*) wire_handle_nested_struct);
-    dummy_var ^= ((int64_t) (void*) wire_handle_sync_return);
-    dummy_var ^= ((int64_t) (void*) wire_handle_stream);
-    dummy_var ^= ((int64_t) (void*) wire_handle_stream_of_struct);
-    dummy_var ^= ((int64_t) (void*) wire_return_err);
-    dummy_var ^= ((int64_t) (void*) wire_return_panic);
-    dummy_var ^= ((int64_t) (void*) wire_handle_optional_return);
-    dummy_var ^= ((int64_t) (void*) wire_handle_optional_struct);
-    dummy_var ^= ((int64_t) (void*) wire_handle_optional_increment);
-    dummy_var ^= ((int64_t) (void*) wire_handle_increment_boxed_optional);
-    dummy_var ^= ((int64_t) (void*) wire_handle_option_box_arguments);
-    dummy_var ^= ((int64_t) (void*) wire_print_note);
-    dummy_var ^= ((int64_t) (void*) wire_handle_return_enum);
-    dummy_var ^= ((int64_t) (void*) wire_handle_enum_parameter);
-    dummy_var ^= ((int64_t) (void*) wire_handle_customized_struct);
-    dummy_var ^= ((int64_t) (void*) wire_handle_enum_struct);
-    dummy_var ^= ((int64_t) (void*) wire_use_imported_struct);
-    dummy_var ^= ((int64_t) (void*) wire_use_imported_enum);
-    dummy_var ^= ((int64_t) (void*) wire_get_app_settings);
-    dummy_var ^= ((int64_t) (void*) wire_get_fallible_app_settings);
-    dummy_var ^= ((int64_t) (void*) wire_is_app_embedded);
-    dummy_var ^= ((int64_t) (void*) wire_get_message);
-    dummy_var ^= ((int64_t) (void*) wire_repeat_number);
-    dummy_var ^= ((int64_t) (void*) wire_repeat_sequence);
-    dummy_var ^= ((int64_t) (void*) wire_first_number);
-    dummy_var ^= ((int64_t) (void*) wire_first_sequence);
-    dummy_var ^= ((int64_t) (void*) wire_get_array);
-    dummy_var ^= ((int64_t) (void*) wire_get_complex_array);
-    dummy_var ^= ((int64_t) (void*) wire_get_usize);
-    dummy_var ^= ((int64_t) (void*) wire_next_user_id);
-    dummy_var ^= ((int64_t) (void*) wire_register_event_listener);
-    dummy_var ^= ((int64_t) (void*) wire_close_event_listener);
-    dummy_var ^= ((int64_t) (void*) wire_create_event);
-    dummy_var ^= ((int64_t) (void*) wire_handle_stream_sink_at_1);
-    dummy_var ^= ((int64_t) (void*) wire_handle_stream_sink_at_2);
-    dummy_var ^= ((int64_t) (void*) wire_handle_stream_sink_at_3);
-    dummy_var ^= ((int64_t) (void*) wire_get_sum_struct);
-    dummy_var ^= ((int64_t) (void*) wire_get_sum_array);
-    dummy_var ^= ((int64_t) (void*) wire_multiply_by_ten);
-    dummy_var ^= ((int64_t) (void*) wire_call_old_module_system);
-    dummy_var ^= ((int64_t) (void*) wire_call_new_module_system);
-    dummy_var ^= ((int64_t) (void*) wire_handle_big_buffers);
-    dummy_var ^= ((int64_t) (void*) wire_datetime_utc);
-    dummy_var ^= ((int64_t) (void*) wire_datetime_local);
-    dummy_var ^= ((int64_t) (void*) wire_naivedatetime);
-    dummy_var ^= ((int64_t) (void*) wire_optional_empty_datetime_utc);
-    dummy_var ^= ((int64_t) (void*) wire_duration);
-    dummy_var ^= ((int64_t) (void*) wire_handle_timestamps);
-    dummy_var ^= ((int64_t) (void*) wire_handle_durations);
-    dummy_var ^= ((int64_t) (void*) wire_test_chrono);
-    dummy_var ^= ((int64_t) (void*) wire_test_precise_chrono);
-    dummy_var ^= ((int64_t) (void*) wire_how_long_does_it_take);
-    dummy_var ^= ((int64_t) (void*) wire_handle_uuid);
-    dummy_var ^= ((int64_t) (void*) wire_handle_uuids);
-    dummy_var ^= ((int64_t) (void*) wire_handle_nested_uuids);
-    dummy_var ^= ((int64_t) (void*) wire_new_msgid);
-    dummy_var ^= ((int64_t) (void*) wire_use_msgid);
-    dummy_var ^= ((int64_t) (void*) wire_boxed_blob);
-    dummy_var ^= ((int64_t) (void*) wire_use_boxed_blob);
-    dummy_var ^= ((int64_t) (void*) wire_return_boxed_feed_id);
-    dummy_var ^= ((int64_t) (void*) wire_return_boxed_raw_feed_id);
-    dummy_var ^= ((int64_t) (void*) wire_test_id);
-    dummy_var ^= ((int64_t) (void*) wire_last_number);
-    dummy_var ^= ((int64_t) (void*) wire_nested_id);
-    dummy_var ^= ((int64_t) (void*) wire_sync_accept_dart_opaque);
-    dummy_var ^= ((int64_t) (void*) wire_async_accept_dart_opaque);
-    dummy_var ^= ((int64_t) (void*) wire_loop_back);
-    dummy_var ^= ((int64_t) (void*) wire_loop_back_option);
-    dummy_var ^= ((int64_t) (void*) wire_loop_back_array);
-    dummy_var ^= ((int64_t) (void*) wire_loop_back_vec);
-    dummy_var ^= ((int64_t) (void*) wire_loop_back_option_get);
-    dummy_var ^= ((int64_t) (void*) wire_loop_back_array_get);
-    dummy_var ^= ((int64_t) (void*) wire_loop_back_vec_get);
-    dummy_var ^= ((int64_t) (void*) wire_unwrap_dart_opaque);
-    dummy_var ^= ((int64_t) (void*) wire_panic_unwrap_dart_opaque);
-    dummy_var ^= ((int64_t) (void*) wire_create_opaque);
-    dummy_var ^= ((int64_t) (void*) wire_create_option_opaque);
-    dummy_var ^= ((int64_t) (void*) wire_sync_create_opaque);
-    dummy_var ^= ((int64_t) (void*) wire_create_array_opaque_enum);
-    dummy_var ^= ((int64_t) (void*) wire_run_enum_opaque);
-    dummy_var ^= ((int64_t) (void*) wire_run_opaque);
-    dummy_var ^= ((int64_t) (void*) wire_run_opaque_with_delay);
-    dummy_var ^= ((int64_t) (void*) wire_opaque_array);
-    dummy_var ^= ((int64_t) (void*) wire_sync_create_non_clone);
-    dummy_var ^= ((int64_t) (void*) wire_run_non_clone);
-    dummy_var ^= ((int64_t) (void*) wire_create_sync_opaque);
-    dummy_var ^= ((int64_t) (void*) wire_sync_create_sync_opaque);
-    dummy_var ^= ((int64_t) (void*) wire_sync_run_opaque);
-    dummy_var ^= ((int64_t) (void*) wire_opaque_array_run);
-    dummy_var ^= ((int64_t) (void*) wire_opaque_vec);
-    dummy_var ^= ((int64_t) (void*) wire_opaque_vec_run);
-    dummy_var ^= ((int64_t) (void*) wire_create_nested_opaque);
-    dummy_var ^= ((int64_t) (void*) wire_sync_loopback);
-    dummy_var ^= ((int64_t) (void*) wire_sync_option_loopback);
-    dummy_var ^= ((int64_t) (void*) wire_sync_option);
-    dummy_var ^= ((int64_t) (void*) wire_sync_option_null);
-    dummy_var ^= ((int64_t) (void*) wire_sync_option_rust_opaque);
-    dummy_var ^= ((int64_t) (void*) wire_sync_option_dart_opaque);
-    dummy_var ^= ((int64_t) (void*) wire_sync_void);
-    dummy_var ^= ((int64_t) (void*) wire_run_nested_opaque);
-    dummy_var ^= ((int64_t) (void*) wire_create_nested_dart_opaque);
-    dummy_var ^= ((int64_t) (void*) wire_get_nested_dart_opaque);
-    dummy_var ^= ((int64_t) (void*) wire_create_enum_dart_opaque);
-    dummy_var ^= ((int64_t) (void*) wire_get_enum_dart_opaque);
-    dummy_var ^= ((int64_t) (void*) wire_set_static_dart_opaque);
-    dummy_var ^= ((int64_t) (void*) wire_drop_static_dart_opaque);
-    dummy_var ^= ((int64_t) (void*) wire_unwrap_rust_opaque);
-    dummy_var ^= ((int64_t) (void*) wire_return_non_droppable_dart_opaque);
-    dummy_var ^= ((int64_t) (void*) wire_frb_generator_test);
-    dummy_var ^= ((int64_t) (void*) wire_frb_sync_generator_test);
-    dummy_var ^= ((int64_t) (void*) wire_handle_type_alias_id);
-    dummy_var ^= ((int64_t) (void*) wire_handle_type_nest_alias_id);
-    dummy_var ^= ((int64_t) (void*) wire_handle_type_alias_model);
-    dummy_var ^= ((int64_t) (void*) wire_empty_struct);
-    dummy_var ^= ((int64_t) (void*) wire_return_dart_dynamic);
-    dummy_var ^= ((int64_t) (void*) wire_test_raw_string_item_struct);
-    dummy_var ^= ((int64_t) (void*) wire_test_more_than_just_one_raw_string_struct);
-    dummy_var ^= ((int64_t) (void*) wire_test_raw_string_mirrored);
-    dummy_var ^= ((int64_t) (void*) wire_test_nested_raw_string_mirrored);
-    dummy_var ^= ((int64_t) (void*) wire_test_raw_string_enum_mirrored);
-    dummy_var ^= ((int64_t) (void*) wire_test_list_of_raw_nested_string_mirrored);
-    dummy_var ^= ((int64_t) (void*) wire_test_fallible_of_raw_string_mirrored);
-    dummy_var ^= ((int64_t) (void*) wire_list_of_primitive_enums);
-    dummy_var ^= ((int64_t) (void*) wire_test_abc_enum);
-    dummy_var ^= ((int64_t) (void*) wire_test_contains_mirrored_sub_struct);
-    dummy_var ^= ((int64_t) (void*) wire_as_string__method__Event);
-    dummy_var ^= ((int64_t) (void*) wire_sum__method__SumWith);
-    dummy_var ^= ((int64_t) (void*) wire_new__static_method__ConcatenateWith);
-    dummy_var ^= ((int64_t) (void*) wire_concatenate__method__ConcatenateWith);
-    dummy_var ^= ((int64_t) (void*) wire_concatenate_static__static_method__ConcatenateWith);
-    dummy_var ^= ((int64_t) (void*) wire_handle_some_stream_sink__method__ConcatenateWith);
-    dummy_var ^= ((int64_t) (void*) wire_handle_some_stream_sink_at_1__method__ConcatenateWith);
-    dummy_var ^= ((int64_t) (void*) wire_handle_some_static_stream_sink__static_method__ConcatenateWith);
-    dummy_var ^= ((int64_t) (void*) wire_handle_some_static_stream_sink_single_arg__static_method__ConcatenateWith);
->>>>>>> 543dc50d
     dummy_var ^= ((int64_t) (void*) new_BoxDartDebug);
     dummy_var ^= ((int64_t) (void*) new_DartOpaque);
     dummy_var ^= ((int64_t) (void*) new_HideData);
