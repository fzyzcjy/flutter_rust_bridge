name: frb_example_dart_minimal
description: flutter rust bridge example
version: 1.0.0
publish_to: none
environment:
  sdk: '>=3.3.0 <4.0.0'
dependencies:
  lints: ^5.1.1
  flutter_rust_bridge:
    path: ../../frb_dart
  flutter_rust_bridge_utils:
    path: ../../frb_utils
  freezed_annotation: ^2.2.0
<<<<<<< HEAD
  logging: ^1.2.0
=======
  json_annotation: ^4.9.0
>>>>>>> 8447c395
dev_dependencies:
  test: ^1.21.4
  freezed: ^2.1.0+1
  build_runner: ^2.4.4
  ffigen: ^16.1.0
  json_serializable: ^6.9.0<|MERGE_RESOLUTION|>--- conflicted
+++ resolved
@@ -11,11 +11,8 @@
   flutter_rust_bridge_utils:
     path: ../../frb_utils
   freezed_annotation: ^2.2.0
-<<<<<<< HEAD
-  logging: ^1.2.0
-=======
+  logging: ^1.3.0
   json_annotation: ^4.9.0
->>>>>>> 8447c395
 dev_dependencies:
   test: ^1.21.4
   freezed: ^2.1.0+1
