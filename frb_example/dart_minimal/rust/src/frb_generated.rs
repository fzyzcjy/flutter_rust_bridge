--- conflicted
+++ resolved
@@ -36,13 +36,8 @@
     default_rust_opaque = RustOpaqueMoi,
     default_rust_auto_opaque = RustAutoOpaqueMoi,
 );
-<<<<<<< HEAD
-pub(crate) const FLUTTER_RUST_BRIDGE_CODEGEN_VERSION: &str = "2.4.0";
-pub(crate) const FLUTTER_RUST_BRIDGE_CODEGEN_CONTENT_HASH: i32 = 742269791;
-=======
 pub(crate) const FLUTTER_RUST_BRIDGE_CODEGEN_VERSION: &str = "2.9.0";
 pub(crate) const FLUTTER_RUST_BRIDGE_CODEGEN_CONTENT_HASH: i32 = -2119384465;
->>>>>>> 8447c395
 
 // Section: executor
 
