# Generated by pub
# See https://dart.dev/tools/pub/glossary#lockfile
packages:
  _fe_analyzer_shared:
    dependency: transitive
    description:
      name: _fe_analyzer_shared
<<<<<<< HEAD
      sha256: "3444216bfd127af50bbe4862d8843ed44db946dd933554f0d7285e89f10e28ac"
      url: "https://pub.dev"
=======
      url: "https://pub.dartlang.org"
>>>>>>> 6674c68a
    source: hosted
    version: "50.0.0"
  analyzer:
    dependency: transitive
    description:
      name: analyzer
<<<<<<< HEAD
      sha256: "68796c31f510c8455a06fed75fc97d8e5ad04d324a830322ab3efc9feb6201c1"
      url: "https://pub.dev"
=======
      url: "https://pub.dartlang.org"
>>>>>>> 6674c68a
    source: hosted
    version: "5.2.0"
  archive:
    dependency: transitive
    description:
      name: archive
      url: "https://pub.dartlang.org"
    source: hosted
    version: "3.3.0"
  args:
    dependency: transitive
    description:
      name: args
      url: "https://pub.dartlang.org"
    source: hosted
    version: "2.3.2"
  async:
    dependency: transitive
    description:
      name: async
      url: "https://pub.dartlang.org"
    source: hosted
    version: "2.9.0"
  boolean_selector:
    dependency: transitive
    description:
      name: boolean_selector
      url: "https://pub.dartlang.org"
    source: hosted
    version: "2.1.0"
  build:
    dependency: transitive
    description:
      name: build
      url: "https://pub.dartlang.org"
    source: hosted
    version: "2.3.1"
  build_cli_annotations:
    dependency: transitive
    description:
      name: build_cli_annotations
      url: "https://pub.dartlang.org"
    source: hosted
    version: "2.1.0"
  build_config:
    dependency: transitive
    description:
      name: build_config
      url: "https://pub.dartlang.org"
    source: hosted
    version: "1.1.1"
  build_daemon:
    dependency: transitive
    description:
      name: build_daemon
      url: "https://pub.dartlang.org"
    source: hosted
    version: "3.1.0"
  build_resolvers:
    dependency: transitive
    description:
      name: build_resolvers
      url: "https://pub.dartlang.org"
    source: hosted
    version: "2.1.0"
  build_runner:
    dependency: "direct dev"
    description:
      name: build_runner
      url: "https://pub.dartlang.org"
    source: hosted
    version: "2.3.3"
  build_runner_core:
    dependency: transitive
    description:
      name: build_runner_core
      url: "https://pub.dartlang.org"
    source: hosted
    version: "7.2.7"
  built_collection:
    dependency: transitive
    description:
      name: built_collection
      url: "https://pub.dartlang.org"
    source: hosted
    version: "5.1.1"
  built_value:
    dependency: transitive
    description:
      name: built_value
      url: "https://pub.dartlang.org"
    source: hosted
    version: "8.4.3"
  characters:
    dependency: transitive
    description:
      name: characters
      url: "https://pub.dartlang.org"
    source: hosted
    version: "1.2.1"
  checked_yaml:
    dependency: transitive
    description:
      name: checked_yaml
      url: "https://pub.dartlang.org"
    source: hosted
    version: "2.0.2"
  cli_util:
    dependency: transitive
    description:
      name: cli_util
      url: "https://pub.dartlang.org"
    source: hosted
    version: "0.3.5"
  clock:
    dependency: transitive
    description:
      name: clock
      url: "https://pub.dartlang.org"
    source: hosted
    version: "1.1.1"
  code_builder:
    dependency: transitive
    description:
      name: code_builder
      url: "https://pub.dartlang.org"
    source: hosted
    version: "4.4.0"
  collection:
    dependency: transitive
    description:
      name: collection
      url: "https://pub.dartlang.org"
    source: hosted
    version: "1.16.0"
  colorize:
    dependency: transitive
    description:
      name: colorize
      url: "https://pub.dartlang.org"
    source: hosted
    version: "3.0.0"
  convert:
    dependency: transitive
    description:
      name: convert
      url: "https://pub.dartlang.org"
    source: hosted
    version: "3.1.1"
  crypto:
    dependency: transitive
    description:
      name: crypto
      url: "https://pub.dartlang.org"
    source: hosted
    version: "3.0.2"
  cupertino_icons:
    dependency: "direct main"
    description:
      name: cupertino_icons
      url: "https://pub.dartlang.org"
    source: hosted
    version: "1.0.5"
  dart_style:
    dependency: transitive
    description:
      name: dart_style
      url: "https://pub.dartlang.org"
    source: hosted
    version: "2.2.4"
  fake_async:
    dependency: transitive
    description:
      name: fake_async
      url: "https://pub.dartlang.org"
    source: hosted
    version: "1.3.1"
  ffi:
    dependency: "direct main"
    description:
      name: ffi
      url: "https://pub.dartlang.org"
    source: hosted
    version: "2.0.1"
  ffigen:
    dependency: "direct dev"
    description:
      name: ffigen
      url: "https://pub.dartlang.org"
    source: hosted
    version: "7.2.4"
  file:
    dependency: transitive
    description:
      name: file
      url: "https://pub.dartlang.org"
    source: hosted
    version: "6.1.2"
  fixnum:
    dependency: transitive
    description:
      name: fixnum
<<<<<<< HEAD
      sha256: "04be3e934c52e082558cc9ee21f42f5c1cd7a1262f4c63cd0357c08d5bba81ec"
      url: "https://pub.dev"
=======
      url: "https://pub.dartlang.org"
>>>>>>> 6674c68a
    source: hosted
    version: "1.0.1"
  flutter:
    dependency: "direct main"
    description: flutter
    source: sdk
    version: "0.0.0"
  flutter_driver:
    dependency: transitive
    description: flutter
    source: sdk
    version: "0.0.0"
  flutter_lints:
    dependency: "direct dev"
    description:
      name: flutter_lints
      url: "https://pub.dartlang.org"
    source: hosted
    version: "1.0.4"
  flutter_rust_bridge:
    dependency: "direct main"
    description:
      path: "../../frb_dart"
      relative: true
    source: path
    version: "1.62.1"
  flutter_test:
    dependency: "direct dev"
    description: flutter
    source: sdk
    version: "0.0.0"
  freezed:
    dependency: "direct dev"
    description:
      name: freezed
      url: "https://pub.dartlang.org"
    source: hosted
    version: "2.3.2"
  freezed_annotation:
    dependency: "direct main"
    description:
      name: freezed_annotation
      url: "https://pub.dartlang.org"
    source: hosted
    version: "2.2.0"
  frontend_server_client:
    dependency: transitive
    description:
      name: frontend_server_client
      url: "https://pub.dartlang.org"
    source: hosted
    version: "3.2.0"
  fuchsia_remote_debug_protocol:
    dependency: transitive
    description: flutter
    source: sdk
    version: "0.0.0"
  glob:
    dependency: transitive
    description:
      name: glob
<<<<<<< HEAD
      sha256: c51b4fdfee4d281f49b8c957f1add91b815473597f76bcf07377987f66a55729
      url: "https://pub.dev"
=======
      url: "https://pub.dartlang.org"
>>>>>>> 6674c68a
    source: hosted
    version: "2.1.0"
  graphs:
    dependency: transitive
    description:
      name: graphs
      url: "https://pub.dartlang.org"
    source: hosted
    version: "2.2.0"
  http:
    dependency: transitive
    description:
      name: http
      url: "https://pub.dartlang.org"
    source: hosted
    version: "0.13.5"
  http_multi_server:
    dependency: transitive
    description:
      name: http_multi_server
      url: "https://pub.dartlang.org"
    source: hosted
    version: "3.2.1"
  http_parser:
    dependency: transitive
    description:
      name: http_parser
      url: "https://pub.dartlang.org"
    source: hosted
    version: "4.0.2"
  integration_test:
    dependency: "direct dev"
    description: flutter
    source: sdk
    version: "0.0.0"
  io:
    dependency: transitive
    description:
      name: io
      url: "https://pub.dartlang.org"
    source: hosted
    version: "1.0.4"
  js:
    dependency: transitive
    description:
      name: js
      url: "https://pub.dartlang.org"
    source: hosted
    version: "0.6.5"
  json_annotation:
    dependency: transitive
    description:
      name: json_annotation
      url: "https://pub.dartlang.org"
    source: hosted
    version: "4.8.0"
  lints:
    dependency: transitive
    description:
      name: lints
      url: "https://pub.dartlang.org"
    source: hosted
    version: "1.0.1"
  logging:
    dependency: transitive
    description:
      name: logging
      url: "https://pub.dartlang.org"
    source: hosted
    version: "1.1.1"
  matcher:
    dependency: transitive
    description:
      name: matcher
      url: "https://pub.dartlang.org"
    source: hosted
    version: "0.12.12"
  material_color_utilities:
    dependency: transitive
    description:
      name: material_color_utilities
      url: "https://pub.dartlang.org"
    source: hosted
    version: "0.1.5"
  meta:
    dependency: transitive
    description:
      name: meta
      url: "https://pub.dartlang.org"
    source: hosted
    version: "1.8.0"
  mime:
    dependency: transitive
    description:
      name: mime
      url: "https://pub.dartlang.org"
    source: hosted
    version: "1.0.4"
  package_config:
    dependency: transitive
    description:
      name: package_config
      url: "https://pub.dartlang.org"
    source: hosted
    version: "2.1.0"
  path:
    dependency: transitive
    description:
      name: path
      url: "https://pub.dartlang.org"
    source: hosted
    version: "1.8.2"
  petitparser:
    dependency: transitive
    description:
      name: petitparser
      url: "https://pub.dartlang.org"
    source: hosted
    version: "5.1.0"
  platform:
    dependency: transitive
    description:
      name: platform
      url: "https://pub.dartlang.org"
    source: hosted
    version: "3.1.0"
  pool:
    dependency: transitive
    description:
      name: pool
      url: "https://pub.dartlang.org"
    source: hosted
    version: "1.5.1"
  process:
    dependency: transitive
    description:
      name: process
      url: "https://pub.dartlang.org"
    source: hosted
    version: "4.2.4"
  pub_semver:
    dependency: transitive
    description:
      name: pub_semver
      url: "https://pub.dartlang.org"
    source: hosted
    version: "2.1.3"
  pubspec_parse:
    dependency: transitive
    description:
      name: pubspec_parse
      url: "https://pub.dartlang.org"
    source: hosted
    version: "1.2.1"
  puppeteer:
    dependency: transitive
    description:
      name: puppeteer
      url: "https://pub.dartlang.org"
    source: hosted
    version: "2.22.0"
  quiver:
    dependency: transitive
    description:
      name: quiver
      url: "https://pub.dartlang.org"
    source: hosted
    version: "3.2.1"
  shelf:
    dependency: transitive
    description:
      name: shelf
      url: "https://pub.dartlang.org"
    source: hosted
    version: "1.4.0"
  shelf_static:
    dependency: transitive
    description:
      name: shelf_static
      url: "https://pub.dartlang.org"
    source: hosted
    version: "1.1.1"
  shelf_web_socket:
    dependency: transitive
    description:
      name: shelf_web_socket
      url: "https://pub.dartlang.org"
    source: hosted
    version: "1.0.3"
  sky_engine:
    dependency: transitive
    description: flutter
    source: sdk
    version: "0.0.99"
  source_gen:
    dependency: transitive
    description:
      name: source_gen
      url: "https://pub.dartlang.org"
    source: hosted
    version: "1.2.7"
  source_span:
    dependency: transitive
    description:
      name: source_span
      url: "https://pub.dartlang.org"
    source: hosted
    version: "1.9.0"
  stack_trace:
    dependency: transitive
    description:
      name: stack_trace
      url: "https://pub.dartlang.org"
    source: hosted
    version: "1.10.0"
  stream_channel:
    dependency: transitive
    description:
      name: stream_channel
      url: "https://pub.dartlang.org"
    source: hosted
    version: "2.1.0"
  stream_transform:
    dependency: transitive
    description:
      name: stream_transform
      url: "https://pub.dartlang.org"
    source: hosted
    version: "2.1.0"
  string_scanner:
    dependency: transitive
    description:
      name: string_scanner
      url: "https://pub.dartlang.org"
    source: hosted
    version: "1.1.1"
  sync_http:
    dependency: transitive
    description:
      name: sync_http
      url: "https://pub.dartlang.org"
    source: hosted
    version: "0.3.1"
  term_glyph:
    dependency: transitive
    description:
      name: term_glyph
      url: "https://pub.dartlang.org"
    source: hosted
    version: "1.2.1"
  test_api:
    dependency: transitive
    description:
      name: test_api
      url: "https://pub.dartlang.org"
    source: hosted
    version: "0.4.12"
  timing:
    dependency: transitive
    description:
      name: timing
      url: "https://pub.dartlang.org"
    source: hosted
    version: "1.0.1"
  tuple:
    dependency: transitive
    description:
      name: tuple
      url: "https://pub.dartlang.org"
    source: hosted
    version: "2.0.1"
  typed_data:
    dependency: transitive
    description:
      name: typed_data
      url: "https://pub.dartlang.org"
    source: hosted
    version: "1.3.1"
  uuid:
    dependency: transitive
    description:
      name: uuid
      url: "https://pub.dartlang.org"
    source: hosted
    version: "3.0.7"
  vector_math:
    dependency: transitive
    description:
      name: vector_math
      url: "https://pub.dartlang.org"
    source: hosted
    version: "2.1.2"
  vm_service:
    dependency: transitive
    description:
      name: vm_service
      url: "https://pub.dartlang.org"
    source: hosted
    version: "9.0.0"
  watcher:
    dependency: transitive
    description:
      name: watcher
      url: "https://pub.dartlang.org"
    source: hosted
    version: "1.0.2"
  web_socket_channel:
    dependency: transitive
    description:
      name: web_socket_channel
      url: "https://pub.dartlang.org"
    source: hosted
    version: "2.3.0"
  webdriver:
    dependency: transitive
    description:
      name: webdriver
      url: "https://pub.dartlang.org"
    source: hosted
    version: "3.0.0"
  yaml:
    dependency: transitive
    description:
      name: yaml
      url: "https://pub.dartlang.org"
    source: hosted
    version: "3.1.1"
  yaml_edit:
    dependency: transitive
    description:
      name: yaml_edit
      url: "https://pub.dartlang.org"
    source: hosted
    version: "2.0.3"
sdks:
  dart: ">=2.18.0 <3.0.0"<|MERGE_RESOLUTION|>--- conflicted
+++ resolved
@@ -5,24 +5,14 @@
     dependency: transitive
     description:
       name: _fe_analyzer_shared
-<<<<<<< HEAD
-      sha256: "3444216bfd127af50bbe4862d8843ed44db946dd933554f0d7285e89f10e28ac"
-      url: "https://pub.dev"
-=======
-      url: "https://pub.dartlang.org"
->>>>>>> 6674c68a
+      url: "https://pub.dartlang.org"
     source: hosted
     version: "50.0.0"
   analyzer:
     dependency: transitive
     description:
       name: analyzer
-<<<<<<< HEAD
-      sha256: "68796c31f510c8455a06fed75fc97d8e5ad04d324a830322ab3efc9feb6201c1"
-      url: "https://pub.dev"
-=======
-      url: "https://pub.dartlang.org"
->>>>>>> 6674c68a
+      url: "https://pub.dartlang.org"
     source: hosted
     version: "5.2.0"
   archive:
@@ -225,12 +215,7 @@
     dependency: transitive
     description:
       name: fixnum
-<<<<<<< HEAD
-      sha256: "04be3e934c52e082558cc9ee21f42f5c1cd7a1262f4c63cd0357c08d5bba81ec"
-      url: "https://pub.dev"
-=======
-      url: "https://pub.dartlang.org"
->>>>>>> 6674c68a
+      url: "https://pub.dartlang.org"
     source: hosted
     version: "1.0.1"
   flutter:
@@ -292,12 +277,7 @@
     dependency: transitive
     description:
       name: glob
-<<<<<<< HEAD
-      sha256: c51b4fdfee4d281f49b8c957f1add91b815473597f76bcf07377987f66a55729
-      url: "https://pub.dev"
-=======
-      url: "https://pub.dartlang.org"
->>>>>>> 6674c68a
+      url: "https://pub.dartlang.org"
     source: hosted
     version: "2.1.0"
   graphs:
