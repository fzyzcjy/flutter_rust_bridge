--- conflicted
+++ resolved
@@ -241,12 +241,6 @@
     }
 }
 
-<<<<<<< HEAD
-// ================ stream sink ===================
-
-pub fn rust_auto_opaque_stream_sink_twin_normal(sink: StreamSink<NonCloneSimpleTwinNormal>) {
-    sink.add(NonCloneSimpleTwinNormal { inner: 42 }).unwrap();
-=======
 // ================ enum with both encodable and opaque fields ===================
 
 pub enum EnumWithGoodAndOpaqueTwinNormal {
@@ -281,7 +275,12 @@
 
 pub fn rust_auto_opaque_enum_return_own_twin_normal() -> NonCloneSimpleEnumTwinNormal {
     NonCloneSimpleEnumTwinNormal::Orange
->>>>>>> 4c713f3e
+}
+
+// ================ stream sink ===================
+
+pub fn rust_auto_opaque_stream_sink_twin_normal(sink: StreamSink<NonCloneSimpleTwinNormal>) {
+    sink.add(NonCloneSimpleTwinNormal { inner: 42 }).unwrap();
 }
 
 // ================ vec of opaque ===================
