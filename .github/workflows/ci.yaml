--- conflicted
+++ resolved
@@ -465,42 +465,6 @@
       # execute
       - run: ./frb_internal test-mimic-quickstart
 
-<<<<<<< HEAD
-  test_upgrade:
-    name: 'Test :: Upgrade'
-    runs-on: ${{ matrix.image }}
-    strategy:
-      fail-fast: false
-      matrix:
-        image:
-          - windows-2025
-          # need macos-"13" because https://github.com/fzyzcjy/flutter_rust_bridge/issues/1225
-          - macos-13
-          - ubuntu-latest
-
-    steps:
-      # setup
-      - uses: catchpoint/workflow-telemetry-action@v1
-        with:
-          comment_on_pr: false
-      - uses: actions/checkout@v4
-        with:
-          submodules: recursive
-      - uses: dtolnay/rust-toolchain@stable
-        with:
-          toolchain: ${{ env.FRB_MAIN_RUST_VERSION }}
-          components: rustfmt
-      - uses: flutter-actions/setup-flutter@v4
-        with:
-          cache: true
-          version: ${{ env.FRB_MAIN_FLUTTER_VERSION }}
-      # https://docs.flutter.dev/get-started/install/linux#linux-prerequisites
-      - if: runner.os == 'Linux'
-        run: sudo apt-get update && sudo apt-get install clang cmake git ninja-build pkg-config libgtk-3-dev liblzma-dev libstdc++-12-dev
-      - if: runner.os == 'Linux'
-        uses: pyvista/setup-headless-display-action@v3
-      - uses: taiki-e/install-action@cargo-llvm-cov
-=======
   # TODO re-enable after next release (since need old_version != new_version)
   # test_upgrade:
   #   name: 'Test :: Upgrade'
@@ -513,7 +477,6 @@
   #         # need macos-"13" because https://github.com/fzyzcjy/flutter_rust_bridge/issues/1225
   #         - macos-13
   #         - ubuntu-latest
->>>>>>> f19087cd
 
   #   steps:
   #     # setup
