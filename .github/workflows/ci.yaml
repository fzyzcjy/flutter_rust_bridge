name: CI

on:
  push:
    paths-ignore:
      - "docs/**"
      - "**/*.md"
  pull_request:
    paths-ignore:
      - "docs/**"
      - "**/*.md"

env:
  CARGO_TERM_COLOR: always

concurrency:
  group: ${{ github.workflow }}-${{ github.event.pull_request.number || github.ref }}
  cancel-in-progress: true

jobs:
  # -------------------------- test --------------------------
  dart_test_valgrind:
    name: Dart test with Valgrind
    runs-on: ubuntu-latest

    steps:
      - uses: actions/checkout@v2
      - uses: dtolnay/rust-toolchain@stable
        with:
          toolchain: 1.64.0
          components: rustfmt
      - uses: dart-lang/setup-dart@v1
        with:
          # TODO should be 2.19.2 but has a weird bug currently
          # https://github.com/fzyzcjy/flutter_rust_bridge/pull/1039#issuecomment-1424292105
          sdk: "2.17.6"
      - uses: actions/setup-python@v2
        with:
          python-version: "3.x"
      - uses: extractions/setup-just@v1
        env:
          GITHUB_TOKEN: ${{ secrets.GITHUB_TOKEN }}

      - run: just install_ffigen_dependency
      - run: just install_valgrind
      - run: just dart_pub_get dart_only
      - run: just dart_test_valgrind

  # ref https://medium.com/flutter-community/run-flutter-driver-tests-on-github-actions-13c639c7e4ab
  flutter_test_ios:
    name: Flutter integration test on iOS
    strategy:
      matrix:
        device:
          - "iPad (9th generation) Simulator (16.2)"
          - "iPhone 12 Pro Max Simulator (16.2)"
      fail-fast: false
    runs-on: macos-latest

    steps:
      - name: "List all simulators"
        run: "xcrun xctrace list devices"
      - name: "Start Simulator"
        run: |
          # the extra "(" is to avoid matching things like "iPhone 12 Pro Max Simulator (16.2) + Apple Watch Series 5 - 44mm (8.0)"
          UDID=$(xcrun xctrace list devices | grep '${{ matrix.device }} (' | awk '{print $NF}' | tr -d '()')
          echo UDID=$UDID
          xcrun simctl boot "${UDID:?No Simulator with this name found}"

      - uses: actions/checkout@v2
        id: checkout
      - uses: subosito/flutter-action@v2
        with:
          channel: "stable"
          flutter-version: 3.7.3
          architecture: x64
      - uses: dtolnay/rust-toolchain@stable
        with:
          toolchain: 1.64.0

      - uses: actions/cache@v3
        id: cache-deps
        with:
          path: |
            ~/.cargo/bin/
            ~/.cargo/registry/index/
            ~/.cargo/registry/cache/
            ~/.cargo/git/db/
            ./frb_example/with_flutter/rust/target
          key: ${{ runner.os }}-cargo-integrate-ios-${{ hashFiles('**/Cargo.lock') }}-${{ steps.checkout.outputs.rustc_hash }}

      - name: Add Rust targets
        run: rustup target add aarch64-apple-ios x86_64-apple-ios

      - name: Install `cargo-lipo`
        if: steps.cache-deps.outputs.cache-hit != 'true'
        run: cargo install cargo-lipo --force

      - name: Install Flutter dependencies
        working-directory: ./frb_example/with_flutter
        run: flutter pub get

      - name: Build Rust lib
        working-directory: ./frb_example/with_flutter/rust
        # note the "-i '' -e" is a bug of sed specific to MacOS https://stackoverflow.com/questions/19456518
        run: |
          sed -i '' -e 's/"cdylib"/"staticlib"/g' Cargo.toml
          cargo lipo
          cp ../../../target/universal/debug/libflutter_rust_bridge_example.a ../ios/Runner

      - name: Run Flutter integration tests
        working-directory: ./frb_example/with_flutter
        run: flutter test integration_test/main.dart --verbose

  # ref https://betterprogramming.pub/test-flutter-apps-on-android-with-github-actions-abdba2137b4
  flutter_test_android:
    name: Flutter integration test on Android
    runs-on: macos-latest
    strategy:
      matrix:
        device:
          - "pixel"
          - "Nexus 6"
      fail-fast: false

    steps:
      - uses: actions/checkout@v2
      - id: checkout
        uses: dtolnay/rust-toolchain@stable
        with:
          toolchain: 1.64.0
      - uses: subosito/flutter-action@v2
        with:
          channel: "stable"
          flutter-version: 3.7.3
          architecture: x64
      - uses: actions/setup-java@v1
        with:
          java-version: "8.x" # "betterprogramming.pub" says must be java "8"

      # #499, https://github.com/actions/virtual-environments/issues/5595
      - name: Configure ndk
        run: |
          ANDROID_HOME=$HOME/Library/Android/sdk
          SDKMANAGER=$ANDROID_HOME/cmdline-tools/latest/bin/sdkmanager

          echo y | $SDKMANAGER "ndk;21.4.7075529"

          ln -sfn $ANDROID_HOME/ndk/21.4.7075529 $ANDROID_HOME/ndk-bundle

      - uses: actions/cache@v3
        id: cache-deps
        with:
          path: |
            ~/.cargo/bin/
            ~/.cargo/registry/index/
            ~/.cargo/registry/cache/
            ~/.cargo/git/db/
            ./frb_example/with_flutter/rust/target
          key: ${{ runner.os }}-cargo-integrate-android-${{ hashFiles('**/Cargo.lock') }}-${{ steps.checkout.outputs.rustc_hash }}

      - name: Add Rust targets
        run: rustup target add x86_64-linux-android

      - name: Install `cargo-ndk`
        if: steps.cache-deps.outputs.cache-hit != 'true'
        run: cargo install cargo-ndk --force

      - name: Install Flutter dependencies
        working-directory: ./frb_example/with_flutter
        run: flutter pub get

      - name: Build Rust lib
        working-directory: ./frb_example/with_flutter/rust
        # NOTE since run on simulator, need -t to be x86_64. For real devices, of course arm-like ones.
        run: cargo ndk --bindgen -t x86_64 -o ../android/app/src/main/jniLibs build

      - name: Run Flutter integration tests
        continue-on-error: true
        timeout-minutes: 20
        uses: Wandalen/wretry.action@v1.0.25
        with:
          action: reactivecircus/android-emulator-runner@v2
          with: |
            api-level: 29
            arch: x86_64
            profile: ${{ matrix.device }}
            script: cd frb_example/with_flutter && flutter test integration_test/main.dart --verbose

  flutter_test_windows:
    name: Flutter integration test on Windows
    runs-on: windows-2019

    steps:
      - uses: actions/checkout@v2
      - uses: dtolnay/rust-toolchain@stable
        with:
          toolchain: 1.64.0
      - uses: subosito/flutter-action@v2
        with:
          channel: "stable"
          flutter-version: 3.7.3
          architecture: x64
      - uses: extractions/setup-just@v1
        env:
          GITHUB_TOKEN: ${{ secrets.GITHUB_TOKEN }}

      - name: Install LLVM and Clang
        uses: KyleMayes/install-llvm-action@v1
        with:
          version: "10.0"
          directory: ${{ runner.temp }}/llvm

      - run: just flutter_example_with_flutter_integration_test

      - name: Install Corrosion
        run: |
          cd ..
          git clone https://github.com/corrosion-rs/corrosion.git
          cmake -Scorrosion -Bbuild -DCMAKE_BUILD_TYPE=Release
          cmake --build build --config Release
          cmake --install build --config Release
          echo "C:\Program Files (x86)\Corrosion" | Out-File -FilePath $env:GITHUB_PATH -Encoding utf8 -Append

      - name: Run Flutter integration tests explicitly requiring Corrosion
        working-directory: ./frb_example/with_flutter
        run: |
          mv -Force windows/rust.require.cmake windows/rust.cmake
          just flutter_example_with_flutter_integration_test

  flutter_test_macos:
    name: Flutter integration test on MacOS
    runs-on: macos-11

    steps:
      - uses: actions/checkout@v2
      - uses: dtolnay/rust-toolchain@stable
        with:
          toolchain: 1.64.0
      - uses: subosito/flutter-action@v2
        with:
          channel: "stable"
          # TODO should be 3.7.3 but has a weird bug currently
          # https://github.com/fzyzcjy/flutter_rust_bridge/pull/1023#issuecomment-1415852845
          flutter-version: 3.3.10
          architecture: x64
      - uses: extractions/setup-just@v1
        env:
          GITHUB_TOKEN: ${{ secrets.GITHUB_TOKEN }}

      - run: just flutter_example_with_flutter_integration_test

  flutter_test_linux:
    name: Flutter integration test on Linux
    runs-on: ubuntu-latest

    steps:
      - uses: actions/checkout@v2
      - uses: dtolnay/rust-toolchain@stable
        with:
          toolchain: 1.64.0
      - uses: subosito/flutter-action@v2
        with:
          channel: "stable"
          flutter-version: 3.7.3
          architecture: x64
      - name: Setup headless display
        uses: pyvista/setup-headless-display-action@v1
      - uses: extractions/setup-just@v1
        env:
          GITHUB_TOKEN: ${{ secrets.GITHUB_TOKEN }}

      - run: just install_prerequisite_for_integration_test_linux

      - run: just flutter_example_with_flutter_integration_test

      - run: just install_corrosion_linux
      - name: Run Flutter integration tests explicitly requiring Corrosion
        working-directory: ./frb_example/with_flutter
        run: |
          set -euxo pipefail
          mv linux/rust.require.cmake linux/rust.cmake
          just flutter_example_with_flutter_integration_test

  dart_test_web:
    name: Dart test on Web
    runs-on: ubuntu-latest

    strategy:
      matrix:
        include:
          - features: [ ]
          - features: [ wasm-start ]

    steps:
      - uses: actions/checkout@v2
      - uses: dart-lang/setup-dart@v1
        with:
          sdk: "2.19.2"
      - uses: dtolnay/rust-toolchain@stable
        with:
          toolchain: nightly
          target: wasm32-unknown-unknown
          components: rust-src,rustfmt
      - uses: extractions/setup-just@v1
        env:
          GITHUB_TOKEN: ${{ secrets.GITHUB_TOKEN }}

      - run: just install_ffigen

      - name: Cache dependencies
        id: test-cache
        uses: actions/cache@v3
        with:
          path: |
            ~/.cargo/bin/
            ~/.cargo/registry/index/
            ~/.cargo/registry/cache/
            ~/.cargo/git/db/
            frb_codegen/target
            frb_example/pure_dart/rust/target/
            frb_example/pure_dart/dart/.local-chromium
          key: ${{ runner.os }}-cargo-${{ hashFiles('**/Cargo.lock') }}
      - name: Install crates
        if: steps.test-cache.outputs.cache-hit != 'true'
        run: |
          sh -c "$(curl https://rustwasm.github.io/wasm-pack/installer/init.sh -sSf)" '' -f
      - name: Setup Dart dependencies
        run: dart pub get
        working-directory: frb_dart

      - name: Run unit tests
        run: just dart_test_web_unit

      - name: Run integration tests
        timeout-minutes: 20
        uses: Wandalen/wretry.action@v1.0.25
        with:
          command: just dart_test_web_integration "${{ join(matrix.features, ',') }}"
          current_path: frb_example/pure_dart/dart

  dart_test_vm_service:
    name: Dart test with vm service
    runs-on: ubuntu-latest

    steps:
      - uses: actions/checkout@v2
      - uses: dtolnay/rust-toolchain@stable
        with:
          toolchain: 1.64.0
          components: rustfmt
      - uses: dart-lang/setup-dart@v1
        with:
          sdk: "2.19.2"
      - uses: extractions/setup-just@v1
        env:
          GITHUB_TOKEN: ${{ secrets.GITHUB_TOKEN }}

      - run: just install_ffigen_dependency
      - run: just dart_test_vm_service

  rust_build_and_test:
    name: Rust build and test
    runs-on: ubuntu-latest

    steps:
      - uses: actions/checkout@v2
      - uses: dtolnay/rust-toolchain@stable
        with:
          toolchain: 1.64.0
          components: rustfmt
      - uses: dart-lang/setup-dart@v1
        with:
          sdk: "2.19.2"
      - uses: extractions/setup-just@v1
        env:
          GITHUB_TOKEN: ${{ secrets.GITHUB_TOKEN }}

      - run: just install_ffigen_dependency
      - run: just dart_pub_get dart_only
      - run: just rust_build_and_test

  # -------------------------- linter --------------------------
  rust_linter:
    name: Rust linter
    runs-on: ubuntu-latest

    strategy:
      matrix:
        cargo_toolchain_version:
          - 1.64.0

    steps:
      - uses: actions/checkout@v2
      - uses: dtolnay/rust-toolchain@stable
        with:
          toolchain: ${{ matrix.cargo_toolchain_version }}
          components: rustfmt, clippy
      - uses: dart-lang/setup-dart@v1
        with:
          sdk: "2.19.2"
      - uses: extractions/setup-just@v1
        env:
          GITHUB_TOKEN: ${{ secrets.GITHUB_TOKEN }}

      - run: just install_ffigen_dependency
      - run: just rust_linter

  dart_linter:
    name: Dart linter
    runs-on: ubuntu-latest

    steps:
      - uses: actions/checkout@v2
      - uses: dart-lang/setup-dart@v1
        with:
          sdk: "2.19.2"
      - uses: subosito/flutter-action@v2
        with:
          channel: "stable"
          flutter-version: "3.7.3"
<<<<<<< HEAD
          # architecture: x64

      - name: Install dependencies for with_flutter example
        working-directory: ./frb_example/with_flutter
        run: flutter pub get
      - name: Verify formatting for with_flutter example
        working-directory: ./frb_example/with_flutter
        run: dart format --output=none --set-exit-if-changed --line-length 120 .
      - name: Analyze project source for with_flutter example
        working-directory: ./frb_example/with_flutter
        run: flutter analyze --fatal-infos

      - name: Install pana
        run: flutter pub global activate pana
=======
      - uses: extractions/setup-just@v1
        env:
          GITHUB_TOKEN: ${{ secrets.GITHUB_TOKEN }}
>>>>>>> f647a323

      - run: just dart_linter

  # -------------------------- codegen --------------------------
  codegen:
    name: Codegen
    runs-on: ${{ matrix.image }}

    strategy:
      fail-fast: false
      matrix:
        image:
          - macos-11
          - windows-2019
          - ubuntu-20.04

    steps:
      - uses: actions/checkout@v2
      - uses: dtolnay/rust-toolchain@stable
        with:
          toolchain: 1.64.0
          components: rustfmt, clippy
      - uses: subosito/flutter-action@v2
        with:
          channel: "stable"
          flutter-version: "3.7.3"
          architecture: x64
      - uses: extractions/setup-just@v1
        env:
          GITHUB_TOKEN: ${{ secrets.GITHUB_TOKEN }}

      - run: just ci_codegen<|MERGE_RESOLUTION|>--- conflicted
+++ resolved
@@ -419,26 +419,9 @@
         with:
           channel: "stable"
           flutter-version: "3.7.3"
-<<<<<<< HEAD
-          # architecture: x64
-
-      - name: Install dependencies for with_flutter example
-        working-directory: ./frb_example/with_flutter
-        run: flutter pub get
-      - name: Verify formatting for with_flutter example
-        working-directory: ./frb_example/with_flutter
-        run: dart format --output=none --set-exit-if-changed --line-length 120 .
-      - name: Analyze project source for with_flutter example
-        working-directory: ./frb_example/with_flutter
-        run: flutter analyze --fatal-infos
-
-      - name: Install pana
-        run: flutter pub global activate pana
-=======
-      - uses: extractions/setup-just@v1
-        env:
-          GITHUB_TOKEN: ${{ secrets.GITHUB_TOKEN }}
->>>>>>> f647a323
+      - uses: extractions/setup-just@v1
+        env:
+          GITHUB_TOKEN: ${{ secrets.GITHUB_TOKEN }}
 
       - run: just dart_linter
 
