# Changelog

<<<<<<< HEAD
* Please refer to https://fzyzcjy.github.io/flutter_rust_bridge/guides/miscellaneous/whats-new for what's changed in V2.
* Overhaul of the logging implementation, from an opinionated approach to a configurable one. Please consult the [documentation](https://fzyzcjy.github.io/flutter_rust_bridge/guides/logging) for more information. If you implemented logging yourself you might have to migrate your changes.
=======
## 2.11.1

* Please refer to https://fzyzcjy.github.io/flutter_rust_bridge/guides/miscellaneous/whats-new for what's changed in V2.
* Patch release to fix installation error. For feature updates please refer to changelog of 2.11.0.

## 2.11.0

* Please refer to https://fzyzcjy.github.io/flutter_rust_bridge/guides/miscellaneous/whats-new for what's changed in V2.
* Fix codegen installation error caused by breaking change in dependency #2794
* Uses the output path of Dart when executing formats #2743 (thanks @AlexV525)
* Allow bypassing codegen version check and produce log when enabled assertion #2737 (thanks @AlexV525)
* Fix Dart_PostCObject double free after application is closed #2653 (thanks @alexlapa)
* Fixes CI windows image #2784 (thanks @patmuk)
* Upgrade Cargokit #2752
* Bump logging dependencies to help dependency resolution for regex crate #2744 (thanks @alexthe2)
* Use flutter-actions/setup-flutter instead #2741, Add melos #2738 (thanks @AlexV525)
>>>>>>> f19087cd

## 2.10.0

* Please refer to https://fzyzcjy.github.io/flutter_rust_bridge/guides/miscellaneous/whats-new for what's changed in V2.
* Implement `#[frb(ignore)]` for struct fields #2721 #2726 (thanks @kyrias)
* Fix folder not created #2707 (thanks @ski0090)
* Fix for strict-casts lint #2639 #2676 (thanks @PaulGrandperrin)
* Support configuring whether to execute Dart format, Rust format, Dart fix #2673
* Upgrade calls to wasm-bindgen #2672
* Allow configuring default rust opaque implementation #2664 #2671 (thanks @aran)
* Enable BoxedWireDartCodecCstGenerator branch #2670
* Fix Dart_PostCObject double free #2653

## 2.9.0

* Please refer to https://fzyzcjy.github.io/flutter_rust_bridge/guides/miscellaneous/whats-new for what's changed in V2.
* Add support for the optional hasher argument on HashMap and HashSet #2567 #2603 (thanks @anlumo)
* Support worker_js_preamble in web workers #2609
* Add parse_const config #2604
* Disable parsing constants by default #2604
* Add auto_upgrade_dependency option #2602
* Fix generated dart code #2557 (thanks @iazel)
* Add support for rust edition 2024 #2554 (thanks @xuwaters)

## 2.8.0

* Please refer to https://fzyzcjy.github.io/flutter_rust_bridge/guides/miscellaneous/whats-new for what's changed in V2.
* Support unignoring a struct or enum #2542
* Support JSON serialization on Dart side #2488 (thanks @satvikpendem) and #2538
* Support converting constants into getters #2539
* Update no_mangle code generation #2537
* Fix compiler error when using HashSet with u64 and type_64bit_int is false #2536
* Do not strip raw identifiers for Rust enum value fields #2496 (thanks @jippeholwerda) and #2535
* Update versions in CI #2495 (thanks @satvikpendem) and #2534

## 2.7.1

* Please refer to https://fzyzcjy.github.io/flutter_rust_bridge/guides/miscellaneous/whats-new for what's changed in V2.
* Replace format! with concat! for string literals #2454 (thanks @Integral-Tech)
* chore: fix cargo clippy warnings #2457 (thanks @Integral-Tech)
* chore: downgrade rust version in frb_codegen (thanks @Integral-Tech)
* Do not warn when fvm not found or for unexpected condition name #2478

## 2.7.0

* Please refer to https://fzyzcjy.github.io/flutter_rust_bridge/guides/miscellaneous/whats-new for what's changed in V2.
* Remove default case in enums #2439 (thanks @Tienisto)
* Switch from dart-sys-fork to dart-sys #2438 (thanks @evdokimovs)
* Fix call build-web with fvm support #2429 (thanks @SirKrlos)
* Replaced WASM header exception with warning #2423 (thanks @CJBuchel)
* Fix Option Box compilation error in DCO codec #2398
* Fix call toolchain version with fvm support #2395 (thanks @SirKrlos)
* Doc update and linting: #2423 (thanks @CJBuchel), #2422, #2421, #2349 (thanks @ernstvanderlinden), #2394

## 2.6.0

* Please refer to https://fzyzcjy.github.io/flutter_rust_bridge/guides/miscellaneous/whats-new for what's changed in V2.
* Update syn as a transitive dependency to version 2.0 #2371 (thanks @anlumo)
* Auto detect and use fvm #2390
* More full support of raw identifiers #2391
* Clear up symbols #2392
* Allow ui_state attribute to be used with arbitrary associated struct name #2393

## 2.5.1

* Please refer to https://fzyzcjy.github.io/flutter_rust_bridge/guides/miscellaneous/whats-new for what's changed in V2.
* Upgrade allo-isolate to fix upstream bugs #2363

## 2.5.0

* Please refer to https://fzyzcjy.github.io/flutter_rust_bridge/guides/miscellaneous/whats-new for what's changed in V2.
* Add commandline option for passing features to cargo expand during codegen #2284 (thanks @fmeef)
* Support providing relative paths to configuration file #2320 (thanks @patmuk)
* Use portable-atomic in frb_rust #2323 (thanks @kyrias)
* Upgrade serde yaml #2333 (thanks @atezet)
* Replace atty by std::io::IsTerminal #2332 (thanks @atezet)
* Fixes cfg wasm warnings #2329 (thanks @patmuk)
* Add docs and warning if user provides absolute rust_crate_dir #2335 (thanks @Vollbrecht)
* Use dart_output when possible for the dart fix #2340 (thanks @AlexV525)

## 2.4.0

* Please refer to https://fzyzcjy.github.io/flutter_rust_bridge/guides/miscellaneous/whats-new for what's changed in V2.
* Adds dart fix when generating files #2182 (thanks @AlexV525)
* Fix segfault when passing DartOpaque through ffi boundaries #2259 (thanks @alexlapa)
* Use @generated in files to follow rustfmt #2263 (thanks @atezet)
* Fix dart fix command line arg #2288
* Allow pubspec.lock be missing #2289
* Support Clone+Debug+Default for RustAutoOpaque #2293
* Allow RustAutoOpaque inner value to be non-Clone #2293
* Fix struct field does not handle custom serializers #2294
* Remove importing dart:js_util and generalize SSE codec type handling #2295

## 2.3.0

* Please refer to https://fzyzcjy.github.io/flutter_rust_bridge/guides/miscellaneous/whats-new for what's changed in V2.
* Support default logging in MacOS #2235 (thanks @wxitcode)
* Support Dart runtime to run mock mode without Rust binaries #2248 #2250 (thanks @Tienisto)
* Make log crate feature enabled by default #2245

## 2.2.0

* Please refer to https://fzyzcjy.github.io/flutter_rust_bridge/guides/miscellaneous/whats-new for what's changed in V2.
* Fix geneartion of async functions when default_dart_async: false ; Update frb_example/integrate_third_party #2190 (
  thanks @Larpoux)
* Don't try to cleanup folders that don't exist #2210 (thanks @Markus43)
* Allow users to override the automatic function rename #2227
* Export more objects to allow custom thread pool without using flutter_rust_bridge::for_generated namespace #2228

## 2.1.0

* Please refer to https://fzyzcjy.github.io/flutter_rust_bridge/guides/miscellaneous/whats-new for what's changed in V2.
* Add the ability to generate plugins from the CLI tool #2144 (thanks @mcmah309)
* Fix codegen halt when having boxed trait objects #2180
* Add attribute `#[frb(dart_async)]` #2181
* Fix Dart closures cannot be encoded when using the new Dart JS interop #2191
* Expose Rust executor's async runtime for customization #2151
* Generate methods of Default trait #2150
* Automatically rename function names to avoid keyword conflict #2150
* Improve parsing trait impl in third party crates #2150
* Support more attributes #2140
* Fix generated use statement pointing to self #2140
* Fix linter warning avoid_return_types_on_setters #2140
* Reduce number of generated files #2140
* Add default_dart_async configuration option #2139
* Handle root module scenario in pub use transformer #2124
* Improve hints when fails to parse a struct or enum #2124

## 2.0.0

* Please refer to https://fzyzcjy.github.io/flutter_rust_bridge/guides/miscellaneous/whats-new for what's changed in V2.

## 2.0.0-dev.42

* Please refer to https://fzyzcjy.github.io/flutter_rust_bridge/guides/miscellaneous/whats-new for what's changed in V2.
* Support brackets and nesting in pub use (such as pub use `a::{b, x::{y,z}}`) #2120
* Support providing configuration both by command line and by config file at the same time #2119
* Tell user reasons when skipping traits #2121
* Update default template comments #2118
* Allow using arbitrary frb attribute as an indicator to include an item #2121
* Improve hints when user specify custom wasm-pack-rustflags but does not contain default one #2122

## 2.0.0-dev.41

* Please refer to https://fzyzcjy.github.io/flutter_rust_bridge/guides/miscellaneous/whats-new for what's changed in V2.
* Use dart.library.js_interop rather than dart.library.html #2113 (thanks @aran)
* Auto skip methods in trait definitions that has Self as inputs because it cannot be translated to Dart #2099
* Add type_64bit_int to config #2096
* Improve namespace choices for opaque types #2096
* Hint users when having references in output type, hint when wrong rust_input, and improve docs #2100
* Improve warning message #2098
* Experiment more about translating whole audio crate#2096
* Improve internal code #2096
* Make generated output sorted when using proxy_enum and trait_impl #2115

## 2.0.0-dev.40

* Please refer to https://fzyzcjy.github.io/flutter_rust_bridge/guides/miscellaneous/whats-new for what's changed in V2.
* Support returning types with non-static lifetime (i.e. borrowed types / reference types) #2088 #2093
* Loosen config field `rust_input` syntax with delimit `,` #2092 (thanks @dbsxdbsx)
* Add prefix for automatically generated get/set methods of `#[frb(opaque)]` types to avoid conflicting with existing
  methods #2090 (thanks @dbsxdbsx)
* Support adding arbitrary code in generated Rust file via rust_preamble config #2086
* Support ignoring a whole module by `#[frb(ignore)]` on module #2085
* Support `/// frb:...` #2085

## 2.0.0-dev.39

* Please refer to https://fzyzcjy.github.io/flutter_rust_bridge/guides/miscellaneous/whats-new for what's changed in V2.
* Do not create empty logs directory when not in verbose mode #2057
* Automatically strip prefix set_/get_ when it is a setter/getter function #2058
* Support adding errors to stream sink #2059
* Support import statements in dart_code #2061
* Add `#[frb(type_64bit_int)]` to pick preferred Dart big integer type #2065
* Support user-defined custom serializers and deserializers #2067
* Support attributes on impl block ; Improve ignore category message ; Fix external methods are wrong ignored #2069
* Support `#[frb(name)]` on fields to rename them ; Automatically rename Dart field names if they conflict with Dart
  keywords #2070
* Refactor internal code #2064 #2062
* Migrate to new Dart web package #2063

## 2.0.0-dev.38

* Please refer to https://fzyzcjy.github.io/flutter_rust_bridge/guides/miscellaneous/whats-new for what's changed in V2.
* Fix dashed library names #2034 (thanks @vhdirk)
* Refactor internals to base on mods instead of files #2000
* Support code in mod file #2000
* Support code in lib.rs file #2000
* Fix dart_code cannot generate when containing brackets confusing to mod parser #2000
* Support multiple input path prefixes #2000
* Add dart_type_rename to customize Dart names of opaque types #2006
* Support automatic scanning of third party crates (part 1) #2007
* Enhance usize and isize #2008
* Support syntax of `pub use something::*` #2009
* Improve Dart output directory of third party crates #2010
* Support overriding things in third party crate #2011 #2013
* Automatically mark methods of non-pub structs as ignored #2012
* Refactor macros information encoding and decoding #2014
* Detect and skip functions with generics #2015
* Auto detect as opaque when third party struct/enum has non public field #2016
* Auto convert reference type in return type as unit type #2017
* Automatically mirror for scanned third party types #2018
* Skip generating auto accessors for borrowed fields #2018
* Support slices as arguments (such as `&[u8]`, `&[Something]`) #2019
* Support non-exhaustive enumerations #2020
* Improve Dart import generation #2021
* Support trait methods and trait default implementations #2024
* Improve pub use parsing and trait definition parsing in third party crates #2025
* Add integrate_third_party example #2027
* Support overriding third party methods #2029
* Support adding new methods to third party structs #2029
* Fix third party pub use scanning problem #2030
* Support multiple `#[frb(external)]` impl blocks for a single struct #2030
* Fix scanning third party pub use concrete type for methods #2031
* Make generated Dart opaque class abstract to improve testability #2032
* Refactor HIR (high-level intermediate representation) #2037
* Add stop_on_error configuration #2037
* Refactor override_priority and refine_namespace #2041
* Support trait definitions and translate to Dart abstract classes #2033
* Support third party overriding traits #2033
* Refactor MIR (mid-level intermediate representation) parser #2044
* Support `#[frb(generate_impl_enum)]` #2046
* Fix overriding attributes in third party crates for traits #2046
* Add RustOpaqueInterface to cleanup generated interface #2047
* Refactor to extract early_generator between high-level intermediate representation and mid-level intermediate
  representation #2049
* Support `#[frb(proxy)]` #2050 #2052 #2053
* Refactor to extract Lockable #2051
* Support &dyn Trait #2054

## 2.0.0-dev.37

* Please refer to https://fzyzcjy.github.io/flutter_rust_bridge/guides/miscellaneous/whats-new for what's changed in V2.
* Support positional parameters (in addition to named parameters) #1988
* Support overriding environment variable for build-web #1984
* Hint users when a function is not public and is ignored #1985
* Rename generated functions that are not to be used by end users explicitly #1983
* Improve generated user-facing API #1988

## 2.0.0-dev.36

* Please refer to https://fzyzcjy.github.io/flutter_rust_bridge/guides/miscellaneous/whats-new for what's changed in V2.
* Automatically generate getters and setters for public fields of opaque types #1975
* Support Dart setters #1972
* Support i128 and u128 #1964
* Improve RustAutoOpaque's API and codegen handling #1970
* Fix when users do not have explicit dependency on anyhow #1967
* Hint users when using opaque types inside non opaque structs #1978
* Hint users when using getters of opaque types #1976

## 2.0.0-dev.35

* Please refer to https://fzyzcjy.github.io/flutter_rust_bridge/guides/miscellaneous/whats-new for what's changed in V2.
* Support Result type when Rust calls Dart back #1945
* Support type char #1957
* Support renaming functions and methods #1958
* Re-enable MemorySanitizer #1959
* Show hints when functions or methods are ignored #1956
* Add hints to deliberate Exception in RustLib.init in Chrome #1955
* Support when struct type definition is in one file, struct impl is in another file, and the impl needs extra import
  #1953

## 2.0.0-dev.34

* Please refer to https://fzyzcjy.github.io/flutter_rust_bridge/guides/miscellaneous/whats-new for what's changed in V2.
* Add preamble for dart generated files #1949 (thanks @Krysl)
* Support same function name in different files #1944
* Support dart_format_line_length on generated .freezed.dart #1939
* Improve hints when Flutter hot restarts with Streams #1942
* Fix name conflict when using C++ keywords #1943
* Fix warning use of deprecated associated function chrono::NaiveDateTime::from_timestamp_micros #1941
* Bump Dart SDK source #1940

## 2.0.0-dev.33

* Please refer to https://fzyzcjy.github.io/flutter_rust_bridge/guides/miscellaneous/whats-new for what's changed in V2.
* Automatically wait when concurrent mutable access, while still preventing deadlocks #1920

## 2.0.0-dev.32

* Please refer to https://fzyzcjy.github.io/flutter_rust_bridge/guides/miscellaneous/whats-new for what's changed in V2.
* Support self in non-opaque case (&self already supported before) #1880
* Support &SomeStructOrEnum in non-opaque case (SomeStructOrEnum already supported before) #1880
* Support &str type (String already supported before) #1880
* Support instance and static methods for enums without fields #1879
* Revert stream default semantics to not wait for Rust function execution #1877
* Allow users to customize whether to await for Rust function for streams #1877
* Hint users when a type is automatically inferred as both opaque and non-opaque #1876
* Add check to ensure Rust and Dart has in-sync generated code #1878

## 2.0.0-dev.31

* Please refer to https://fzyzcjy.github.io/flutter_rust_bridge/guides/miscellaneous/whats-new for what's changed in V2.
* Support methods in external crates #1861
* Support inserting arbitrary Dart code #1860
* Support disabling default Hash/Eq generation #1860
* Support passing stream object at arbitrary location and arbitrary amount #1867
* Let Rust function finish execution before returning stream object #1867
* Support cases when using Rust conditional compilation #1856
* Fix not exporting some struct types needed for customizing handlers #1865
* Fix ignoring user-provided custom handler objects #1865
* Fix ReceivePort is not closed when subscription is cancelled before Rust closes the stream #1857

## 2.0.0-dev.30

* Please refer to https://fzyzcjy.github.io/flutter_rust_bridge/guides/miscellaneous/whats-new for what's changed in V2.
* Fix class is not generated when having only static methods #1851
* Fix passing non-existent variable to getter causing compilation error #1851
* Fix missing code generation when using enum and methods #1851
* Fix sh permission #1842 (thanks @canxin121)

## 2.0.0-dev.29

* Please refer to https://fzyzcjy.github.io/flutter_rust_bridge/guides/miscellaneous/whats-new for what's changed in V2.
* StreamSink recursive intodart_type #1843 (thanks @SilverMira)

## 2.0.0-dev.28

* Please refer to https://fzyzcjy.github.io/flutter_rust_bridge/guides/miscellaneous/whats-new for what's changed in V2.
* Fix error when using build.rs instead of standard way to trigger code generation #1809

## 2.0.0-dev.27

* Please refer to https://fzyzcjy.github.io/flutter_rust_bridge/guides/miscellaneous/whats-new for what's changed in V2.
* Improve procedure macros #1800 #1676 (thanks @Desdaemon)
* Add support for ffigen upgrades #1799 #1757 (thanks @aran)
* Improve hints when structs are in lib.rs #1802 #1579 (thanks @h3x4d3c1m4l)
* Improve scenarios when opaque-by-default is more natural #1805
* Improve behavior of constructor #1804
* Fix when using non-opaque struct + option + opaque inner type #1803

## 2.0.0-dev.26

* Please refer to https://fzyzcjy.github.io/flutter_rust_bridge/guides/miscellaneous/whats-new for what's changed in V2.
* Allow specifying pubspec.yaml location in build.rs #1797 (thanks @HalidOdat)
* Hint how to only run build.rs if api directory changes #1794 (thanks @HalidOdat)

## 2.0.0-dev.25

* Please refer to https://fzyzcjy.github.io/flutter_rust_bridge/guides/miscellaneous/whats-new for what's changed in V2.
* Generate decl of `store_dart_post_cobject` when full_dep enabled #1773 (thanks @Berrysoft)
* Support type Self (originally needs to specify the concrete type, now can use this shortcut) #160
* Provide hints when struct/enum is never used #1763
* Improve hints when types are exported but not used #1779
* Auto understand when user structs have name conflict with builtin types #1782
* Fix when non-enum + specify default value + dart_enums_style being true #1780
* Fix `Vec<Uuid>` error when using CST codec (the SSE codec does not have this bug) #1762
* Fix build-web cannot find Dart program in some platforms #1758

## 2.0.0-dev.24

* Please refer to https://fzyzcjy.github.io/flutter_rust_bridge/guides/miscellaneous/whats-new for what's changed in V2.
* Support ignoring all methods of a struct #1730
* Allow Rust structs to become Dart callable objects #1728
* Improve hints when using non-meaningful `&mut` #1739
* Allow Dart GC to collect when a Stream is created but not closed #1737
* Make rust_builder has unique name to avoid conflicts #1738
* Inform users when both config file and command line arguments are used #1731

## 2.0.0-dev.23

* Please refer to https://fzyzcjy.github.io/flutter_rust_bridge/guides/miscellaneous/whats-new for what's changed in V2.
* More friendly error message for Unit Struct #1718 (thanks @alanlzhang)

## 2.0.0-dev.22

* Please refer to https://fzyzcjy.github.io/flutter_rust_bridge/guides/miscellaneous/whats-new for what's changed in V2.
* Automatically upgrade flutter_rust_bridge Dart/Rust runtime versions when running generate #1704
* Fix failure of formatting Dart code when path is too long #1702
* Add checks when build_runner needs to be a dependency #1695
* Fix generated code is breaking cargo test because of its doc-test contains a moved import #1706
* Add uuid and chrono for SSE codec (the CST/DCO codec already supports it) #169
* Add example using build.rs #1696
* Add doc about movement of things like StreamSink #1703
* Add tests and doc about multiple Dart Isolates #1699

## 2.0.0-dev.21

* Please refer to https://fzyzcjy.github.io/flutter_rust_bridge/guides/miscellaneous/whats-new for what's changed in V2.
* Support more fine-grained rust-auto-opaque #1680
* Add RustAutoOpaque as an extra alternative approach to fully automatic arbitrary types #1679
* Fix when primitive enums + has custom discriminator values + using SSE codec #1677
* Fix when StreamSink + rust-auto-opaque types #1682
* Fix when using types in external crate and use HashMap to contain it (continue from @aran's PR) #1684
* Add doc to explain how to configure ios build system to avoid "linker undefined symbols" #1678
* Improve comments for generated code #1685

## 2.0.0-dev.20

* Please refer to https://fzyzcjy.github.io/flutter_rust_bridge/guides/miscellaneous/whats-new for what's changed in V2.
* Fix module parsing when two modules have the same name #1664 (thanks @alanlzhang)
* Fix integrate command's default template has rust_lib hardcoded instead of custom names #1669
* Support `Vec<Vec<u8>>` for CST/DCO codec (SSE codec already supports it) #1663
* Make LLVM dependency optional #1666
* Add checks of versions #1667

## 2.0.0-dev.19

* Please refer to https://fzyzcjy.github.io/flutter_rust_bridge/guides/miscellaneous/whats-new for what's changed in V2.
* Use try-lock for rust auto opaque #1653
* Improve hints when running create command #1652
* Add MOI RustOpaqueCodec #1642
* Add more feature flags #1658
* Add tutorial for pure dart scenario #1661
* Add more tests #1657

## 2.0.0-dev.18

* Please refer to https://fzyzcjy.github.io/flutter_rust_bridge/guides/miscellaneous/whats-new for what's changed in V2.
* Update cargokit to fix flutter flavor messing up with build mode #1644 (thanks @pixelshot91)
* Update dependency to allo-isolate for NaiveDate implementation #1631 (thanks @TrackerSB)

## 2.0.0-dev.17

* Please refer to https://fzyzcjy.github.io/flutter_rust_bridge/guides/miscellaneous/whats-new for what's changed in V2.
* Add org option in create command #1635 (thanks @wxitcode)
* Fix typo in frb_example_pure_dart_exapmle_external_lib #1645 (thanks @aran)

## 2.0.0-dev.16

* Please refer to https://fzyzcjy.github.io/flutter_rust_bridge/guides/miscellaneous/whats-new for what's changed in V2.
* Improve performance by avoiding constructing vectors #1636
* Fix some Dart imports are not auto generated when using rust-auto-opaque in some scenarios #1638
* Add test that one struct has multiple impl blocks in multiple files #1639

## 2.0.0-dev.15

* Please refer to https://fzyzcjy.github.io/flutter_rust_bridge/guides/miscellaneous/whats-new for what's changed in V2.
* Execute flutter pub get inside build_tool from cargokit on integrate and on create #1614 (thanks @MateusHBR)

## 2.0.0-dev.14

* Please refer to https://fzyzcjy.github.io/flutter_rust_bridge/guides/miscellaneous/whats-new for what's changed in V2.
* Fix compilation error when using custom error type + rust auto opaque #1622
* Fix wrong HTTP headers which causes Rust cannot run on Safari #1620

## 2.0.0-dev.13

* Please refer to https://fzyzcjy.github.io/flutter_rust_bridge/guides/miscellaneous/whats-new for what's changed in V2.
* Let rust-auto-opaque support rust async #1617
* Let setup_default_user_utils setup logging in web #1616
* Fix compile error when the user crate does not have anyhow as direct dependency #1603
* Add test when parsing non-existing attribute name #1602

## 2.0.0-dev.12

* Please refer to https://fzyzcjy.github.io/flutter_rust_bridge/guides/miscellaneous/whats-new for what's changed in V2.
* Support property getters #1600
* Automatically close streams when it is dropped #1601
* Allow to accept more Dart types for `Vec<primitive>` #1597
* Improve `frb_dart/ffigen_generated` #1598
* Allow `#[frb(one, two)]` (originally only allow `#[frb(one)] #[frb(two)]`) #1599

## 2.0.0-dev.11

* Please refer to https://fzyzcjy.github.io/flutter_rust_bridge/guides/miscellaneous/whats-new for what's changed in V2.
* Support map and set #1565
* Pass Rust stack traces to Dart side during a panic #1586
* Fix the Dart naming of rust opaque types when using records #1593
* Fix utilities cannot set environment variables on web #1590

## 2.0.0-dev.10

* Please refer to https://fzyzcjy.github.io/flutter_rust_bridge/guides/miscellaneous/whats-new for what's changed in V2.
* Let integrate update .gitignore #1552
* Fix linter errors when some extra linter rules are enabled #1560
* Add prefix for generated C symbols #1558
* Support isize (mimic existing usize) #1482
* Let flutter_rust_bridge create/integrate support customizing rust crate name and directory #1567
* Improve flutter_rust_bridge_codegen integrate #1566
* Add CI for release mode and generate final artifacts #1572
* No need to let user write AssertUnwindSafe everywhere #1574
* Allow users to quickly define Rust initialization functions (via `#[frb(init)]`) #1580
* Wrap allo-isolate post to return Result instead of bool for better error checking #1584
* Provide setup for logging, backtrace, etc, by default, but allow easy customization #1581
* Fix awaiting DartFn, i.e. Rust callback to Dart #1585

## 2.0.0-dev.9

* Please refer to https://fzyzcjy.github.io/flutter_rust_bridge/guides/miscellaneous/whats-new for what's changed in V2.
* Support ignoring a function via `#[frb(ignore)]` #1544 (thanks @JustSimplyKyle)
* Bump dependency to allow building if rust toolchain for esp32 is installed #1498 (thanks @mattiasgronlund)

## 2.0.0-dev.8

* Please refer to https://fzyzcjy.github.io/flutter_rust_bridge/guides/miscellaneous/whats-new for what's changed in V2.
* Let codegen report error when provided configuration names are incorrect #1509 (thanks @patmuk)

## 2.0.0-dev.7

* Please refer to https://fzyzcjy.github.io/flutter_rust_bridge/guides/miscellaneous/whats-new for what's changed in V2.
* Improve error message when a file ending is not provided in configuration #1540 (thanks @patmuk)

## 2.0.0-dev.6

* Please refer to https://fzyzcjy.github.io/flutter_rust_bridge/guides/miscellaneous/whats-new for what's changed in V2.
* Remove double-allocation for enum CST decode #1500 (thanks @Desdaemon)

## 2.0.0-dev.5

* Please refer to https://fzyzcjy.github.io/flutter_rust_bridge/guides/miscellaneous/whats-new for what's changed in V2.
* Set the msrv #1463 (thanks @patmuk)
* Toggle off default `clap` feature for `cbindgen` #1503 (thanks @CosmicHorrorDev)

## 2.0.0-dev.4

* Please refer to https://fzyzcjy.github.io/flutter_rust_bridge/guides/miscellaneous/whats-new for what's changed in V2.
* Fix Generated Rust code of `Result<RustOpaque<...>>` is incorrect #1474 (thanks @trobanga)
* (My (@fzyzcjy's) PRs are not listed here)

## 2.0.0-dev.3

* Please refer to https://fzyzcjy.github.io/flutter_rust_bridge/guides/miscellaneous/whats-new for what's changed in V2.
* This is still a separate version to see whether the readme image layout works for pub.dev and crates.io.

## 2.0.0-dev.2

* Please refer to https://fzyzcjy.github.io/flutter_rust_bridge/guides/miscellaneous/whats-new for what's changed in V2.
* This is again a separate version, because I need to trigger the `release` CI to fix the binary for `cargo binstall` (
  that CI did not checkout recursive submodule before).

## 2.0.0-dev.1

* Please refer to https://fzyzcjy.github.io/flutter_rust_bridge/guides/miscellaneous/whats-new for what's changed in V2.
* This is a separate version, because cargo publish seems not to understand frb_codegen's template Cargo.toml files, so
  need to publish version to test.

## 2.0.0-dev.0

* Please refer to https://fzyzcjy.github.io/flutter_rust_bridge/guides/miscellaneous/whats-new for what's changed in V2.
* The 2.0.0-dev.0 will contain bugs and missing features, because I have to have a real (pre-)release before I can start
  working on the last part of tests and functionalities. So it is a chicken-and-egg problem ;) But I expect
  2.0.0-dev.2 (or -dev.3) to be stable.

## 1.82.6

* Bump README (since before 2.0 stable version, the 1.x will be the default page on pub.dev etc)

## 1.82.5

* Fix `rustfmt::skip` #1420 (thanks @rogurotus)

## 1.82.4

* Fix `Result<SyncReturn(T), E>` #1407 (thanks @rogurotus)

## 1.82.3

* Fix Rust error string not displayed in Dart #1390 (thanks @OfficialBoyfriend)

## 1.82.2

* Refactor `Vec<Option<_>>` #1388 (thanks @Desdaemon)

## 1.82.1

* Fix cargo expand missing code #1372 (thanks @erikas-taroza)
* Use delegate-attr to simplify code #1364 (thanks @upsuper)

## 1.82.0

* Support for Result<T, E> with exception throwing on Dart (thanks @lattice0, @SiongSng, @JustSimplyKyle)
* Fix invalid sdk spec syntax #1331 (thanks @aran)
* Document some common android fixes #1335 (thanks @powpingdone)
* Add support of `Vec<bool>` (thanks @NightFeather0615)
* Update ffigen version (thanks @aran)

## 1.81.0

* Allow macros to be used and will be expanded #1320 (thanks @MnlPhlp)

## 1.80.2

* Fix and test for SyncReturn of mirrored type #1315 (thanks @MnlPhlp)
* Fix better check for whether the file need to generate freezed structs/enums #1312 (thanks @SiongSng)

## 1.80.1

* Manually bump proc-macro2 -> 1.0.66 #1306 (thanks @gutenfries)

## 1.80.0

* Reinforce error handling and reduce usage of panic in codegen #1298 (thanks @Desdaemon)
* fix: sync return with Freezed metadata #1304 (thanks @SiongSng)

## 1.79.0

* Update example tab on pub.dev and remove low-quality dependency #1263
* Adjust type constraints to allow mirror types in Streams #1285 (thanks @MnlPhlp)

## 1.78.0

* Translate tuples to records and enums to sealed classes #1238 (thanks @Desdaemon)

## 1.77.1

* Fix on zero-copy cargo feature #1229 (thanks @temeddix)

## 1.77.0

* Provide `zero-copy` cargo feature #1228 （thanks @temeddix)
* Add steps in macOS integration in docs #1227 (thanks @temeddix)

## 1.76.0

* Support Dart 3 and Flutter 3.10 (thanks @Zaitam for partial impl)

## 1.75.3

* Fix bridge access for Rust opaques #1206 (thanks @Desdaemon)

## 1.75.2

* Warn user about using lib.rs as a Rust input #1193 (thanks @erikas-taroza)
* Allow enum member in struct, and fix enum errors in dart strict dynamic checker #1202 (thanks @alanlzhang)

## 1.75.1

* Fix compile error when building frb_codegen w/o serde feature #1185 (thanks @phlip9)

## 1.75.0

* Allow removing `bridge` field in dart model #1170 (thanks @huang12zheng)

## 1.74.0

* Allow RustOpaque to be non-Clone #989 (thanks @anlumo)

## 1.73.0

* Support generating Dart structs with freezed + methods #970 (thanks @anlumo)

## 1.72.2

* Fix: Handle fallible case for TypeGeneralListGenerator. #1149 (thanks @trobanga)

## 1.72.1

* Fix for enums that contain mirrored structs Enum1(MyStruct) and Unit Tests #1144 (thanks @alexthe2)

## 1.72.0

* Added support for raw strings #1139 (thanks @alexthe2)

## 1.71.2

* Code refactor #1137
* Remove SupportedInnerType #1117 (thanks @coder0xff)

## 1.71.1

* Fix log_initial for panic! and refine a panic! info #1124 (thanks @dbsxdbsx)

## 1.71.0

* Support for list of primitive enums #1128 (thanks @erikas-taroza)

## 1.70.0

* Add tests to gen, build, run pure_dart #1106 (thanks @coder0xff)
* Generate Dart enum variants in camelCase #1112 (thanks @erikas-taroza)
* General CLI improvements: dumping, upgrade clap, yaml config, serialize IR, bump versions, etc #1119 (thanks
  @Desdaemon)
* Fixes for serde-yml #1122 (thanks @Desdaemon)

## 1.69.0

* Check for dart keywords #958 (thanks @anstadnik)

## 1.68.0

* feat: return dynamic data as `DartAbi` #1102 (thanks @Desdaemon)
* fix: incorrect ffi.Usize type #1102 (thanks @Desdaemon)
* fix: default on freezed structs not applied #1101 (thanks @Desdaemon)

## 1.67.0

* Refractor and refine for frb_codegen #1093 (thanks @dbsxdbsx)
* Translate Rust method comments #1094 (thanks @Desdaemon)
* Add documentation for Rust versions 1.68 and above with the latest Android NDK #1096 (thanks @polypixeldev)
* Parameter defaults, make structs const-constructible #1095 (thanks @Desdaemon)

## 1.66.0

* Implement `List<DateTime>`, `List<Duration>` #972 (thanks @Desdaemon)

## 1.65.1

* Fix the duplicated "dummy_method_to_enforce_bundling" in C header within multi-blocks #1024 (thanks @dbsxdbsx)

## 1.65.0

* Support empty structs #1071 (thanks @alexthe2)
* Fix `Optional<DateTime>` #1079 (thanks @alexthe2)

## 1.64.0

* Support `Option<Datetime>` #1066 (thanks @alexthe2)

## 1.63.1

* Fix the problem with using worker-max feature in WASM #1056 (thanks @temeddix)

## 1.63.0

* Provide cargo features to change the number of pool workers #1026 (thanks @temeddix)

## 1.62.1

* Add logging to disk for frb_codegen #1019 (thanks @dbsxdbsx)
* Upgrade dart sys, upgrade ci version, and fix linters #1023 (thanks @rogurotus)

## 1.62.0

* Migration to dart-sys #998 (thanks @rogurotus)

## 1.61.1

* Add import package:meta/meta.dart to all generated files #980 (thanks @jsonmona)

## 1.61.0

* Allow opt-out of WASM initializer #963 (thanks @Desdaemon)

## 1.60.0

* Refactors for `Boxed` and `Option` (Refactors `EnumRef` to make `Option<FieldlessEnum>` work; `Box<primitive>`
  and `Option<Box<primitive>>` on WASM no longer allocates a Box, but receives a (nullable) value directly from Dart)
  #949 thanks @Desdaemon

## 1.59.0

* Fix unexpected content in c output header #937 (thanks @dbsxdbsx)

## 1.58.2

* Fix `SyncReturn<RustOpaque<T>>` #934 (thanks @rogurotus)

## 1.58.1

* fix SyncReturn restrictions and update CI #936 (thanks @rogurotus)

## 1.58.0

* Support nest type alias with topology sort #929 (thanks @huang12zheng)

## 1.57.0

* Make sync mode support whatever types that classical async mode supports #882 (thanks @ngasull)
* docs: add Dart/Flutter library setup documentation #899 (thanks @GregoryConrad)
* Fix lookup symbol store dart post cobject #898 (thanks @Roms1383)

## 1.56.0

* Return error when rust input file cannot be read #912 (thanks @w1th0utnam3)

## 1.55.1

* Fix mirroring to support `Result` return type and `Option<T>` field #907 (thanks @codercengiz)
* Bump Dart SDK to 2.15 #906 (thanks @ngasull)

## 1.55.0

* Bump chrono #905 (thanks @Roms1383)
* Support type aliases #900 (thanks @huang12zheng)

## 1.54.1

* Delete dart_sys #890 (thanks @rogurotus)

## 1.54.0

* Extend `SyncReturn` to support `RustOpaque`, `DartOpaque`, `Option` and so on #876 (thanks @rogurotus)

## 1.53.0

* Add Dart opaque types, allowing to use any Dart objects in Rust code #853 (thanks @rogurotus)

## 1.52.0

* Move semantics of opaque rust for Dart #869 (thanks @rogurotus)

## 1.51.1

* Fix function generation related to opaque rust #867 (thanks @rogurotus)

## 1.51.0

* support wasm with no decl set #861 (thanks @huang12zheng)

## 1.50.0

* Implement opaque types, enabling arbitrary Rust structs to be used as opaque Dart objects, by generating wrappers and
  raw Arc pointers #795 (thanks @rogurotus)

## 1.49.2

* Fix parsing of packages in pubspec.yaml that have no explicit version specification #846 (thanks @banool)

## 1.49.1

* Bump constraint on ffigen #823 (thanks @CicadaCinema)
* Set default version strategy requirement for chrono #821 (thanks @vincent-herlemont)

## 1.49.0

* Fix return for struct with methods #764 (thanks @Zaitam)
* Support array as parameter types #623 (thanks @Cupnfish)

## 1.48.1

* Pass JS BigInt to wire #747 (thanks @Desdaemon)

## 1.48.0

* Support uuid #728 (thanks @Roms1383)

## 1.47.1

* Allow streaming functions to omit return type #730 (thanks @Desdaemon)

## 1.47.0

* Support chrono date time #694 (thanks @Roms1383)

## 1.46.0

* Fix WireSyncReturnStruct should be freed after buffer being consumed #720 (thanks @hsfzxjy)

## 1.45.0

* Add support for the Web platform, parallel to the existing mobile/desktop platforms, via WASM and JavaScript as
  intermediate values #589 (thanks @Desdaemon)

## 1.44.0

* Bump dependency versions

## 1.43.0

* Add crate version to generated code header #666 (thanks @Roms1383)

## 1.42.0

* Refactor and enhance SyncReturn to support more types #663 (thanks @SoLongAndThanksForAllThePizza)

## 1.41.3

* Fix "Skipping unresolvable module" by align latest #651 (thanks @alanlzhang)

## 1.41.2

* Add cli arg to skip dependencies check #640 (thanks @Roms1383)

## 1.41.1

* Fix bug with conflicting names in enum name and variant #604 (thanks @Roms1383)

## 1.41.0

* Allow multi-`mirror` #619 (thanks @Cupnfish)

## 1.40.0

* Improve version check #613 (thanks @Roms1383)

## 1.39.0

* Avoid global ffigen #605 (thanks @Roms1383)
* Code cleanup #603 (thanks @Roms1383)

## 1.38.2

* Run build_runner either for Dart or Flutter #599 (thanks @Roms1383)

## 1.38.1

* Fix case when returning a struct with a method in a non method function #587 (thanks @lattice0)

## 1.38.0

* Support methods, such that Rust struct impls can be converted to Dart class methods #543 (thanks @lattice0)

## 1.37.2

* Fix compile errors when using enums within fields #564 (thanks @Desdaemon)

## 1.37.1

* Update doc #552 (thanks @dbsxdbsx)
* Bump dart release since previous one did not release successfully

## 1.37.0

* Allow generating multiple Rust and Dart files #527 (thanks @dbsxdbsx)

## 1.36.0

* Add support for stream sink into any argument #542 (thanks @lattice0)

## 1.35.0

* Fix for `store_dart_post_cobject` signature mismatch with `ffigen` >= 6.0 #536 (thanks @SecondFlight)
* Multiple blocks of files in one command #516 (thanks @dbsxdbsx)

## 1.34.2

* Bump dependency versions

## 1.34.1

* Add suitable `ignore_for_file`

## 1.34.0

* Generate Dart `constMeta` as a field, such that users can refer to it when needed #487

## 1.33.0

* Adding an option to prevent free_WireSyncReturnStruct function from being generated #481 (thanks @sccheruku)

## 1.32.0

* Allow `FlutterRustBridgeTimeoutMixin` to disable timeout

## 1.31.0

* Support `#[frb(metadata=("freezed", "immutable" import "package:meta/meta.dart" as meta))]` for structs #463 (thanks
  @alanlzhang)

## 1.30.0

* Support non-final fields in Dart structs #452 (thanks @surban)

## 1.29.0

* Make code generator a lib to be used in build.rs; add error types for codegen; depend on cbindgen directly; update
  docs #434 (thanks @sagudev)
* Update dep in locks #441 (thanks @sagudev)
* Add support for usize and [T;N] #442 (thanks @trobanga)

## 1.28.1

* Fix LLVM path #431 (thanks @sagudev)
* Bump dependency

## 1.28.0

* Add doc for Android NDK bug #423 (thanks @AlienKevin)
* Update to match current template #426 (thanks @Desdaemon)
* Add LLVM 14 #416 (thanks @sagudev)

## 1.27.2

* Enhance documentation

## 1.27.1

* Format `frb_dart` package line length from 120 to 80

## 1.27.0

* Add brackets to boxed variable #414 (thanks @Syndim)

## 1.26.0

* Add default LLVM installation path for Windows #408 (thanks @Desdaemon)

## 1.25.0

* Ignore prefer_const_constructors in generated code #401 (thanks @Surban)
* Add IntoDartExceptPrimitive impl for enums #404 (thanks @Desdaemon)

## 1.24.0

* Skip unresolvable modules #400 (thanks @Surban)

## 1.23.0

* Fix extra comma in enum structs #391 (thanks @Desdaemon)

## 1.22.2

* Bump dependency versions

## 1.22.1

* Improve dart analyzer ignores

## 1.22.0

* Make mirroring work for more use cases: tuple structs, enum variants, wrapping in Vec and Optional #359 (thanks
  @Unoqwy)
* Bump dependency versions

## 1.21.1

* Bump dependency version

## 1.21.0

* CLI improvements: Run `build_runner` automatically, and more flags #363 (thanks @Desdaemon)
* Disable import parsing in source_graph #364 (thanks @Secondflight)

## 1.20.1

* More code comments and CI related to Corrosion #358 (thanks @Desdaemon)

## 1.20.0

* Add struct mirrors to use external types #352 (thanks @Unoqwy)
* Add examples to documentation

## 1.19.2

* Avoid converting syn types to strings before parsing #346 (thanks @antonok-edm)

## 1.19.1

* Documentation overhaul (thanks @Desdaemon as well)

## 1.18.0

* Refactor to beautify the implementation #338

## 1.17.0

* Support bridging functions with return types other than `Result` #335 (thanks @antonok-edm)

## 1.16.0

* Allow structs and enums to be imported into the api file from elsewhere in the crate #319 (thanks @SecondFlight)
* Refactor command module to fix Windows build failures #325 (thanks @Desdaemon)
* Quote arguments when calling external commands #322 (thanks @Desdaemon)
* Update examples to fix compile error
* Bump dependency version #314

## 1.15.1

* Bump dependency version #311

## 1.15.0

* Fix potential name collision with port argument #305 (thanks @valeth)

## 1.14.0

* Separate generated definitions from implementations #298

## 1.13.0

* When running codegen, create folders for output paths if they don't exist #286 (thanks @SecondFlight)

## 1.12.0

* Redesign documentation and make it a mdBook #272
* Remove `syn` dependency from macros to speed up #277 (thanks @Desdaemon)

## 1.11.0

* Marker attributes for expressiveness #261 (thanks @Desdaemon)
* Improvements #267 (thanks @Desdaemon): Resolve #265, Resolve #266, Fix attributes not working on enum variants, Add
  comments on enum variants and fields, (Internal) unify tuple and normal enum structs
* Avoid user parameter collision in wire functions #270 (thanks @Desdaemon)

## 1.10.0

* Support enum structs (Rust's expressive enums with fields) #256 (thanks @Desdaemon)

## 1.9.1

* Bump versions of dependencies

## 1.9.0

* Support field-less enum types #239 (thanks @Desdaemon)

## 1.8.2

* Fix bug that returning u32 from Rust results in wrong value received by Dart #234

## 1.8.1

* Update example and doc.

## 1.8.0

* Add support for unit return type #198 (thanks @surban)
* Add flutter example for macOS and add macOS instructions in README #211 (thanks @AlienKevin)

## 1.7.0

* Enrich metadata of generated ffi calls - now we can have more "reflection" information.
* Add llvm-compiler-opts as command-line argument #210 (thanks @trobanga)

## 1.6.1

* Remove extra newline on empty comment #203 (thanks @Desdaemon)

## 1.6.0

* Implement `Vec<String>` #193 (thanks @Desdaemon)
* Add logging for FlutterRustBridgeSetupMixin for users to debug easily.
* Set names of threads for `ThreadPoolExecutor` to make debugging easier when looking at threads.

## 1.5.0

* Copy Rust comments over to Dart generated file (#182, thanks @Desdaemon)

## 1.4.0

* Support synchronous function calls in addition to existing asynchronous Future and Stream approaches (#175, #176)
* Remove unnecessary dependency of `lint` for the Dart package.

## 1.3.0

* Support more types of the form`Vec<primitive_type>` and `ZeroCopyBuffer<Vec<primitive_type>>`, such as `Vec<f32>`
  and `ZeroCopyBuffer<Vec<f32>>` to be transformed into `Float32List` in Dart. (#162, #153)
* Do not generate unnecessary Dart to Rust wire code to fix bugs such as when `Vec<ZeroCopyBuffer<Vec<u8>>>` is in
  output argument.
* Warn when `ffigen` emits any `[SEVERE]` log messages.
* Make outputs change less when input of codegen changes.
* Simplify `Wire2Api<Option<T>>` generated code.

## 1.2.2

* Add Linux and Windows out-of-the-box support for the `with_flutter` example.
* Improve linter hints

## 1.2.1

* Add `--skip-add-mod-to-lib` flag.
* Allow Rust input file in directories besides root directory of the crate.
* Warn when command's output seems to indicate errors.
* Do not include `stdarg.h` automatically (related: #108 and #53).
* Fix windows path handling problem (#119, thanks @smw-wagnerma).
* Add `--llvm-path` flag.

## 1.2.0

* Enable `Option<T>` types to be transformed (thanks @Desdaemon)
* Support `Stream`s: call function once, "return" multiple times with different data.
* Add `FlutterRustBridgeSetupMixin` (an optional helper class), which allows custom setup hooks before ffi can be
  executed.
* Add `hint` parameter in generated Dart code, allowing users to pass custom data to the Dart executor, thus increasing
  flexibility.
* Improve panic handling in extreme cases (avoid panic across languages, which is undefined behavior).
* Refactored `Handler`, now it is much easier to customize your own handler functionality.
* Remove one `Box::new(FnOnce)`, thus enables better inlining for ffi function calls.
* Fix bug: Dart struct(class) is not generated if the struct only appears in the return type #98.
* Add `FlutterRustBridgeTimeoutMixin`. If used, a timeout exception will be thrown for ffi calls that do not return
  within time limit.

## 1.1.0

* Generate `dummy_method_to_enforce_bundling` to avoid "symbols not found" problems in iOS release build
* Allow customizations for generated Dart classes
* Add pure-Dart tutorial
* Update examples and tutorials, and fix outdated documentations
* Formatting problems for generated code

## 1.0.3

* Fix bugs and add features (details to be written later)

## 1.0.2

* Fix bugs and add features (details to be written later)

## 1.0.1

* Fix bugs and add features (details to be written later)

## 1.0.0

* Initial release<|MERGE_RESOLUTION|>--- conflicted
+++ resolved
@@ -1,9 +1,8 @@
 # Changelog
 
-<<<<<<< HEAD
 * Please refer to https://fzyzcjy.github.io/flutter_rust_bridge/guides/miscellaneous/whats-new for what's changed in V2.
 * Overhaul of the logging implementation, from an opinionated approach to a configurable one. Please consult the [documentation](https://fzyzcjy.github.io/flutter_rust_bridge/guides/logging) for more information. If you implemented logging yourself you might have to migrate your changes.
-=======
+
 ## 2.11.1
 
 * Please refer to https://fzyzcjy.github.io/flutter_rust_bridge/guides/miscellaneous/whats-new for what's changed in V2.
@@ -20,7 +19,6 @@
 * Upgrade Cargokit #2752
 * Bump logging dependencies to help dependency resolution for regex crate #2744 (thanks @alexthe2)
 * Use flutter-actions/setup-flutter instead #2741, Add melos #2738 (thanks @AlexV525)
->>>>>>> f19087cd
 
 ## 2.10.0
 
