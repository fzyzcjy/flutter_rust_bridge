--- conflicted
+++ resolved
@@ -2,15 +2,11 @@
 //! These functions are *not* meant to be used by humans directly.
 #![doc(hidden)]
 
-<<<<<<< HEAD
 use std::mem::{self, ManuallyDrop};
 
-=======
->>>>>>> f9fdfc25
 pub use crate::ffi::*;
 use allo_isolate::ffi::{DartCObject, DartCObjectType, DartCObjectValue};
 pub use lazy_static::lazy_static;
-use std::mem;
 
 pub use crate::handler::DefaultHandler;
 
@@ -81,45 +77,8 @@
     pub ptr: *mut ManuallyDrop<DartCObject>,
 }
 
-<<<<<<< HEAD
 #[repr(C)]
 pub struct WireSyncReturnRootData {}
-=======
-#[cfg(wasm)]
-pub type WireSyncReturnStruct = wasm_bindgen::JsValue;
-
-/// Safe version of [`WireSyncReturnStruct`].
-pub struct WireSyncReturnData(pub(crate) Option<Vec<u8>>);
-
-impl From<()> for WireSyncReturnData {
-    fn from(_: ()) -> Self {
-        WireSyncReturnData(Some(vec![]))
-    }
-}
-
-impl From<Vec<u8>> for WireSyncReturnData {
-    fn from(data: Vec<u8>) -> Self {
-        WireSyncReturnData(Some(data))
-    }
-}
-
-impl<T: Into<WireSyncReturnData>> From<Option<T>> for WireSyncReturnData {
-    fn from(data: Option<T>) -> Self {
-        if let Some(data) = data {
-            data.into()
-        } else {
-            WireSyncReturnData(None)
-        }
-    }
-}
-
-/// Bool will be converted to u8 where 0 stands for false and 1 stands for true.
-impl From<bool> for WireSyncReturnData {
-    fn from(data: bool) -> Self {
-        u8::from(data).into()
-    }
-}
->>>>>>> f9fdfc25
 
 #[cfg(not(wasm))]
 impl WireSyncReturnStruct {
@@ -138,10 +97,5 @@
     }
 }
 
-<<<<<<< HEAD
 #[cfg(wasm)]
-pub type WireSyncReturnStruct = wasm_bindgen::JsValue;
-=======
-// For simple types, use macro to implement [`From`] trait.
-primitive_to_sync_return!(u8, i8, u16, i16, u32, i32, u64, i64, f32, f64, usize);
->>>>>>> f9fdfc25
+pub type WireSyncReturnStruct = wasm_bindgen::JsValue;