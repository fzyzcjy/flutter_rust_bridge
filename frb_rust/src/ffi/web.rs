--- conflicted
+++ resolved
@@ -14,12 +14,8 @@
 
 use crate::support::WireSyncReturnData;
 pub use crate::wasm_bindgen_src::transfer::*;
-<<<<<<< HEAD
-use std::sync::{self, Arc};
-=======
 use crate::DartSafe;
 use std::sync::Arc;
->>>>>>> 30a6284d
 
 pub trait IntoDartExceptPrimitive: IntoDart {}
 impl IntoDartExceptPrimitive for JsValue {}
@@ -435,21 +431,16 @@
 /// ```
 #[repr(transparent)]
 #[derive(Debug, Clone)]
-<<<<<<< HEAD
 pub struct Opaque<T: ?Sized> {
-    pub(crate) ptr: Option<Arc<T>>,
-=======
-pub struct Opaque<T: ?Sized + DartSafe> {
     pub(crate) ptr: Arc<T>,
 }
 
-impl<T: ?Sized + DartSafe> std::ops::Deref for Opaque<T> {
+impl<T: ?Sized> std::ops::Deref for Opaque<T> {
     type Target = T;
 
     fn deref(&self) -> &Self::Target {
         self.ptr.as_ref()
     }
->>>>>>> 30a6284d
 }
 
 impl<T: ?Sized> From<Arc<T>> for Opaque<T> {
@@ -466,47 +457,6 @@
     }
 }
 
-<<<<<<< HEAD
-impl<T> Opaque<sync::RwLock<T>> {
-    #[inline]
-    pub fn read(&self) -> Option<sync::LockResult<sync::RwLockReadGuard<T>>> {
-        self.as_deref().map(sync::RwLock::read)
-    }
-    #[inline]
-    pub fn write(&self) -> Option<sync::LockResult<sync::RwLockWriteGuard<T>>> {
-        self.as_deref().map(sync::RwLock::write)
-    }
-    #[inline]
-    pub fn try_read(&self) -> Option<sync::TryLockResult<sync::RwLockReadGuard<T>>> {
-        self.as_deref().map(sync::RwLock::try_read)
-    }
-    #[inline]
-    pub fn try_write(&self) -> Option<sync::TryLockResult<sync::RwLockWriteGuard<T>>> {
-        self.as_deref().map(sync::RwLock::try_write)
-    }
-}
-
-impl<T> Opaque<sync::Mutex<T>> {
-    #[inline]
-    pub fn lock(&self) -> Option<sync::LockResult<sync::MutexGuard<T>>> {
-        self.as_deref().map(sync::Mutex::lock)
-    }
-    #[inline]
-    pub fn try_lock(&self) -> Option<sync::TryLockResult<sync::MutexGuard<T>>> {
-        self.as_deref().map(sync::Mutex::try_lock)
-    }
-}
-
-impl<T> Opaque<T> {
-    /// Acquire a reference to the inner value, if the pointer has not already
-    /// been disposed by Dart.
-    pub fn as_deref(&self) -> Option<&T> {
-        self.ptr.as_deref()
-    }
-}
-
-=======
->>>>>>> 30a6284d
 /// Dropper opaque data and specific functions of this opaque data.
 ///
 /// # Safety
@@ -549,10 +499,7 @@
 
 impl<T> From<Opaque<T>> for WireSyncReturnData {
     fn from(data: Opaque<T>) -> Self {
-        let ptr = data
-            .ptr
-            .map(|ptr| Arc::into_raw(ptr) as usize)
-            .unwrap_or_default();
+        let ptr = Arc::into_raw(data.ptr) as usize;
         let drop: *mut Box<dyn FnOnce(usize)> =
             Box::into_raw(Box::new(Box::new(|ptr: usize| unsafe {
                 Arc::<T>::decrement_strong_count(ptr as *mut T);
