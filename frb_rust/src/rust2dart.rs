--- conflicted
+++ resolved
@@ -2,16 +2,7 @@
 
 use std::marker::PhantomData;
 
-<<<<<<< HEAD
 pub use crate::ffi::{DartCObject, IntoDart};
-=======
-/// The representation of a Dart object outside of the Dart heap.
-///
-/// Its implementation lies with the Dart language and therefore should not be
-/// depended on to be stable.
-pub use allo_isolate::ffi::DartCObject;
-pub use allo_isolate::IntoDart;
->>>>>>> cc909499
 use allo_isolate::Isolate;
 
 /// A wrapper around a Dart [`Isolate`].
