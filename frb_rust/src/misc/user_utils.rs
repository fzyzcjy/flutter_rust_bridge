use crate::misc::panic_backtrace::PanicBacktrace;

/// Setup defaults that is usually useful for a new project.
/// Surely, you are free to customize everything.
pub fn setup_default_user_utils() {
    setup_backtrace();
}

fn setup_backtrace() {
    #[cfg(not(target_family = "wasm"))]
    if std::env::var("RUST_BACKTRACE").err() == Some(std::env::VarError::NotPresent) {
        std::env::set_var("RUST_BACKTRACE", "1");
    } else {
        #[cfg(feature = "log")]
        log::debug!("Skip setup RUST_BACKTRACE because there is already environment variable");
    }

    PanicBacktrace::setup();
<<<<<<< HEAD
=======
}

#[cfg(feature = "log")]
fn setup_log_to_console() {
    #[cfg(target_os = "android")]
    let _ = android_logger::init_once(
        android_logger::Config::default().with_max_level(log::LevelFilter::Trace),
    );

    #[cfg(any(target_os = "ios", target_os = "macos"))]
    let _ = oslog::OsLogger::new("frb_user")
        .level_filter(log::LevelFilter::Trace)
        .init();

    #[cfg(target_family = "wasm")]
    let _ = crate::misc::web_utils::WebConsoleLogger::init();

    // TODO add more platforms
>>>>>>> a313aecf
}<|MERGE_RESOLUTION|>--- conflicted
+++ resolved
@@ -16,25 +16,22 @@
     }
 
     PanicBacktrace::setup();
-<<<<<<< HEAD
-=======
 }
-
 #[cfg(feature = "log")]
 fn setup_log_to_console() {
-    #[cfg(target_os = "android")]
-    let _ = android_logger::init_once(
-        android_logger::Config::default().with_max_level(log::LevelFilter::Trace),
-    );
+// Todo: Remove after verification that println indeed writes to the mobile loggers
+ //     #[cfg(target_os = "android")]
+//     let _ = android_logger::init_once(
+//         android_logger::Config::default().with_max_level(log::LevelFilter::Trace),
+//     );
 
-    #[cfg(any(target_os = "ios", target_os = "macos"))]
-    let _ = oslog::OsLogger::new("frb_user")
-        .level_filter(log::LevelFilter::Trace)
-        .init();
-
+//     #[cfg(any(target_os = "ios", target_os = "macos"))]
+//     let _ = oslog::OsLogger::new("frb_user")
+//         .level_filter(log::LevelFilter::Trace)
+//         .init();
+// TODO test and remove if not needed, i.e. printline writes into the console as well
     #[cfg(target_family = "wasm")]
     let _ = crate::misc::web_utils::WebConsoleLogger::init();
 
     // TODO add more platforms
->>>>>>> a313aecf
 }