use crate::dart_opaque::DartOpaque;
use crate::generalized_isolate::{IntoDart, ZeroCopyBuffer};
<<<<<<< HEAD
use crate::rust_opaque::{DartSafe, RustOpaque};
use std::collections::{HashMap, HashSet};
=======
use crate::rust_opaque::RustOpaque;
>>>>>>> 075c5f90

/// Basically the Into trait.
/// We need this separate trait because we need to implement it for Vec<T> etc.
/// These blanket implementations allow us to accept external types in various places.
/// The initial reason for this was to allow mirrored types in StreamSink<>.
/// See also [PR 1285](https://github.com/fzyzcjy/flutter_rust_bridge/pull/1285)
pub trait IntoIntoDart<D: IntoDart> {
    fn into_into_dart(self) -> D;
}

impl<T, D> IntoIntoDart<Vec<D>> for Vec<T>
where
    T: IntoIntoDart<D>,
    Vec<D>: IntoDart,
    D: IntoDart,
{
    #[inline(always)]
    fn into_into_dart(self) -> Vec<D> {
        self.into_iter().map(|e| e.into_into_dart()).collect()
    }
}

impl<T, D> IntoIntoDart<Option<D>> for Option<T>
where
    T: IntoIntoDart<D>,
    D: IntoDart,
{
    #[inline(always)]
    fn into_into_dart(self) -> Option<D> {
        self.map(|e| e.into_into_dart())
    }
}

impl<T> IntoIntoDart<RustOpaque<T>> for RustOpaque<T> {
    #[inline(always)]
    fn into_into_dart(self) -> RustOpaque<T> {
        self
    }
}

impl<T, D> IntoIntoDart<ZeroCopyBuffer<D>> for ZeroCopyBuffer<T>
where
    T: IntoIntoDart<D>,
    D: IntoDart,
    ZeroCopyBuffer<D>: IntoDart,
{
    #[inline(always)]
    fn into_into_dart(self) -> ZeroCopyBuffer<D> {
        ZeroCopyBuffer(self.0.into_into_dart())
    }
}

impl<T, const C: usize> IntoIntoDart<[T; C]> for [T; C]
where
    T: IntoDart,
    [T; C]: IntoDart,
{
    #[inline(always)]
    fn into_into_dart(self) -> [T; C] {
        self
    }
}

impl<T> IntoIntoDart<T> for Box<T>
where
    T: IntoDart,
{
    #[inline(always)]
    fn into_into_dart(self) -> T {
        *self
    }
}

impl<K, V> IntoIntoDart<HashMap<K, V>> for HashMap<K, V>
where
    K: IntoDart,
    V: IntoDart,
{
    #[inline(always)]
    fn into_into_dart(self) -> Self {
        self
    }
}

impl<T> IntoIntoDart<HashSet<T>> for HashSet<T>
where
    HashSet<T>: IntoDart,
{
    #[inline(always)]
    fn into_into_dart(self) -> Self {
        self
    }
}

// ref: into_dart.rs
macro_rules! impl_into_into_dart_for_tuple {
    ($( ($($A:ident)+ ; $($AD:ident)+ ; $($N:tt)+) )*) => {$(
        impl<$($A: IntoIntoDart<$AD>, $AD: IntoDart),+> IntoIntoDart<($($AD),+,)> for ($($A),+,)
        where
            $($A: IntoIntoDart<$AD>, $AD: IntoDart),+,
        {
            #[inline(always)]
            fn into_into_dart(self) -> ($($AD),+,) {
                (
                    $(
                        self.$N.into_into_dart(),
                    )+
                )
            }
        }
    )*};
}

impl_into_into_dart_for_tuple! {
    (A ; AD ; 0)
    (A B ; AD BD ; 0 1)
    (A B C ; AD BD CD ; 0 1 2)
    (A B C D ; AD BD CD DD ; 0 1 2 3)
    (A B C D E ; AD BD CD DD ED ; 0 1 2 3 4)
    (A B C D E F ; AD BD CD DD ED FD ; 0 1 2 3 4 5)
    (A B C D E F G ; AD BD CD DD ED FD GD ; 0 1 2 3 4 5 6)
    (A B C D E F G H ; AD BD CD DD ED FD GD HD ; 0 1 2 3 4 5 6 7)
    (A B C D E F G H I ; AD BD CD DD ED FD GD HD ID ; 0 1 2 3 4 5 6 7 8)
    (A B C D E F G H I J ; AD BD CD DD ED FD GD HD ID JD ; 0 1 2 3 4 5 6 7 8 9)
}

// more generic impls do not work because they crate possibly conflicting trait impls
// this is why here are some more specific impls

// Implementations for simple types
macro_rules! impl_into_into_dart_by_self {
    ($t:ty) => {
        impl IntoIntoDart<$t> for $t {
            #[inline(always)]
            fn into_into_dart(self) -> $t {
                self
            }
        }
    };
}

// Impls for primitive types are taken from the IntoDart trait

impl_into_into_dart_by_self!(u8);
impl_into_into_dart_by_self!(i8);
impl_into_into_dart_by_self!(u16);
impl_into_into_dart_by_self!(i16);
impl_into_into_dart_by_self!(u32);
impl_into_into_dart_by_self!(i32);
impl_into_into_dart_by_self!(u64);
impl_into_into_dart_by_self!(i64);
impl_into_into_dart_by_self!(f32);
impl_into_into_dart_by_self!(f64);
impl_into_into_dart_by_self!(bool);
impl_into_into_dart_by_self!(());
impl_into_into_dart_by_self!(usize);
impl_into_into_dart_by_self!(isize);
impl_into_into_dart_by_self!(String);
impl_into_into_dart_by_self!(DartOpaque);
#[cfg(not(target_family = "wasm"))]
impl_into_into_dart_by_self!(allo_isolate::ffi::DartCObject);
#[cfg(target_family = "wasm")]
impl_into_into_dart_by_self!(wasm_bindgen::JsValue);
#[cfg(feature = "uuid")]
impl_into_into_dart_by_self!(uuid::Uuid);
impl_into_into_dart_by_self!(backtrace::Backtrace);

#[cfg(feature = "chrono")]
mod chrono_impls {
    use super::IntoIntoDart;
    use chrono::{Local, Utc};
    impl_into_into_dart_by_self!(chrono::Duration);
    impl_into_into_dart_by_self!(chrono::NaiveDateTime);
    impl_into_into_dart_by_self!(chrono::DateTime<Local>);
    impl_into_into_dart_by_self!(chrono::DateTime<Utc>);
}

#[cfg(test)]
mod tests {
    #[cfg(not(target_family = "wasm"))]
    #[test]
    fn test_zero_copy_buffer() {
        use crate::misc::into_into_dart::IntoIntoDart;
        let raw: allo_isolate::ZeroCopyBuffer<Vec<u8>> = allo_isolate::ZeroCopyBuffer(vec![10]);
        assert_eq!(raw.into_into_dart().0, vec![10]);
    }
}<|MERGE_RESOLUTION|>--- conflicted
+++ resolved
@@ -1,11 +1,7 @@
 use crate::dart_opaque::DartOpaque;
 use crate::generalized_isolate::{IntoDart, ZeroCopyBuffer};
-<<<<<<< HEAD
 use crate::rust_opaque::{DartSafe, RustOpaque};
 use std::collections::{HashMap, HashSet};
-=======
-use crate::rust_opaque::RustOpaque;
->>>>>>> 075c5f90
 
 /// Basically the Into trait.
 /// We need this separate trait because we need to implement it for Vec<T> etc.
