--- conflicted
+++ resolved
@@ -25,13 +25,8 @@
 
 [target.'cfg(target_family = "wasm")'.dependencies]
 console_error_panic_hook = { version = "0.1.7" }
-<<<<<<< HEAD
-wasm-bindgen = { version = "=0.2.82" }
-js-sys = { version = "0.3.59" }
-=======
 wasm-bindgen = { version = "0.2.81" }
 js-sys = { version = "0.3.60" }
->>>>>>> 6ba1dc7c
 web-sys = { version = "0.3.58", features = [
   "DedicatedWorkerGlobalScope",
   "MessageEvent",
