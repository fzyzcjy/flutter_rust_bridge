[package]
name = "flutter_rust_bridge"
version = "1.37.1"
edition = "2018"
description = "High-level memory-safe binding generator for Flutter/Dart <-> Rust"
license = "MIT"
repository = "https://github.com/fzyzcjy/flutter_rust_bridge"
keywords = ["flutter", "dart", "ffi", "code-generation", "bindings"]
categories = ["development-tools::ffi"]

[dependencies]
allo-isolate = "0.1.13-beta.5"
# allo-isolate = { git = "https://github.com/Desdaemon/allo-isolate" } # hack, until upstream PR is merged and released
# allo-isolate = { path = "../../allo-isolate" }
anyhow = "1.0.58"
threadpool = "1.8.1"
lazy_static = "1.4.0"
<<<<<<< HEAD
parking_lot = "0.12.1"
flutter_rust_bridge_macros = { path = "../frb_macros", version = "1" }
=======
parking_lot = "0.12.0"
log = "0.4.14"
flutter_rust_bridge_macros = { path = "../frb_macros", version = "1" }

[features]
extra_debug_output = []
>>>>>>> 45ff2ba1
<|MERGE_RESOLUTION|>--- conflicted
+++ resolved
@@ -15,14 +15,10 @@
 anyhow = "1.0.58"
 threadpool = "1.8.1"
 lazy_static = "1.4.0"
-<<<<<<< HEAD
 parking_lot = "0.12.1"
-flutter_rust_bridge_macros = { path = "../frb_macros", version = "1" }
-=======
 parking_lot = "0.12.0"
 log = "0.4.14"
 flutter_rust_bridge_macros = { path = "../frb_macros", version = "1" }
 
 [features]
-extra_debug_output = []
->>>>>>> 45ff2ba1
+extra_debug_output = []