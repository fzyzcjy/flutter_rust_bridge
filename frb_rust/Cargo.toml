[package]
name = "flutter_rust_bridge"
version = "1.22.1"
edition = "2018"
description = "High-level memory-safe binding generator for Flutter/Dart <-> Rust"
license = "MIT"
repository = "https://github.com/fzyzcjy/flutter_rust_bridge"
keywords = ["flutter", "dart", "ffi", "code-generation", "bindings"]
categories = ["development-tools::ffi"]

[dependencies]
<<<<<<< HEAD
allo-isolate = { version = "0.1.12", git = "https://github.com/Desdaemon/allo-isolate", branch = "wasm-bindgen" }
anyhow = "1.0.54"
=======
allo-isolate = "0.1.12"
# allo-isolate = { git = "https://github.com/Desdaemon/allo-isolate" } # hack, until upstream PR is merged and released
# allo-isolate = { path = "../../allo-isolate" }
anyhow = "1.0.55"
>>>>>>> 587875d8
threadpool = "1.8.1"
lazy_static = "1.4.0"
parking_lot = "0.12.0"
flutter_rust_bridge_macros = { path = "../frb_macros", version = "1" }

[target.'cfg(target_arch = "wasm32")'.dependencies]
wasm-bindgen = "0.2.78"
js-sys = "0.3.55"<|MERGE_RESOLUTION|>--- conflicted
+++ resolved
@@ -9,15 +9,8 @@
 categories = ["development-tools::ffi"]
 
 [dependencies]
-<<<<<<< HEAD
 allo-isolate = { version = "0.1.12", git = "https://github.com/Desdaemon/allo-isolate", branch = "wasm-bindgen" }
-anyhow = "1.0.54"
-=======
-allo-isolate = "0.1.12"
-# allo-isolate = { git = "https://github.com/Desdaemon/allo-isolate" } # hack, until upstream PR is merged and released
-# allo-isolate = { path = "../../allo-isolate" }
 anyhow = "1.0.55"
->>>>>>> 587875d8
 threadpool = "1.8.1"
 lazy_static = "1.4.0"
 parking_lot = "0.12.0"
