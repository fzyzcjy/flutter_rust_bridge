--- conflicted
+++ resolved
@@ -44,12 +44,8 @@
 # ============================ build & test ============================
 
 rust_build_and_test:
-<<<<<<< HEAD
     # basic
-    just _rust_build_and_test_single frb_codegen --features uuid --features chrono
-=======
     just _rust_build_and_test_single frb_codegen --features uuid,chrono
->>>>>>> 9904bc6c
     just _rust_build_and_test_single frb_rust
     just _rust_build_and_test_single frb_macros
     # single block case
