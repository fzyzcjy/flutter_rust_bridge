import 'dart:async';
import 'dart:typed_data';

import 'package:flutter_rust_bridge/src/basic.dart';
import 'package:flutter_rust_bridge/src/platform_independent.dart';
import 'package:meta/meta.dart';
export 'ffi.dart';

/// Allow custom setup hooks before ffi can be executed.
/// All other ffi calls will wait (async) until the setup ffi finishes.
///
/// Usage:
///
/// 1. Please call [setupMixinConstructor] inside the constructor of your class.
/// 2. Inside your [setup], please call ffi functions with hint=[kHintSetup].
mixin FlutterRustBridgeSetupMixin<T extends FlutterRustBridgeWireBase>
    on FlutterRustBridgeBase<T> {
  /// Inside your [setup], please call ffi functions with hint=[kHintSetup].
  static const kHintSetup = _FlutterRustBridgeSetupMixinSkipWaitHint._();

  final _setupCompleter = Completer<void>();

  /// Please call it inside the constructor of your class.
  void setupMixinConstructor() {
    () async {
      try {
        log('FlutterRustBridgeSetupMixin.setupMixinConstructor start setup');
        await setup();
      } finally {
        log('FlutterRustBridgeSetupMixin.setupMixinConstructor complete setup');
        _setupCompleter.complete();
      }
    }();
  }

  @override
  Future<S> executeNormal<S>(FlutterRustBridgeTask<S> task) async {
    await _beforeExecute(task);
    return await super.executeNormal(task);
  }

  @override
  Stream<S> executeStream<S>(FlutterRustBridgeTask<S> task) async* {
    await _beforeExecute(task);
    yield* super.executeStream(task);
  }

  Future<void> _beforeExecute<S>(FlutterRustBridgeTask<S> task) async {
    if (!_setupCompleter.isCompleted &&
        task.hint is! _FlutterRustBridgeSetupMixinSkipWaitHint) {
      log('FlutterRustBridgeSetupMixin.beforeExecute start waiting setup to complete (task=${task.debugName})');
      await _setupCompleter.future;
      log('FlutterRustBridgeSetupMixin.beforeExecute end waiting setup to complete (task=${task.debugName})');
    }
  }

  /// Do your setup logic inside this function.
  @protected
  Future<void> setup();

  /// Configure a logger for error handling.
  @protected
  void log(String message) {}
}

class _FlutterRustBridgeSetupMixinSkipWaitHint {
  const _FlutterRustBridgeSetupMixinSkipWaitHint._();
}

/// Add a timeout to [executeNormal]
mixin FlutterRustBridgeTimeoutMixin<T extends FlutterRustBridgeWireBase>
    on FlutterRustBridgeBase<T> {
  @override
  Future<S> executeNormal<S>(FlutterRustBridgeTask<S> task) {
    // capture a stack trace at *here*, such that when timeout, can have a good stack trace
    final stackTrace = StackTrace.current;

    final timeLimitForExecuteNormal = this.timeLimitForExecuteNormal;

    var future = super.executeNormal(task);
    if (timeLimitForExecuteNormal != null) {
      future = future.timeout(timeLimitForExecuteNormal,
          onTimeout: () => throw FlutterRustBridgeTimeoutException(
              timeLimitForExecuteNormal, task.debugName, stackTrace));
    }

    return future;
  }

  /// The time limit for methods using [executeNormal]. Return null means *disable* this functionality.
  @protected
  Duration? get timeLimitForExecuteNormal;
}

<<<<<<< HEAD
/// Thrown when the browser is not run in a [cross-origin isolated] environment.
///
/// [cross-origin isolated]: https://developer.mozilla.org/en-US/docs/Web/API/crossOriginIsolated
class MissingHeaderException implements Exception {
  const MissingHeaderException();
  static const _message = '''
Buffers cannot be shared due to missing cross-origin headers.
Make sure your web server responds with the following headers:
- Cross-Origin-Opener-Policy: same-origin
- Cross-Origin-Embedder-Policy: credentialless OR require-corp

If running from Flutter, consider `flutter build web` and running a custom static-file server.''';

  @override
  String toString() => _message;
}

class PlatformMismatchException implements Exception {
  const PlatformMismatchException();
  static const _wasm = 'Not implemented on non-WASM platforms';

  @override
  String toString() => _wasm;
}

class UnmodifiableTypedListException implements Exception {
  const UnmodifiableTypedListException();

  static const _message = 'Cannot modify the length of typed lists.';

  @override
  String toString() => _message;
=======
bool uint8ListToBool(Uint8List raw) {
  final dataView = ByteData.view(raw.buffer);
  return dataView.getUint8(0) != 0;
>>>>>>> 7bfbb39b
}<|MERGE_RESOLUTION|>--- conflicted
+++ resolved
@@ -13,8 +13,7 @@
 ///
 /// 1. Please call [setupMixinConstructor] inside the constructor of your class.
 /// 2. Inside your [setup], please call ffi functions with hint=[kHintSetup].
-mixin FlutterRustBridgeSetupMixin<T extends FlutterRustBridgeWireBase>
-    on FlutterRustBridgeBase<T> {
+mixin FlutterRustBridgeSetupMixin<T extends FlutterRustBridgeWireBase> on FlutterRustBridgeBase<T> {
   /// Inside your [setup], please call ffi functions with hint=[kHintSetup].
   static const kHintSetup = _FlutterRustBridgeSetupMixinSkipWaitHint._();
 
@@ -46,8 +45,7 @@
   }
 
   Future<void> _beforeExecute<S>(FlutterRustBridgeTask<S> task) async {
-    if (!_setupCompleter.isCompleted &&
-        task.hint is! _FlutterRustBridgeSetupMixinSkipWaitHint) {
+    if (!_setupCompleter.isCompleted && task.hint is! _FlutterRustBridgeSetupMixinSkipWaitHint) {
       log('FlutterRustBridgeSetupMixin.beforeExecute start waiting setup to complete (task=${task.debugName})');
       await _setupCompleter.future;
       log('FlutterRustBridgeSetupMixin.beforeExecute end waiting setup to complete (task=${task.debugName})');
@@ -68,8 +66,7 @@
 }
 
 /// Add a timeout to [executeNormal]
-mixin FlutterRustBridgeTimeoutMixin<T extends FlutterRustBridgeWireBase>
-    on FlutterRustBridgeBase<T> {
+mixin FlutterRustBridgeTimeoutMixin<T extends FlutterRustBridgeWireBase> on FlutterRustBridgeBase<T> {
   @override
   Future<S> executeNormal<S>(FlutterRustBridgeTask<S> task) {
     // capture a stack trace at *here*, such that when timeout, can have a good stack trace
@@ -80,8 +77,8 @@
     var future = super.executeNormal(task);
     if (timeLimitForExecuteNormal != null) {
       future = future.timeout(timeLimitForExecuteNormal,
-          onTimeout: () => throw FlutterRustBridgeTimeoutException(
-              timeLimitForExecuteNormal, task.debugName, stackTrace));
+          onTimeout: () =>
+              throw FlutterRustBridgeTimeoutException(timeLimitForExecuteNormal, task.debugName, stackTrace));
     }
 
     return future;
@@ -92,7 +89,6 @@
   Duration? get timeLimitForExecuteNormal;
 }
 
-<<<<<<< HEAD
 /// Thrown when the browser is not run in a [cross-origin isolated] environment.
 ///
 /// [cross-origin isolated]: https://developer.mozilla.org/en-US/docs/Web/API/crossOriginIsolated
@@ -125,9 +121,9 @@
 
   @override
   String toString() => _message;
-=======
+}
+
 bool uint8ListToBool(Uint8List raw) {
   final dataView = ByteData.view(raw.buffer);
   return dataView.getUint8(0) != 0;
->>>>>>> 7bfbb39b
 }