Usage: flutter_rust_bridge_codegen [OPTIONS] --rust-input <RUST_INPUT>... --dart-output <DART_OUTPUT>...
       flutter_rust_bridge_codegen [CONFIG_FILE]

Arguments:
  [CONFIG_FILE]
          Path to a YAML config file.
          
          If present, other options and flags will be ignored. Accepts the same options as the CLI, but uses snake_case keys.

Options:
  -r, --rust-input <RUST_INPUT>...
          Path of input Rust code

  -d, --dart-output <DART_OUTPUT>...
          Path of output generated Dart code

      --dart-decl-output <DART_DECL_OUTPUT>
          If provided, generated Dart declaration code to this separate file

  -c, --c-output <C_OUTPUT>
          Output path (including file name) of generated C header, each field corresponding to that of --rust-input

  -e, --extra-c-output-path <EXTRA_C_OUTPUT_PATH>
          Extra output path (excluding file name) of generated C header

      --rust-crate-dir <RUST_CRATE_DIR>...
          Crate directory for your Rust project

      --rust-output <RUST_OUTPUT>...
          Output path of generated Rust code

      --class-name <CLASS_NAME>...
          Generated class name

      --dart-format-line-length <DART_FORMAT_LINE_LENGTH>
          Line length for Dart formatting
          
          [default: 80]

      --dart-enums-style
          The generated Dart enums will have their variant names camelCased

      --skip-add-mod-to-lib
          Skip automatically adding `mod bridge_generated;` to `lib.rs`

      --llvm-path <LLVM_PATH>...
          Path to the installed LLVM

      --llvm-compiler-opts <LLVM_COMPILER_OPTS>
          LLVM compiler opts

      --dart-root <DART_ROOT>...
          Path to root of Dart project, otherwise inferred from --dart-output

      --no-build-runner
          Skip running build_runner even when codegen-required code is detected

      --no-use-bridge-in-method
          No use bridge in Model

      --extra-headers <EXTRA_HEADERS>
          extra_headers is used to add dependencies header
          
          Note that when no_use_bridge_in_method=true and extra_headers is not set, the default is `import 'ffi.io.dart' if (dart.library.html) 'ffi.web.dart'`.

  -v, --verbose
          Show debug messages

      --wasm
          Enable WASM module generation. Requires: --dart-decl-output

      --inline-rust
          Inline declaration of Rust bridge modules

      --skip-deps-check
          Skip dependencies check

      --dump [<DUMP>...]
          A list of data to be dumped. If specified without a value, defaults to all
          
          [possible values: config, ir]

      --no-dart3
          Disable language features introduced in Dart 3

<<<<<<< HEAD
  -s, --shared-rust-output <SHARED_RUST_OUTPUT>
          
=======
      --keep-going
          If set, the program will delay error reporting until all codegen operations have completed
>>>>>>> fe67cb5b

  -h, --help
          Print help (see a summary with '-h')

  -V, --version
          Print version<|MERGE_RESOLUTION|>--- conflicted
+++ resolved
@@ -83,13 +83,11 @@
       --no-dart3
           Disable language features introduced in Dart 3
 
-<<<<<<< HEAD
   -s, --shared-rust-output <SHARED_RUST_OUTPUT>
           
-=======
+
       --keep-going
           If set, the program will delay error reporting until all codegen operations have completed
->>>>>>> fe67cb5b
 
   -h, --help
           Print help (see a summary with '-h')
