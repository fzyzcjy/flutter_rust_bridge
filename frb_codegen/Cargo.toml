[package]
categories.workspace = true
description.workspace = true
edition.workspace = true
keywords.workspace = true
license.workspace = true
name = "flutter_rust_bridge_codegen"
repository.workspace = true
version.workspace = true

[lib]
name = "lib_flutter_rust_bridge_codegen"
path = "src/lib.rs"

[[bin]]
name = "flutter_rust_bridge_codegen"
path = "src/main.rs"

[dependencies]
anyhow = {workspace = true}
cargo_metadata = "0.14.1"
convert_case = "0.5.0"
delegate = "0.8.0"
enum_dispatch = "0.3.8"
itertools = "0.10.3"
lazy_static = {workspace = true}
log = "0.4"
fern = { version = "0.6.0", features = ["date-based","colored"] }
atty = "0.2.14"
chrono = "0.4"
pathdiff = "0.2.1"
quote = "1.0"
regex = "1.5.4"
serde = {version = "1.0", features = ["derive"]}
serde_yaml = "0.8"
strum_macros = "0.24.3"
syn = {version = "1.0.77", features = ["full", "extra-traits"]}
tempfile = "3.2.0"
thiserror = "1"
toml = "0.5.8"
topological-sort = "0.2.2"
enum-iterator = "1.4.0"
clap = { version = "4.1.8", features = ["derive"] }
cbindgen = "0.24.3"

[dev-dependencies]
semver = "1.0.12"

[package.metadata.binstall]
bin-dir = "{bin}{binary-ext}"

[package.metadata.binstall.overrides]
i686-pc-windows-msvc = {pkg-fmt = "zip"}
x86_64-pc-windows-msvc = {pkg-fmt = "zip"}

[features]
default = ["chrono", "serde"]
serde = []
chrono = []
<<<<<<< HEAD
default = ["chrono", "uuid"]
=======
>>>>>>> a8b4a203
uuid = []<|MERGE_RESOLUTION|>--- conflicted
+++ resolved
@@ -54,11 +54,7 @@
 x86_64-pc-windows-msvc = {pkg-fmt = "zip"}
 
 [features]
-default = ["chrono", "serde"]
+default = ["chrono", "serde", "uuid"]
 serde = []
 chrono = []
-<<<<<<< HEAD
-default = ["chrono", "uuid"]
-=======
->>>>>>> a8b4a203
 uuid = []