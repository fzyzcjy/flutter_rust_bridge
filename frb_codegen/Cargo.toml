--- conflicted
+++ resolved
@@ -57,11 +57,6 @@
 default = ["chrono", "serde"]
 serde = []
 chrono = []
-<<<<<<< HEAD
-default = ["chrono"]
 uuid = []
 # When disabled, name qualifiers are discarded, e.g. my_library::SyncReturn == flutter_rust_bridge::SyncReturn
-qualified_names = []
-=======
-uuid = []
->>>>>>> a8b4a203
+qualified_names = []