use crate::generator::dart::ty::*;
use crate::generator::dart::{dart_comments, dart_metadata, GeneratedApiMethod};
use crate::target::Acc;
use crate::type_dart_generator_struct;
use crate::utils::method::FunctionName;
use crate::{ir::*, Opts};
use convert_case::{Case, Casing};

type_dart_generator_struct!(TypeStructRefGenerator, IrTypeStructRef);

impl TypeDartGeneratorTrait for TypeStructRefGenerator<'_> {
    fn api2wire_body(&self) -> Acc<Option<String>> {
        Acc {
            wasm: self.context.config.wasm_enabled.then(|| {
                format!(
                    "return [{}];",
                    self.ir
                        .get(self.context.ir_file)
                        .fields
                        .iter()
                        .map(|field| {
                            format!(
                                "api2wire_{}(raw.{})",
                                field.ty.safe_ident(),
                                field.name.dart_style()
                            )
                        })
                        .collect::<Vec<_>>()
                        .join(",")
                )
            }),
            ..Default::default()
        }
    }

    fn api_fill_to_wire_body(&self) -> Option<String> {
        let s = self.ir.get(self.context.ir_file);
        Some(
            s.fields
                .iter()
                .map(|field| {
                    if field.ty.is_struct() {
                        format!(
                            "_api_fill_to_wire_{}(apiObj.{}, wireObj.{});",
                            field.ty.safe_ident(),
                            field.name.dart_style(),
                            field.name.rust_style(),
                        )
                    } else {
                        format!(
                            "wireObj.{} = api2wire_{}(apiObj.{});",
                            field.name.rust_style(),
                            field.ty.safe_ident(),
                            field.name.dart_style()
                        )
                    }
                })
                .collect::<Vec<_>>()
                .join("\n"),
        )
    }

    fn wire2api_body(&self) -> String {
        let src = self.ir.get(self.context.ir_file);
        let s = self.ir.get(self.context.ir_file);

        let mut methods = self.context.ir_file.funcs.iter().filter(|f| {
            let f = FunctionName::deserialize(&f.name);
            f.is_method_for_struct(&src.name) || f.is_static_method_for_struct(&src.name)
        });
        let has_methods = methods.next().is_some();
        let mut inner = s
            .fields
            .iter()
            .enumerate()
            .map(|(idx, field)| {
                format!(
                    "{}: _wire2api_{}(arr[{}]),",
                    field.name.dart_style(),
                    field.ty.safe_ident(),
                    idx
                )
            })
            .collect::<Vec<_>>();
        if has_methods && !self.context.config.no_use_bridge_in_method {
            inner.insert(0, "bridge: this,".to_string());
        }

        let inner = inner.join("\n");

        format!(
            "final arr = raw as List<dynamic>;
            if (arr.length != {}) throw Exception('unexpected arr length: expect {} but see ${{arr.length}}');
            return {}({});",
            s.fields.len(),
            s.fields.len(),
            s.name, inner,
        )
    }

    fn structs(&self) -> String {
        let src = self.ir.get(self.context.ir_file);
        let comments = dart_comments(&src.comments);
        let metadata = dart_metadata(&src.dart_metadata);

        let ir_file = self.context.ir_file;
        let methods = ir_file
            .funcs
            .iter()
            .filter(|f| {
                let f = FunctionName::deserialize(&f.name);
                f.is_method_for_struct(&src.name) || f.is_static_method_for_struct(&src.name)
            })
            .collect::<Vec<_>>();

        let has_methods = !methods.is_empty();
        let methods = methods
            .iter()
            .map(|func| {
                generate_api_method(
                    func,
                    src,
                    self.context.config.dart_api_class_name(),
                    self.context.config,
                )
            })
            .collect::<Vec<_>>();

        let methods_string = methods
            .iter()
            .map(|g| {
                format!(
                    "{}{}=>{};\n\n",
                    g.comments,
                    g.signature.clone(),
                    g.implementation.clone()
                )
            })
            .collect::<Vec<_>>()
            .concat();
<<<<<<< HEAD
        let extra_argument = if self.context.config.no_use_bridge_in_method {
            "".to_string()
        } else {
            "required this.bridge,".to_string()
        };
        let field_bridge = if self.context.config.no_use_bridge_in_method {
            String::new()
        } else {
            format!(
                "final {} bridge;",
                self.context.config.dart_api_class_name(),
            )
        };
=======
>>>>>>> 4e2f884c
        if src.using_freezed() {
            let mut constructor_params = src
                .fields
                .iter()
                .map(|field| {
                    let r#default = field.field_default(true, Some(self.context.config));
                    format!(
                        "{default} {} {} {},",
                        field.required_modifier(),
                        field.ty.dart_api_type(),
                        field.name.dart_style()
                    )
                })
                .collect::<Vec<_>>();
            if has_methods {
                constructor_params.insert(
                    0,
                    format!(
                        "required {} bridge,",
                        self.context.config.dart_api_class_name()
                    ),
                );
            }
            let constructor_params = constructor_params.join("");

            format!(
                "{comments}{meta}class {Name} with _${Name} {{
                    {private_constructor}
                    const factory {Name}({{{}}}) = _{Name};
                    {}
                }}",
                constructor_params,
                methods_string,
                private_constructor = if has_methods {
                    format!("const {}._();", self.ir.name)
                } else {
                    "".to_owned()
                },
                comments = comments,
                meta = metadata,
                Name = self.ir.name
            )
        } else {
            let mut field_declarations = src
                .fields
                .iter()
                .map(|f| {
                    let comments = dart_comments(&f.comments);
                    format!(
                        "{}{} {} {};",
                        comments,
                        if f.is_final { "final" } else { "" },
                        f.ty.dart_api_type(),
                        f.name.dart_style()
                    )
                })
                .collect::<Vec<_>>();
            if has_methods {
                field_declarations.insert(
                    0,
                    format!(
                        "final {} bridge;",
                        self.context.config.dart_api_class_name(),
                    ),
                );
            }
            let field_declarations = field_declarations.join("\n");

            let mut constructor_params = src
                .fields
                .iter()
                .map(|f| {
                    format!(
                        "{required}this.{} {default},",
                        f.name.dart_style(),
                        required = f.required_modifier(),
                        default = f.field_default(false, Some(self.context.config))
                    )
                })
                .collect::<Vec<_>>();
            if has_methods {
                constructor_params.insert(0, "required this.bridge,".to_string());
            }

            let (left, right) = if constructor_params.is_empty() {
                ("", "")
            } else {
                ("{", "}")
            };
            let constructor_params = constructor_params.join("");
            let const_capable = if src.const_capable() { "const " } else { "" };

            format!(
                "{comments}{meta}class {Name} {{
                    {}

                    {const}{Name}({}{}{});

                {}
            }}",
                field_declarations,
                left,
                constructor_params,
                right,
                methods_string,
                comments = comments,
                meta = metadata,
                Name = self.ir.name,
                const = const_capable
            )
        }
    }
}

fn generate_api_method(
    func: &IrFunc,
    ir_struct: &IrStruct,
    dart_api_class_name: String,
    config: &Opts,
) -> GeneratedApiMethod {
    let f = FunctionName::deserialize(&func.name);
    let skip_count = usize::from(!f.is_static_method());
    let mut raw_func_param_list = func
        .inputs
        .iter()
        .skip(skip_count) //skip the first as it's the method 'self'
        .map(|input| {
            format!(
                "{required}{} {} {default}",
                input.ty.dart_api_type(),
                input.name.dart_style(),
                required = input.required_modifier(),
                default = input.field_default(false, Some(config))
            )
        })
        .collect::<Vec<_>>();

    if f.is_static_method() && !config.no_use_bridge_in_method {
        raw_func_param_list.insert(0, format!("required {dart_api_class_name} bridge"));
    }

    let full_func_param_list = [raw_func_param_list, vec!["dynamic hint".to_string()]].concat();

    let static_function_name = f.method_name();
    let comments = dart_comments(&func.comments);

    let partial = format!(
        "{} {} {}({{ {} }})",
        if f.is_static_method() { "static" } else { "" },
        func.mode.dart_return_type(&func.output.dart_api_type()),
        if f.is_static_method() {
            if static_function_name == "new" {
                format!("new{}", ir_struct.name)
            } else {
                static_function_name.to_case(Case::Camel)
            }
        } else {
            f.method_name().to_case(Case::Camel)
        },
        full_func_param_list.join(","),
    );

    let signature = partial;

    let mut arg_names = func
        .inputs
        .iter()
        .skip(skip_count) //skip the first as it's the method 'self'
        .map(|input| format!("{}:{},", input.name.dart_style(), input.name.dart_style()))
        .collect::<Vec<_>>();

    let implementation = if f.is_static_method() {
        arg_names.push("hint: hint".to_string());
        let arg_names = arg_names.concat();
        format!(
            "{}.{}({})",
            config.get_dart_api_bridge_name(),
            func.name.clone().to_case(Case::Camel),
            arg_names
        )
    } else {
        let arg_names = arg_names.concat();
        format!(
            "{}.{}({}: this, {})",
            config.get_dart_api_bridge_name(),
            func.name.clone().to_case(Case::Camel),
            func.inputs[0].name.dart_style(),
            arg_names
        )
    };

    GeneratedApiMethod {
        signature,
        implementation,
        comments,
    }
}<|MERGE_RESOLUTION|>--- conflicted
+++ resolved
@@ -138,22 +138,6 @@
             })
             .collect::<Vec<_>>()
             .concat();
-<<<<<<< HEAD
-        let extra_argument = if self.context.config.no_use_bridge_in_method {
-            "".to_string()
-        } else {
-            "required this.bridge,".to_string()
-        };
-        let field_bridge = if self.context.config.no_use_bridge_in_method {
-            String::new()
-        } else {
-            format!(
-                "final {} bridge;",
-                self.context.config.dart_api_class_name(),
-            )
-        };
-=======
->>>>>>> 4e2f884c
         if src.using_freezed() {
             let mut constructor_params = src
                 .fields
