--- conflicted
+++ resolved
@@ -112,10 +112,6 @@
                     )
                 )
             }
-<<<<<<< HEAD
-            IrTypeDelegate::Backtrace | IrTypeDelegate::Anyhow => "self.wire2api()".to_owned(),
-        })
-=======
             #[cfg(feature = "uuid")]
             IrTypeDelegate::Uuid => Acc::distribute(
                 Some(
@@ -128,8 +124,8 @@
                     "let multiple: Vec<u8> = self.wire2api(); wire2api_uuids(multiple)".into(),
                 ),
             ),
-        }
->>>>>>> 4dd307e3
+            IrTypeDelegate::Backtrace | IrTypeDelegate::Anyhow => "self.wire2api()".to_owned(),
+        }
     }
 
     fn wire_struct_fields(&self) -> Option<Vec<String>> {
