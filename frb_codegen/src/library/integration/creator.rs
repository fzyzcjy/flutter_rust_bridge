--- conflicted
+++ resolved
@@ -14,8 +14,7 @@
 }
 
 /// Create a new Flutter + Rust project.
-<<<<<<< HEAD
-pub fn create(name: &str, enable_local_dependency: bool) -> anyhow::Result<()> {
+pub fn create(config: CreateConfig) -> anyhow::Result<()> {
     let dart_root = env::current_dir()?.join(name);
     debug!("create name={name} dart_root={dart_root:?}");
 
@@ -27,17 +26,9 @@
         dart_root,
     );
     // frb-coverage:ignore-end
-=======
-pub fn create(config: CreateConfig) -> anyhow::Result<()> {
-    debug!("create name={}", config.name);
->>>>>>> c006efef
 
-    flutter_create(&config.name)?;
+    flutter_create(name)?;
 
-<<<<<<< HEAD
-=======
-    let dart_root = env::current_dir()?.join(&config.name);
->>>>>>> c006efef
     env::set_current_dir(&dart_root)?;
 
     remove_unnecessary_files(&dart_root)?;
