--- conflicted
+++ resolved
@@ -72,65 +72,39 @@
     }
 }
 
-<<<<<<< HEAD
-fn compute_class_name_for_querying_methods(ty: &MirType) -> NamespacedName {
-    match ty {
-        MirType::EnumRef(ty) => ty.ident.0.clone(),
-        MirType::StructRef(ty) => ty.ident.0.clone(),
-        MirType::TraitDef(ty) => ty.name.clone(),
-        MirType::Delegate(MirTypeDelegate::ProxyVariant(ty)) => {
-            compute_class_name_for_querying_methods(&ty.inner)
-        }
-        MirType::Delegate(MirTypeDelegate::Lifetimeable(ty)) => {
-            compute_class_name_for_querying_methods(&MirType::Delegate(
-                MirTypeDelegate::RustAutoOpaqueExplicit(ty.delegate.clone()),
-            ))
-        }
-        MirType::Delegate(MirTypeDelegate::RustAutoOpaqueExplicit(ty)) => {
-            compute_class_name_for_querying_methods(&MirType::RustOpaque(ty.inner.clone()))
-        }
-        MirType::RustAutoOpaqueImplicit(ty) => {
-            compute_class_name_for_querying_methods(&MirType::RustOpaque(ty.inner.clone()))
-        }
-        MirType::RustOpaque(ty) => {
-            lazy_static! {
-                static ref FILTER: Regex =
-                    Regex::new(r"^flutter_rust_bridge::for_generated::RustAutoOpaqueInner<(.*)>$")
-                        .unwrap();
-            }
-            let name = FILTER.replace_all(&ty.inner.0.with_static_lifetime(), "$1").to_string();
-            NamespacedName::new(ty.namespace.clone(), name)
-        }
-        _ => panic!("compute_query_class_name see unknown ty={ty:?}"),
-    }
-=======
 fn compute_class_name_for_querying_methods(
     ty: &MirType,
     context: ApiDartGeneratorContext,
 ) -> String {
-    ApiDartGenerator::new(ty.clone(), context).dart_api_type()
-    //     match ty {
-    //         MirType::EnumRef(ty) => ty.ident.0.clone(),
-    //         MirType::StructRef(ty) => ty.ident.0.clone(),
-    //         MirType::TraitDef(ty) => ty.name.clone(),
-    //         MirType::Delegate(MirTypeDelegate::ProxyVariant(ty)) => {
-    //             compute_class_name_for_querying_methods(&ty.inner)
+    ApiDartGenerator::new(ty.clone(), context).dart_api_type()    // match ty {
+    //     MirType::EnumRef(ty) => ty.ident.0.clone(),
+    //     MirType::StructRef(ty) => ty.ident.0.clone(),
+    //     MirType::TraitDef(ty) => ty.name.clone(),
+    //     MirType::Delegate(MirTypeDelegate::ProxyVariant(ty)) => {
+    //         compute_class_name_for_querying_methods(&ty.inner)
+    //     }
+    //     MirType::Delegate(MirTypeDelegate::Lifetimeable(ty)) => {
+    //         compute_class_name_for_querying_methods(&MirType::Delegate(
+    //             MirTypeDelegate::RustAutoOpaqueExplicit(ty.delegate.clone()),
+    //         ))
+    //     }
+    //     MirType::Delegate(MirTypeDelegate::RustAutoOpaqueExplicit(ty)) => {
+    //         compute_class_name_for_querying_methods(&MirType::RustOpaque(ty.inner.clone()))
+    //     }
+    //     MirType::RustAutoOpaqueImplicit(ty) => {
+    //         compute_class_name_for_querying_methods(&MirType::RustOpaque(ty.inner.clone()))
+    //     }
+    //     MirType::RustOpaque(ty) => {
+    //         lazy_static! {
+    //             static ref FILTER: Regex =
+    //                 Regex::new(r"^flutter_rust_bridge::for_generated::RustAutoOpaqueInner<(.*)>$")
+    //                     .unwrap();
     //         }
-    //         MirType::RustAutoOpaqueImplicit(ty) => {
-    //             compute_class_name_for_querying_methods(&MirType::RustOpaque(ty.inner.clone()))
-    //         }
-    //         MirType::RustOpaque(ty) => {
-    //             lazy_static! {
-    //                 static ref FILTER: Regex =
-    //                     Regex::new(r"^flutter_rust_bridge::for_generated::RustAutoOpaqueInner<(.*)>$")
-    //                         .unwrap();
-    //             }
-    //             let name = FILTER.replace_all(&ty.inner.0, "$1").to_string();
-    //             NamespacedName::new(ty.namespace.clone(), name)
-    //         }
-    //         _ => panic!("compute_query_class_name see unknown ty={ty:?}"),
-    //     }
->>>>>>> 2ede63b6
+    //         let name = FILTER.replace_all(&ty.inner.0.with_static_lifetime(), "$1").to_string();
+    //         NamespacedName::new(ty.namespace.clone(), name)
+    //     }
+    //     _ => panic!("compute_query_class_name see unknown ty={ty:?}"),
+    // }
 }
 
 // TODO move
