--- conflicted
+++ resolved
@@ -51,13 +51,8 @@
         &return_stream,
     );
     let func_return_type = generate_function_dart_return_type(
-<<<<<<< HEAD
-        &func.mode,
+        func,
         &ApiDartGenerator::new(func.output.normal.clone(), context).dart_api_type(),
-=======
-        func,
-        &ApiDartGenerator::new(func.output.clone(), context).dart_api_type(),
->>>>>>> e0baf4b7
         &return_stream,
         context,
     );
