--- conflicted
+++ resolved
@@ -17,11 +17,7 @@
     if !duplicate_class_names.is_empty() {
         const SKIP_ENV_VAR: &str = "FRB_DEBUG_SKIP_SANITY_CHECK_CLASS_NAME_DUPLICATES";
         let message = format!(
-<<<<<<< HEAD
-            "Will generate duplicated class names ({duplicate_class_names:?}). This is often because the type is auto inferred as both opaque and non-opaque. Try to add `#[frb(opaque)]` or `#[frb(non_opaque)]` to the struct, or change code that uses it."
-=======
             "Will generate duplicated class names ({duplicate_class_names:?}). This is often because the type is auto inferred as both opaque and non-opaque. Try to add `#[frb(opaque)]` or `#[frb(non_opaque)]` to the struct, or change code that uses it.",
->>>>>>> 697b8dcc
         );
 
         if std::env::var(SKIP_ENV_VAR).is_ok() {
