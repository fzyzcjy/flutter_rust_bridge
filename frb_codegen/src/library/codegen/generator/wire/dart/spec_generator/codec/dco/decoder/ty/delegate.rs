--- conflicted
+++ resolved
@@ -58,11 +58,7 @@
                 } else {
                     format!(
                         "return dcoDecodeTimestamp(ts: dco_decode_i_64(raw).toInt(), isUtc: {is_utc});",
-<<<<<<< HEAD
-                        is_utc = matches!(ir, IrTypeDelegateTime::NaiveDate | IrTypeDelegateTime::NaiveDateTime | IrTypeDelegateTime::Utc)
-=======
-                        is_utc = matches!(mir, MirTypeDelegateTime::Naive | MirTypeDelegateTime::Utc)
->>>>>>> 76cdb39a
+                        is_utc = matches!(mir, MirTypeDelegateTime::NaiveDate | MirTypeDelegateTime::NaiveDateTime | MirTypeDelegateTime::Utc)
                     )
                 }
             }
