use crate::codegen::generator::acc::Acc;
use crate::codegen::generator::codec::sse::ty::delegate::{
    generate_set_to_list, generate_stream_sink_setup_and_serialize,
};
use crate::codegen::generator::misc::target::Target;
use crate::codegen::generator::wire::dart::spec_generator::codec::cst::base::*;
use crate::codegen::generator::wire::dart::spec_generator::codec::cst::encoder::ty::WireDartCodecCstGeneratorEncoderTrait;
use crate::codegen::ir::ty::delegate::{
    IrTypeDelegate, IrTypeDelegateArrayMode, IrTypeDelegatePrimitiveEnum, IrTypeDelegateTime,
};
use crate::codegen::ir::ty::primitive::IrTypePrimitive;
use crate::codegen::ir::ty::primitive_list::IrTypePrimitiveList;
use crate::library::codegen::generator::api_dart::spec_generator::base::ApiDartGenerator;
use crate::library::codegen::generator::api_dart::spec_generator::info::ApiDartGeneratorInfoTrait;
use crate::library::codegen::ir::ty::IrTypeTrait;

impl<'a> WireDartCodecCstGeneratorEncoderTrait for DelegateWireDartCodecCstGenerator<'a> {
    fn generate_encode_func_body(&self) -> Acc<Option<String>> {
        match &self.ir {
            IrTypeDelegate::Array(ref array) => match &array.mode {
                IrTypeDelegateArrayMode::General(_) => Acc::distribute(Some(format!(
                    "return cst_encode_{}(raw);",
                    array.get_delegate().safe_ident(),
                ))),
                IrTypeDelegateArrayMode::Primitive(_) => Acc {
                    io: Some(format!(
                        "final ans = wire.cst_new_{}({length});
                        ans.ref.ptr.asTypedList({length}).setAll(0, raw);
                        return ans;",
                        array.get_delegate().safe_ident(),
                        length = array.length,
                    )),
                    web: Some(format!(
                        "return {}.fromList(raw);",
                        ApiDartGenerator::new(
                            array.get_delegate(),
                            self.context.as_api_dart_context()
                        )
                        .dart_api_type()
                    )),
                    ..Default::default()
                },
            },

            IrTypeDelegate::String => Acc {
                io: Some(format!(
                    "return cst_encode_{}(utf8.encoder.convert(raw));",
                    uint8list_safe_ident(true)
                )),
                web: Some("return raw;".into()),
                ..Default::default()
            },
            IrTypeDelegate::Char => Acc {
                io: Some("return cst_encode_String(raw);".into()),
                web: Some("return cst_encode_String(raw);".into()),
                ..Default::default()
            },
            // IrTypeDelegate::ZeroCopyBufferVecPrimitive(_) => {
            //     // In this case, even though the body is the same, their types are different
            //     // and must be split.
            //     let body = format!(
            //         "return cst_encode_{}(raw);",
            //         self.ir.get_delegate().safe_ident()
            //     );
            //     Acc::distribute(Some(body))
            // }
            // IrTypeDelegate::StringList => Acc {
            //     io: Some(
            //         "final ans = wire.cst_new_StringList(raw.length);
            //         for (var i = 0; i < raw.length; i++){
            //             ans.ref.ptr[i] = cst_encode_String(raw[i]);
            //         }
            //         return ans;"
            //             .to_string(),
            //     ),
            //     web: Some("return raw;".into()),
            //     ..Default::default()
            // },
            IrTypeDelegate::PrimitiveEnum(IrTypeDelegatePrimitiveEnum { ref repr, .. }) => {
                format!("return cst_encode_{}(raw.index);", repr.safe_ident()).into()
            }
            IrTypeDelegate::Time(ir) => match ir {
<<<<<<< HEAD
                IrTypeDelegateTime::Utc
                | IrTypeDelegateTime::Local
                | IrTypeDelegateTime::NaiveDate
                | IrTypeDelegateTime::NaiveDateTime => Acc {
                    io: Some("return cst_encode_i_64(raw.microsecondsSinceEpoch);".into()),
                    web: Some("return cst_encode_i_64(raw.millisecondsSinceEpoch);".into()),
                    ..Default::default()
                },
=======
                IrTypeDelegateTime::Utc | IrTypeDelegateTime::Local | IrTypeDelegateTime::Naive => {
                    Acc {
                        io: Some("return cst_encode_i_64(raw.microsecondsSinceEpoch);".into()),
                        web: Some(
                            "return cst_encode_i_64(BigInt.from(raw.millisecondsSinceEpoch));"
                                .into(),
                        ),
                        ..Default::default()
                    }
                }
>>>>>>> f6a6b2ac
                IrTypeDelegateTime::Duration => Acc {
                    io: Some("return cst_encode_i_64(raw.inMicroseconds);".into()),
                    web: Some("return cst_encode_i_64(BigInt.from(raw.inMilliseconds));".into()),
                    ..Default::default()
                },
            },
            // IrTypeDelegate::TimeList(t) => Acc::distribute(Some(format!(
            //     "final ans = Int64List(raw.length);
            //     for (var i=0; i < raw.length; ++i) ans[i] = cst_encode_{}(raw[i]);
            //     return cst_encode_list_prim_i_64(ans);",
            //     IrTypeDelegate::Time(*t).safe_ident()
            // ))),
            IrTypeDelegate::Uuid => Acc::distribute(Some(format!(
                "return cst_encode_{}(raw.toBytes());",
                uint8list_safe_ident(true)
            ))),
            // IrTypeDelegate::Uuids => Acc::distribute(Some(format!(
            //     "final builder = BytesBuilder();
            //     for (final element in raw) {{
            //       builder.add(element.toBytes());
            //     }}
            //     return cst_encode_{}(builder.toBytes());",
            //     uint8list_safe_ident()
            // ))),
            IrTypeDelegate::Backtrace | IrTypeDelegate::AnyhowException => {
                Acc::distribute(Some("throw UnimplementedError();".to_string()))
            }
            IrTypeDelegate::Map(_) => Acc::distribute(Some(format!(
                "return cst_encode_{}(raw.entries.map((e) => (e.key, e.value)).toList());",
                self.ir.get_delegate().safe_ident()
            ))),
            IrTypeDelegate::Set(ir) => Acc::distribute(Some(format!(
                "return cst_encode_{}({});",
                self.ir.get_delegate().safe_ident(),
                generate_set_to_list(ir, self.context.as_api_dart_context(), "raw"),
            ))),
            IrTypeDelegate::StreamSink(ir) => Acc::distribute(Some(format!(
                "return cst_encode_{}({});",
                self.ir.get_delegate().safe_ident(),
                generate_stream_sink_setup_and_serialize(ir, "raw")
            ))),
            IrTypeDelegate::BigPrimitive(_) => Acc::distribute(Some(
                "return cst_encode_String(raw.toString());".to_string(),
            )),
            IrTypeDelegate::RustAutoOpaqueExplicit(_) => Acc::distribute(Some(format!(
                "return cst_encode_{}(raw);",
                self.ir.get_delegate().safe_ident(),
            ))),
        }
    }

    // the function signature is not covered while the whole body is covered - looks like a bug in coverage tool
    // frb-coverage:ignore-start
    fn dart_wire_type(&self, target: Target) -> String {
        // frb-coverage:ignore-end
        match (&self.ir, target) {
            (IrTypeDelegate::String, Target::Web) => "String".into(),
            // (IrTypeDelegate::StringList, Target::Web) => "List<String>".into(),
            // (IrTypeDelegate::StringList, _) => "ffi.Pointer<wire_cst_StringList>".to_owned(),
            _ => WireDartCodecCstGenerator::new(self.ir.get_delegate(), self.context)
                .dart_wire_type(target),
        }
    }
}

fn uint8list_safe_ident(strict_dart_type: bool) -> String {
    IrTypePrimitiveList {
        primitive: IrTypePrimitive::U8,
        strict_dart_type,
    }
    .safe_ident()
}<|MERGE_RESOLUTION|>--- conflicted
+++ resolved
@@ -78,29 +78,19 @@
             // },
             IrTypeDelegate::PrimitiveEnum(IrTypeDelegatePrimitiveEnum { ref repr, .. }) => {
                 format!("return cst_encode_{}(raw.index);", repr.safe_ident()).into()
-            }
+            },
             IrTypeDelegate::Time(ir) => match ir {
-<<<<<<< HEAD
                 IrTypeDelegateTime::Utc
                 | IrTypeDelegateTime::Local
                 | IrTypeDelegateTime::NaiveDate
                 | IrTypeDelegateTime::NaiveDateTime => Acc {
-                    io: Some("return cst_encode_i_64(raw.microsecondsSinceEpoch);".into()),
-                    web: Some("return cst_encode_i_64(raw.millisecondsSinceEpoch);".into()),
-                    ..Default::default()
-                },
-=======
-                IrTypeDelegateTime::Utc | IrTypeDelegateTime::Local | IrTypeDelegateTime::Naive => {
-                    Acc {
                         io: Some("return cst_encode_i_64(raw.microsecondsSinceEpoch);".into()),
                         web: Some(
                             "return cst_encode_i_64(BigInt.from(raw.millisecondsSinceEpoch));"
                                 .into(),
                         ),
                         ..Default::default()
-                    }
-                }
->>>>>>> f6a6b2ac
+                },
                 IrTypeDelegateTime::Duration => Acc {
                     io: Some("return cst_encode_i_64(raw.inMicroseconds);".into()),
                     web: Some("return cst_encode_i_64(BigInt.from(raw.inMilliseconds));".into()),
