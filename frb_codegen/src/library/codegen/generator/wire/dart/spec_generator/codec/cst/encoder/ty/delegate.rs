use crate::codegen::generator::acc::Acc;
use crate::codegen::generator::codec::sse::ty::delegate::{
    generate_set_to_list, generate_stream_sink_setup_and_serialize,
};
use crate::codegen::generator::misc::target::Target;
use crate::codegen::generator::wire::dart::spec_generator::codec::cst::base::*;
use crate::codegen::generator::wire::dart::spec_generator::codec::cst::encoder::ty::WireDartCodecCstGeneratorEncoderTrait;
use crate::codegen::ir::mir::ty::delegate::{
    MirTypeDelegate, MirTypeDelegateArrayMode, MirTypeDelegatePrimitiveEnum, MirTypeDelegateTime,
};
use crate::codegen::ir::mir::ty::primitive::MirTypePrimitive;
use crate::codegen::ir::mir::ty::primitive_list::MirTypePrimitiveList;
use crate::library::codegen::generator::api_dart::spec_generator::base::ApiDartGenerator;
use crate::library::codegen::generator::api_dart::spec_generator::info::ApiDartGeneratorInfoTrait;
use crate::library::codegen::ir::mir::ty::MirTypeTrait;

impl<'a> WireDartCodecCstGeneratorEncoderTrait for DelegateWireDartCodecCstGenerator<'a> {
    fn generate_encode_func_body(&self) -> Acc<Option<String>> {
        match &self.mir {
            MirTypeDelegate::Array(ref array) => match &array.mode {
                MirTypeDelegateArrayMode::General(_) => Acc::distribute(Some(format!(
                    "return cst_encode_{}(raw);",
                    array.get_delegate().safe_ident(),
                ))),
                MirTypeDelegateArrayMode::Primitive(_) => Acc {
                    io: Some(format!(
                        "final ans = wire.cst_new_{}({length});
                        ans.ref.ptr.asTypedList({length}).setAll(0, raw);
                        return ans;",
                        array.get_delegate().safe_ident(),
                        length = array.length,
                    )),
                    web: Some(format!(
                        "return {}.fromList(raw);",
                        ApiDartGenerator::new(
                            array.get_delegate(),
                            self.context.as_api_dart_context()
                        )
                        .dart_api_type()
                    )),
                    ..Default::default()
                },
            },

            MirTypeDelegate::String => Acc {
                io: Some(format!(
                    "return cst_encode_{}(utf8.encoder.convert(raw));",
                    uint8list_safe_ident(true)
                )),
                web: Some("return raw;".into()),
                ..Default::default()
            },
            MirTypeDelegate::Char => Acc {
                io: Some("return cst_encode_String(raw);".into()),
                web: Some("return cst_encode_String(raw);".into()),
                ..Default::default()
            },
            // MirTypeDelegate::ZeroCopyBufferVecPrimitive(_) => {
            //     // In this case, even though the body is the same, their types are different
            //     // and must be split.
            //     let body = format!(
            //         "return cst_encode_{}(raw);",
            //         self.mir.get_delegate().safe_ident()
            //     );
            //     Acc::distribute(Some(body))
            // }
            // MirTypeDelegate::StringList => Acc {
            //     io: Some(
            //         "final ans = wire.cst_new_StringList(raw.length);
            //         for (var i = 0; i < raw.length; i++){
            //             ans.ref.ptr[i] = cst_encode_String(raw[i]);
            //         }
            //         return ans;"
            //             .to_string(),
            //     ),
            //     web: Some("return raw;".into()),
            //     ..Default::default()
            // },
            MirTypeDelegate::PrimitiveEnum(MirTypeDelegatePrimitiveEnum { ref repr, .. }) => {
                format!("return cst_encode_{}(raw.index);", repr.safe_ident()).into()
            }
<<<<<<< HEAD
            IrTypeDelegate::Time(ir) => match ir {
                IrTypeDelegateTime::Utc
                | IrTypeDelegateTime::Local
                | IrTypeDelegateTime::NaiveDate
                | IrTypeDelegateTime::NaiveDateTime => Acc {
=======
            MirTypeDelegate::Time(mir) => match mir {
                MirTypeDelegateTime::Utc
                | MirTypeDelegateTime::Local
                | MirTypeDelegateTime::Naive => Acc {
>>>>>>> 76cdb39a
                    io: Some("return cst_encode_i_64(raw.microsecondsSinceEpoch);".into()),
                    web: Some(
                        "return cst_encode_i_64(BigInt.from(raw.millisecondsSinceEpoch));".into(),
                    ),
                    ..Default::default()
                },
<<<<<<< HEAD
                IrTypeDelegateTime::Duration => Acc {
=======
                MirTypeDelegateTime::Duration => Acc {
>>>>>>> 76cdb39a
                    io: Some("return cst_encode_i_64(raw.inMicroseconds);".into()),
                    web: Some("return cst_encode_i_64(BigInt.from(raw.inMilliseconds));".into()),
                    ..Default::default()
                },
            },
            // MirTypeDelegate::TimeList(t) => Acc::distribute(Some(format!(
            //     "final ans = Int64List(raw.length);
            //     for (var i=0; i < raw.length; ++i) ans[i] = cst_encode_{}(raw[i]);
            //     return cst_encode_list_prim_i_64(ans);",
            //     MirTypeDelegate::Time(*t).safe_ident()
            // ))),
            MirTypeDelegate::Uuid => Acc::distribute(Some(format!(
                "return cst_encode_{}(raw.toBytes());",
                uint8list_safe_ident(true)
            ))),
            // MirTypeDelegate::Uuids => Acc::distribute(Some(format!(
            //     "final builder = BytesBuilder();
            //     for (final element in raw) {{
            //       builder.add(element.toBytes());
            //     }}
            //     return cst_encode_{}(builder.toBytes());",
            //     uint8list_safe_ident()
            // ))),
            MirTypeDelegate::Backtrace
            | MirTypeDelegate::AnyhowException
            /*| MirTypeDelegate::DynTrait(_)*/ => {
                Acc::distribute(Some("throw UnimplementedError();".to_string()))
            }
            MirTypeDelegate::Map(_) => Acc::distribute(Some(format!(
                "return cst_encode_{}(raw.entries.map((e) => (e.key, e.value)).toList());",
                self.mir.get_delegate().safe_ident()
            ))),
            MirTypeDelegate::Set(mir) => Acc::distribute(Some(format!(
                "return cst_encode_{}({});",
                self.mir.get_delegate().safe_ident(),
                generate_set_to_list(mir, self.context.as_api_dart_context(), "raw"),
            ))),
            MirTypeDelegate::StreamSink(mir) => Acc::distribute(Some(format!(
                "return cst_encode_{}({});",
                self.mir.get_delegate().safe_ident(),
                generate_stream_sink_setup_and_serialize(mir, "raw")
            ))),
            MirTypeDelegate::BigPrimitive(_) => Acc::distribute(Some(
                "return cst_encode_String(raw.toString());".to_string(),
            )),
            MirTypeDelegate::RustAutoOpaqueExplicit(_) => Acc::distribute(Some(format!(
                "return cst_encode_{}(raw);",
                self.mir.get_delegate().safe_ident(),
            ))),
        }
    }

    // the function signature is not covered while the whole body is covered - looks like a bug in coverage tool
    // frb-coverage:ignore-start
    fn dart_wire_type(&self, target: Target) -> String {
        // frb-coverage:ignore-end
        match (&self.mir, target) {
            (MirTypeDelegate::String, Target::Web) => "String".into(),
            // (MirTypeDelegate::StringList, Target::Web) => "List<String>".into(),
            // (MirTypeDelegate::StringList, _) => "ffi.Pointer<wire_cst_StringList>".to_owned(),
            _ => WireDartCodecCstGenerator::new(self.mir.get_delegate(), self.context)
                .dart_wire_type(target),
        }
    }
}

fn uint8list_safe_ident(strict_dart_type: bool) -> String {
    MirTypePrimitiveList {
        primitive: MirTypePrimitive::U8,
        strict_dart_type,
    }
    .safe_ident()
}<|MERGE_RESOLUTION|>--- conflicted
+++ resolved
@@ -79,29 +79,18 @@
             MirTypeDelegate::PrimitiveEnum(MirTypeDelegatePrimitiveEnum { ref repr, .. }) => {
                 format!("return cst_encode_{}(raw.index);", repr.safe_ident()).into()
             }
-<<<<<<< HEAD
-            IrTypeDelegate::Time(ir) => match ir {
-                IrTypeDelegateTime::Utc
-                | IrTypeDelegateTime::Local
-                | IrTypeDelegateTime::NaiveDate
-                | IrTypeDelegateTime::NaiveDateTime => Acc {
-=======
             MirTypeDelegate::Time(mir) => match mir {
                 MirTypeDelegateTime::Utc
                 | MirTypeDelegateTime::Local
-                | MirTypeDelegateTime::Naive => Acc {
->>>>>>> 76cdb39a
+                | MirTypeDelegateTime::NaiveDate
+                | MirTypeDelegateTime::NaiveDateTime => Acc {
                     io: Some("return cst_encode_i_64(raw.microsecondsSinceEpoch);".into()),
                     web: Some(
                         "return cst_encode_i_64(BigInt.from(raw.millisecondsSinceEpoch));".into(),
                     ),
                     ..Default::default()
                 },
-<<<<<<< HEAD
-                IrTypeDelegateTime::Duration => Acc {
-=======
                 MirTypeDelegateTime::Duration => Acc {
->>>>>>> 76cdb39a
                     io: Some("return cst_encode_i_64(raw.inMicroseconds);".into()),
                     web: Some("return cst_encode_i_64(BigInt.from(raw.inMilliseconds));".into()),
                     ..Default::default()
