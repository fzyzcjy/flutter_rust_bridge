use crate::codegen::generator::api_dart::spec_generator::base::ApiDartGenerator;
use crate::codegen::generator::codec::sse::lang::*;
use crate::codegen::generator::codec::sse::ty::*;
use crate::codegen::ir::mir::ty::delegate::{
    MirTypeDelegatePrimitiveEnum, MirTypeDelegateSet, MirTypeDelegateStreamSink,
    MirTypeDelegateTime,
};
use crate::library::codegen::generator::api_dart::spec_generator::info::ApiDartGeneratorInfoTrait;
use convert_case::{Case, Casing};
use itertools::Itertools;

impl<'a> CodecSseTyTrait for DelegateCodecSseTy<'a> {
    fn generate_encode(&self, lang: &Lang) -> Option<String> {
        let inner_expr = match lang {
            Lang::DartLang(_) => match &self.mir {
                MirTypeDelegate::Array(_) => "self.inner".to_owned(),
                MirTypeDelegate::String => "utf8.encoder.convert(self)".to_owned(),
                MirTypeDelegate::Char => "self".to_owned(),
                MirTypeDelegate::PrimitiveEnum(_) => "self.index".to_owned(),
                MirTypeDelegate::Backtrace => {
                    return Some(format!("{};", lang.throw_unreachable("")));
                }
                MirTypeDelegate::AnyhowException => "self.message".to_owned(),
                MirTypeDelegate::Map(_) => {
                    "self.entries.map((e) => (e.key, e.value)).toList()".to_owned()
                }
                MirTypeDelegate::Set(mir) => {
                    generate_set_to_list(mir, self.context.as_api_dart_context(), "self")
                }
<<<<<<< HEAD
                IrTypeDelegate::Time(ir) => match ir {
                    IrTypeDelegateTime::Utc
                    | IrTypeDelegateTime::Local
                    | IrTypeDelegateTime::NaiveDate
                    | IrTypeDelegateTime::NaiveDateTime => {
=======
                MirTypeDelegate::Time(mir) => match mir {
                    MirTypeDelegateTime::Utc
                    | MirTypeDelegateTime::Local
                    | MirTypeDelegateTime::Naive => {
>>>>>>> 76cdb39a
                        "PlatformInt64Util.from(self.microsecondsSinceEpoch)".to_owned()
                    }
                    MirTypeDelegateTime::Duration => {
                        "PlatformInt64Util.from(self.inMicroseconds)".to_owned()
                    }
                },
                MirTypeDelegate::Uuid => "self.toBytes()".to_owned(),
                MirTypeDelegate::StreamSink(mir) => {
                    generate_stream_sink_setup_and_serialize(mir, "self")
                }
                MirTypeDelegate::BigPrimitive(_) => "self.toString()".to_owned(),
                MirTypeDelegate::RustAutoOpaqueExplicit(_ir) => "self".to_owned(),
                // MirTypeDelegate::DynTrait(_ir) => lang.throw_unimplemented(""), // TODO
            },
            Lang::RustLang(_) => match &self.mir {
                MirTypeDelegate::Array(_) => {
                    "{ let boxed: Box<[_]> = Box::new(self); boxed.into_vec() }".to_owned()
                }
                MirTypeDelegate::String => "self.into_bytes()".to_owned(),
                MirTypeDelegate::Char => "self.to_string()".to_owned(),
                MirTypeDelegate::PrimitiveEnum(mir) => {
                    let src = mir.mir.get(self.context.mir_pack);
                    let variants = (src.variants.iter().enumerate())
                        .map(|(idx, variant)| {
                            (
                                format!("{}::{}", src.name.rust_style(), variant.name),
                                format!("{idx}"),
                            )
                        })
                        .collect_vec();
                    lang.switch_expr(
                        "self",
                        &variants,
                        Some(format!("{};", lang.throw_unimplemented(""))),
                    )
                }
                MirTypeDelegate::Backtrace => r#"format!("{:?}", self)"#.to_owned(),
                MirTypeDelegate::AnyhowException => r#"format!("{:?}", self)"#.to_owned(),
                MirTypeDelegate::Map(_) => "self.into_iter().collect()".to_owned(),
                MirTypeDelegate::Set(_) => "self.into_iter().collect()".to_owned(),
                MirTypeDelegate::Time(mir) => match mir {
                    MirTypeDelegateTime::Utc | MirTypeDelegateTime::Local => {
                        "self.timestamp_micros()".to_owned()
                    }
<<<<<<< HEAD
                    IrTypeDelegateTime::NaiveDate => {
                        "self.and_hms_opt(0, 0, 0).unwrap().and_utc().timestamp_micros()".to_owned()
                    }
                    IrTypeDelegateTime::NaiveDateTime => {
                        "self.and_utc().timestamp_micros()".to_owned()
                    }
                    IrTypeDelegateTime::Duration => {
=======
                    MirTypeDelegateTime::Naive => "self.and_utc().timestamp_micros()".to_owned(),
                    MirTypeDelegateTime::Duration => {
>>>>>>> 76cdb39a
                        r#"self.num_microseconds().expect("cannot get microseconds from time")"#
                            .to_owned()
                    }
                },
                MirTypeDelegate::Uuid => "self.as_bytes().to_vec()".to_owned(),
                MirTypeDelegate::StreamSink(_) /*| MirTypeDelegate::DynTrait(_)*/ => {
                    return Some(lang.throw_unimplemented(""))
                }
                MirTypeDelegate::BigPrimitive(_) => "self.to_string()".to_owned(),
                MirTypeDelegate::RustAutoOpaqueExplicit(_ir) => {
                    "flutter_rust_bridge::for_generated::rust_auto_opaque_explicit_encode(self)"
                        .to_owned()
                }
            },
        };
        Some(simple_delegate_encode(
            lang,
            &self.mir.get_delegate(),
            &inner_expr,
        ))
    }

    fn generate_decode(&self, lang: &Lang) -> Option<String> {
        let wrapper_expr = match lang {
            Lang::DartLang(_) => {
                match &self.mir {
                    MirTypeDelegate::Array(_) => format!(
                        "{}(inner)",
                        ApiDartGenerator::new(self.mir.clone(), self.context.as_api_dart_context())
                            .dart_api_type()
<<<<<<< HEAD
                    )
                }
                IrTypeDelegate::Backtrace => "inner".to_owned(),
                IrTypeDelegate::AnyhowException => "AnyhowException(inner)".to_owned(),
                IrTypeDelegate::Map(_) => {
                    "Map.fromEntries(inner.map((e) => MapEntry(e.$1, e.$2)))".to_owned()
                }
                IrTypeDelegate::Set(_) => "Set.from(inner)".to_owned(),
                IrTypeDelegate::Time(ir) => {
                    match ir {
                        IrTypeDelegateTime::Utc
                        | IrTypeDelegateTime::Local
                        | IrTypeDelegateTime::NaiveDate
                        | IrTypeDelegateTime::NaiveDateTime => {
                            format!(
                            "DateTime.fromMicrosecondsSinceEpoch(inner.toInt(), isUtc: {is_utc})",
                            is_utc =
                                matches!(ir, IrTypeDelegateTime::NaiveDate | IrTypeDelegateTime::NaiveDateTime | IrTypeDelegateTime::Utc),
                        )
                        }
                        IrTypeDelegateTime::Duration => {
                            "Duration(microseconds: inner.toInt())".to_owned()
                        }
                    }
                }
                IrTypeDelegate::Uuid => "UuidValue.fromByteList(inner)".to_owned(),
                IrTypeDelegate::StreamSink(_) => {
                    return Some(format!("{};", lang.throw_unreachable("")));
=======
                    ),
                    MirTypeDelegate::String => "utf8.decoder.convert(inner)".to_owned(),
                    MirTypeDelegate::Char => "inner".to_owned(),
                    MirTypeDelegate::PrimitiveEnum(inner) => {
                        format!(
                            "{}.values[inner]",
                            ApiDartGenerator::new(
                                inner.mir.clone(),
                                self.context.as_api_dart_context()
                            )
                            .dart_api_type()
                        )
                    }
                    MirTypeDelegate::Backtrace => "inner".to_owned(),
                    MirTypeDelegate::AnyhowException => "AnyhowException(inner)".to_owned(),
                    MirTypeDelegate::Map(_) => {
                        "Map.fromEntries(inner.map((e) => MapEntry(e.$1, e.$2)))".to_owned()
                    }
                    MirTypeDelegate::Set(_) => "Set.from(inner)".to_owned(),
                    MirTypeDelegate::Time(mir) => match mir {
                        MirTypeDelegateTime::Utc
                        | MirTypeDelegateTime::Local
                        | MirTypeDelegateTime::Naive => {
                            format!(
                            "DateTime.fromMicrosecondsSinceEpoch(inner.toInt(), isUtc: {is_utc})",
                            is_utc =
                                matches!(mir, MirTypeDelegateTime::Naive | MirTypeDelegateTime::Utc),
                        )
                        }
                        MirTypeDelegateTime::Duration => {
                            "Duration(microseconds: inner.toInt())".to_owned()
                        }
                    },
                    MirTypeDelegate::Uuid => "UuidValue.fromByteList(inner)".to_owned(),
                    MirTypeDelegate::StreamSink(_) => {
                        return Some(format!("{};", lang.throw_unreachable("")));
                    }
                    MirTypeDelegate::BigPrimitive(_) => "BigInt.parse(inner)".to_owned(),
                    MirTypeDelegate::RustAutoOpaqueExplicit(_ir) => "inner".to_owned(),
                    // MirTypeDelegate::DynTrait(_) => return Some(lang.throw_unimplemented("")),
>>>>>>> 76cdb39a
                }
            }
            Lang::RustLang(_) => match &self.mir {
                MirTypeDelegate::Array(_) => {
                    "flutter_rust_bridge::for_generated::from_vec_to_array(inner)".to_owned()
                }
                MirTypeDelegate::String => "String::from_utf8(inner).unwrap()".to_owned(),
                MirTypeDelegate::Char => "inner.chars().next().unwrap()".to_owned(),
                MirTypeDelegate::PrimitiveEnum(inner) => {
                    rust_decode_primitive_enum(inner, self.context.mir_pack, "inner")
                }
                MirTypeDelegate::Backtrace => {
                    return Some(format!("{};", lang.throw_unreachable("")));
                }
                MirTypeDelegate::AnyhowException => {
                    r#"flutter_rust_bridge::for_generated::anyhow::anyhow!("{}", inner)"#.to_owned()
                }
<<<<<<< HEAD
                IrTypeDelegate::Map(_) => "inner.into_iter().collect()".to_owned(),
                IrTypeDelegate::Set(_) => "inner.into_iter().collect()".to_owned(),
                IrTypeDelegate::Time(ir) => {
                    let naive_date_time =
                        "chrono::DateTime::from_timestamp_micros(inner).expect(\"invalid or out-of-range datetime\").naive_utc()";
                    let naive_date = format!("{naive_date_time}.date()");
                    let utc = format!("chrono::DateTime::<chrono::Utc>::from_naive_utc_and_offset({naive_date_time}, chrono::Utc)");
                    match ir {
                        IrTypeDelegateTime::NaiveDate => naive_date.to_owned(),
                        IrTypeDelegateTime::NaiveDateTime => naive_date_time.to_owned(),
                        IrTypeDelegateTime::Utc => utc,
                        IrTypeDelegateTime::Local => {
=======
                MirTypeDelegate::Map(_) => "inner.into_iter().collect()".to_owned(),
                MirTypeDelegate::Set(_) => "inner.into_iter().collect()".to_owned(),
                MirTypeDelegate::Time(mir) => {
                    let naive = "chrono::DateTime::from_timestamp_micros(inner).expect(\"invalid or out-of-range datetime\").naive_utc()";
                    let utc = format!("chrono::DateTime::<chrono::Utc>::from_naive_utc_and_offset({naive}, chrono::Utc)");
                    match mir {
                        MirTypeDelegateTime::Naive => naive.to_owned(),
                        MirTypeDelegateTime::Utc => utc,
                        MirTypeDelegateTime::Local => {
>>>>>>> 76cdb39a
                            format!("chrono::DateTime::<chrono::Local>::from({utc})")
                        }
                        MirTypeDelegateTime::Duration => {
                            "chrono::Duration::microseconds(inner)".to_owned()
                        }
                    }
                }
                MirTypeDelegate::Uuid => {
                    r#"uuid::Uuid::from_slice(&inner).expect("fail to decode uuid")"#.to_owned()
                }
                MirTypeDelegate::StreamSink(_) => "StreamSink::deserialize(inner)".to_owned(),
                MirTypeDelegate::BigPrimitive(_) => "inner.parse().unwrap()".to_owned(),
                MirTypeDelegate::RustAutoOpaqueExplicit(_ir) => {
                    "flutter_rust_bridge::for_generated::rust_auto_opaque_explicit_decode(inner)"
                        .to_owned()
                } // MirTypeDelegate::DynTrait(_ir) => lang.throw_unimplemented(""), // TODO
            },
        };

        Some(simple_delegate_decode(
            lang,
            &self.mir.get_delegate(),
            &wrapper_expr,
        ))
    }
}

pub(super) fn simple_delegate_encode(lang: &Lang, inner_ty: &MirType, inner_expr: &str) -> String {
    format!("{};", lang.call_encode(inner_ty, inner_expr))
}

pub(super) fn simple_delegate_decode(
    lang: &Lang,
    inner_ty: &MirType,
    wrapper_expr: &str,
) -> String {
    format!(
        "{var_decl} inner = {};
        return {wrapper_expr};",
        lang.call_decode(inner_ty),
        var_decl = lang.var_decl()
    )
}

pub(crate) fn rust_decode_primitive_enum(
    inner: &MirTypeDelegatePrimitiveEnum,
    mir_pack: &MirPack,
    var_name: &str,
) -> String {
    let enu = inner.mir.get(mir_pack);
    let variants = (enu.variants().iter().enumerate())
        .map(|(idx, variant)| format!("{} => {}::{},", idx, enu.name.rust_style(), variant.name))
        .collect_vec()
        .join("\n");

    format!(
        "match {var_name} {{
            {}
            _ => unreachable!(\"Invalid variant for {}: {{}}\", {var_name}),
        }}",
        variants, enu.name.name
    )
}

pub(crate) fn generate_unimplemented_in_sse_message(mir: &MirType) -> String {
    format!("The type {mir:?} is not yet supported in serialized mode, please use full_dep mode, and feel free to create an issue")
}

pub(crate) fn generate_set_to_list(
    mir: &MirTypeDelegateSet,
    context: ApiDartGeneratorContext,
    inner: &str,
) -> String {
    let mut ans = format!("{inner}.toList()");
    if let Primitive(_) = &*mir.inner {
        ans = format!(
            "{}.fromList({ans})",
            ApiDartGenerator::new(
                MirTypeDelegate::Set(mir.to_owned()).get_delegate().clone(),
                context
            )
            .dart_api_type()
        );
    }
    ans
}

pub(crate) fn generate_stream_sink_setup_and_serialize(
    mir: &MirTypeDelegateStreamSink,
    var_name: &str,
) -> String {
    let codec = mir.codec;
    let codec_lower = codec.to_string().to_case(Case::Snake);
    let inner_ty = mir.inner.safe_ident();

    let codec_code = format!(
        "{codec}Codec(decodeSuccessData: {codec_lower}_decode_{inner_ty}, decodeErrorData: null)"
    );

    format!("{var_name}.setupAndSerialize(codec: {codec_code})")
}<|MERGE_RESOLUTION|>--- conflicted
+++ resolved
@@ -27,18 +27,11 @@
                 MirTypeDelegate::Set(mir) => {
                     generate_set_to_list(mir, self.context.as_api_dart_context(), "self")
                 }
-<<<<<<< HEAD
-                IrTypeDelegate::Time(ir) => match ir {
-                    IrTypeDelegateTime::Utc
-                    | IrTypeDelegateTime::Local
-                    | IrTypeDelegateTime::NaiveDate
-                    | IrTypeDelegateTime::NaiveDateTime => {
-=======
                 MirTypeDelegate::Time(mir) => match mir {
                     MirTypeDelegateTime::Utc
                     | MirTypeDelegateTime::Local
-                    | MirTypeDelegateTime::Naive => {
->>>>>>> 76cdb39a
+                    | MirTypeDelegateTime::NaiveDate
+                    | MirTypeDelegateTime::NaiveDateTime => {
                         "PlatformInt64Util.from(self.microsecondsSinceEpoch)".to_owned()
                     }
                     MirTypeDelegateTime::Duration => {
@@ -83,18 +76,11 @@
                     MirTypeDelegateTime::Utc | MirTypeDelegateTime::Local => {
                         "self.timestamp_micros()".to_owned()
                     }
-<<<<<<< HEAD
-                    IrTypeDelegateTime::NaiveDate => {
-                        "self.and_hms_opt(0, 0, 0).unwrap().and_utc().timestamp_micros()".to_owned()
-                    }
-                    IrTypeDelegateTime::NaiveDateTime => {
+                    MirTypeDelegateTime::NaiveDate => "self.and_hms_opt(0, 0, 0).unwrap().and_utc().timestamp_micros()".to_owned(),
+                    MirTypeDelegateTime::NaiveDateTime => {
                         "self.and_utc().timestamp_micros()".to_owned()
                     }
-                    IrTypeDelegateTime::Duration => {
-=======
-                    MirTypeDelegateTime::Naive => "self.and_utc().timestamp_micros()".to_owned(),
                     MirTypeDelegateTime::Duration => {
->>>>>>> 76cdb39a
                         r#"self.num_microseconds().expect("cannot get microseconds from time")"#
                             .to_owned()
                     }
@@ -125,36 +111,6 @@
                         "{}(inner)",
                         ApiDartGenerator::new(self.mir.clone(), self.context.as_api_dart_context())
                             .dart_api_type()
-<<<<<<< HEAD
-                    )
-                }
-                IrTypeDelegate::Backtrace => "inner".to_owned(),
-                IrTypeDelegate::AnyhowException => "AnyhowException(inner)".to_owned(),
-                IrTypeDelegate::Map(_) => {
-                    "Map.fromEntries(inner.map((e) => MapEntry(e.$1, e.$2)))".to_owned()
-                }
-                IrTypeDelegate::Set(_) => "Set.from(inner)".to_owned(),
-                IrTypeDelegate::Time(ir) => {
-                    match ir {
-                        IrTypeDelegateTime::Utc
-                        | IrTypeDelegateTime::Local
-                        | IrTypeDelegateTime::NaiveDate
-                        | IrTypeDelegateTime::NaiveDateTime => {
-                            format!(
-                            "DateTime.fromMicrosecondsSinceEpoch(inner.toInt(), isUtc: {is_utc})",
-                            is_utc =
-                                matches!(ir, IrTypeDelegateTime::NaiveDate | IrTypeDelegateTime::NaiveDateTime | IrTypeDelegateTime::Utc),
-                        )
-                        }
-                        IrTypeDelegateTime::Duration => {
-                            "Duration(microseconds: inner.toInt())".to_owned()
-                        }
-                    }
-                }
-                IrTypeDelegate::Uuid => "UuidValue.fromByteList(inner)".to_owned(),
-                IrTypeDelegate::StreamSink(_) => {
-                    return Some(format!("{};", lang.throw_unreachable("")));
-=======
                     ),
                     MirTypeDelegate::String => "utf8.decoder.convert(inner)".to_owned(),
                     MirTypeDelegate::Char => "inner".to_owned(),
@@ -177,11 +133,12 @@
                     MirTypeDelegate::Time(mir) => match mir {
                         MirTypeDelegateTime::Utc
                         | MirTypeDelegateTime::Local
-                        | MirTypeDelegateTime::Naive => {
+                        | MirTypeDelegateTime::NaiveDate
+                        | MirTypeDelegateTime::NaiveDateTime => {
                             format!(
                             "DateTime.fromMicrosecondsSinceEpoch(inner.toInt(), isUtc: {is_utc})",
                             is_utc =
-                                matches!(mir, MirTypeDelegateTime::Naive | MirTypeDelegateTime::Utc),
+                                matches!(mir, MirTypeDelegateTime::NaiveDate | MirTypeDelegateTime::NaiveDateTime | MirTypeDelegateTime::Utc),
                         )
                         }
                         MirTypeDelegateTime::Duration => {
@@ -195,7 +152,6 @@
                     MirTypeDelegate::BigPrimitive(_) => "BigInt.parse(inner)".to_owned(),
                     MirTypeDelegate::RustAutoOpaqueExplicit(_ir) => "inner".to_owned(),
                     // MirTypeDelegate::DynTrait(_) => return Some(lang.throw_unimplemented("")),
->>>>>>> 76cdb39a
                 }
             }
             Lang::RustLang(_) => match &self.mir {
@@ -213,30 +169,17 @@
                 MirTypeDelegate::AnyhowException => {
                     r#"flutter_rust_bridge::for_generated::anyhow::anyhow!("{}", inner)"#.to_owned()
                 }
-<<<<<<< HEAD
-                IrTypeDelegate::Map(_) => "inner.into_iter().collect()".to_owned(),
-                IrTypeDelegate::Set(_) => "inner.into_iter().collect()".to_owned(),
-                IrTypeDelegate::Time(ir) => {
-                    let naive_date_time =
-                        "chrono::DateTime::from_timestamp_micros(inner).expect(\"invalid or out-of-range datetime\").naive_utc()";
-                    let naive_date = format!("{naive_date_time}.date()");
-                    let utc = format!("chrono::DateTime::<chrono::Utc>::from_naive_utc_and_offset({naive_date_time}, chrono::Utc)");
-                    match ir {
-                        IrTypeDelegateTime::NaiveDate => naive_date.to_owned(),
-                        IrTypeDelegateTime::NaiveDateTime => naive_date_time.to_owned(),
-                        IrTypeDelegateTime::Utc => utc,
-                        IrTypeDelegateTime::Local => {
-=======
                 MirTypeDelegate::Map(_) => "inner.into_iter().collect()".to_owned(),
                 MirTypeDelegate::Set(_) => "inner.into_iter().collect()".to_owned(),
                 MirTypeDelegate::Time(mir) => {
-                    let naive = "chrono::DateTime::from_timestamp_micros(inner).expect(\"invalid or out-of-range datetime\").naive_utc()";
-                    let utc = format!("chrono::DateTime::<chrono::Utc>::from_naive_utc_and_offset({naive}, chrono::Utc)");
+                    let naive_date_time = "chrono::DateTime::from_timestamp_micros(inner).expect(\"invalid or out-of-range datetime\").naive_utc()";
+                    let utc = format!("chrono::DateTime::<chrono::Utc>::from_naive_utc_and_offset({naive_date_time}, chrono::Utc)");
+                    let naive_date = format!("{naive_date_time}.date()");
                     match mir {
-                        MirTypeDelegateTime::Naive => naive.to_owned(),
+                        MirTypeDelegateTime::NaiveDate => naive_date.to_owned(),
+                        MirTypeDelegateTime::NaiveDateTime => naive_date_time.to_owned(),
                         MirTypeDelegateTime::Utc => utc,
                         MirTypeDelegateTime::Local => {
->>>>>>> 76cdb39a
                             format!("chrono::DateTime::<chrono::Local>::from({utc})")
                         }
                         MirTypeDelegateTime::Duration => {
