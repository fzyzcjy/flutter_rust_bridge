use crate::codegen::generator::codec::structs::CodecMode;
use crate::codegen::ir::func::IrFunc;
use crate::codegen::ir::namespace::NamespacedName;
use crate::codegen::ir::ty::enumeration::{IrEnum, IrEnumIdent};
use crate::codegen::ir::ty::structure::{IrStruct, IrStructIdent};
use crate::codegen::ir::ty::IrType;
use crate::library::codegen::ir::ty::IrTypeTrait;
use itertools::Itertools;
use std::collections::{HashMap, HashSet};
use strum::IntoEnumIterator;

pub type IrStructPool = HashMap<IrStructIdent, IrStruct>;
pub type IrEnumPool = HashMap<IrEnumIdent, IrEnum>;

#[derive(Debug, Clone, serde::Serialize)]
pub struct IrPack {
    pub funcs: Vec<IrFunc>,
    pub struct_pool: IrStructPool,
    pub enum_pool: IrEnumPool,
<<<<<<< HEAD
    pub dart_code_of_type: HashMap<String, String>,
    pub has_executor: bool,
=======
    pub existing_handler: Option<NamespacedName>,
>>>>>>> 8805811e
    pub unused_types: Vec<NamespacedName>,
}

impl IrPack {
    #[allow(clippy::type_complexity)]
    pub fn distinct_types(&self, filter_func: Option<Box<dyn Fn(&IrFunc) -> bool>>) -> Vec<IrType> {
        let mut gatherer = DistinctTypeGatherer::new();
        self.visit_types(&mut |ty| gatherer.add(ty), &filter_func);
        gatherer.gather()
    }

    /// [f] returns [true] if it wants to stop going to the *children* of this subtree
    fn visit_types<F: FnMut(&IrType) -> bool>(
        &self,
        f: &mut F,
        filter_func: &Option<impl Fn(&IrFunc) -> bool>,
    ) {
        for func in &self.funcs {
            if filter_func.is_some() && !filter_func.as_ref().unwrap()(func) {
                continue;
            }
            func.visit_types(f, self)
        }
    }
}

/// Some information derivable from `IrPack`, but may be expensive to compute,
/// so we compute once and cache them.
pub(crate) struct IrPackComputedCache {
    // pub(crate) distinct_input_types: Vec<IrType>,
    // pub(crate) distinct_output_types: Vec<IrType>,
    pub(crate) distinct_types: Vec<IrType>,
    pub(crate) distinct_types_for_codec: HashMap<CodecMode, Vec<IrType>>,
}

impl IrPackComputedCache {
    pub fn compute(ir_pack: &IrPack) -> Self {
        // let distinct_input_types = ir_pack.distinct_types(true, false);
        // let distinct_output_types = ir_pack.distinct_types(false, true);
        let distinct_types = ir_pack.distinct_types(None);
        let distinct_types_for_codec = CodecMode::iter()
            .map(|codec| {
                (
                    codec,
                    ir_pack.distinct_types(Some(Box::new(move |f: &IrFunc| {
                        (f.codec_mode_pack.all().iter()).any(|c| *c == codec)
                    }))),
                )
            })
            .collect();
        Self {
            // distinct_input_types,
            // distinct_output_types,
            distinct_types,
            distinct_types_for_codec,
        }
    }
}

pub(crate) struct DistinctTypeGatherer {
    seen_idents: HashSet<String>,
    ans: Vec<IrType>,
}

impl DistinctTypeGatherer {
    pub fn new() -> Self {
        Self {
            seen_idents: HashSet::default(),
            ans: vec![],
        }
    }

    pub(crate) fn add(&mut self, ty: &IrType) -> bool {
        let ident = ty.safe_ident();
        let contains = self.seen_idents.contains(&ident);
        if !contains {
            self.seen_idents.insert(ident);
            self.ans.push(ty.clone());
        }
        contains
    }

    pub(crate) fn gather(self) -> Vec<IrType> {
        self.ans
            .into_iter()
            // make the output change less when input change
            .sorted_by_key(|ty| ty.safe_ident())
            .collect()
    }
}<|MERGE_RESOLUTION|>--- conflicted
+++ resolved
@@ -17,12 +17,8 @@
     pub funcs: Vec<IrFunc>,
     pub struct_pool: IrStructPool,
     pub enum_pool: IrEnumPool,
-<<<<<<< HEAD
     pub dart_code_of_type: HashMap<String, String>,
-    pub has_executor: bool,
-=======
     pub existing_handler: Option<NamespacedName>,
->>>>>>> 8805811e
     pub unused_types: Vec<NamespacedName>,
 }
 
