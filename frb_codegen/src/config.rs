use std::env;
use std::ffi::OsString;
use std::fs;
use std::path::Path;
use std::path::PathBuf;
use std::str::FromStr;

use anyhow::{anyhow, Result};
use convert_case::{Case, Casing};
use serde::Deserialize;
use structopt::clap::AppSettings;
use structopt::StructOpt;
use toml::Value;

#[derive(StructOpt, Debug, PartialEq, Deserialize)]
#[structopt(setting(AppSettings::DeriveDisplayOrder))]
pub struct RawOpts {
    /// Path of input Rust code
    #[structopt(short, long)]
    pub rust_input: String,
    /// Path of output generated Dart code
    #[structopt(short, long)]
    pub dart_output: String,
    /// If provided, generated Dart declaration code to this separate file.
    /// If `--wasm` is specified, this flag has no effect.
    #[structopt(long)]
    pub dart_decl_output: Option<String>,

    /// Path of output generated C header
    #[structopt(short, long)]
    pub c_output: Option<String>,
    /// Crate directory for your Rust project
    #[structopt(long)]
    pub rust_crate_dir: Option<String>,
    /// Path of output generated Rust code
    #[structopt(long)]
    pub rust_output: Option<String>,
    /// Generated class name
    #[structopt(long)]
    pub class_name: Option<String>,
    /// Line length for dart formatting
    #[structopt(long)]
    pub dart_format_line_length: Option<i32>,
    /// Skip automatically adding `mod bridge_generated;` to `lib.rs`
    #[structopt(long)]
    pub skip_add_mod_to_lib: bool,
    /// Path to the installed LLVM
    #[structopt(long)]
    pub llvm_path: Option<Vec<String>>,
    /// LLVM compiler opts
    #[structopt(long)]
    pub llvm_compiler_opts: Option<String>,
    /// Emit glue code to interface with wasm-bindgen.
    /// Enabling this splits the generated code into their respective modules.
    /// For example, if the output is "foo.rs", a native "foo_native.rs" and
    /// a WASM "foo_web.rs" frontend will be created.
    /// Overrides `--dart-decl-output`.
    #[structopt(long)]
    pub wasm: bool,
}

#[derive(Debug)]
pub struct Opts {
    pub rust_input_path: String,
    pub dart_output_path: String,
    pub dart_decl_output_path: Option<String>,
    pub c_output_path: String,
    pub rust_crate_dir: String,
    pub rust_output_path: String,
    pub class_name: String,
    pub dart_format_line_length: i32,
    pub skip_add_mod_to_lib: bool,
    pub llvm_path: Vec<String>,
    pub llvm_compiler_opts: String,
<<<<<<< HEAD
    pub wasm: bool,
=======
    pub manifest_path: String,
>>>>>>> 4ceb7124
}

pub fn parse(raw: RawOpts) -> Opts {
    let rust_input_path = canon_path(&raw.rust_input);

    let rust_crate_dir = canon_path(&raw.rust_crate_dir.unwrap_or_else(|| {
        fallback_rust_crate_dir(&rust_input_path)
            .unwrap_or_else(|_| panic!("{}", format_fail_to_guess_error("rust_crate_dir")))
    }));
    let manifest_path = {
        let mut path = std::path::PathBuf::from_str(&rust_crate_dir).unwrap();
        path.push("Cargo.toml");
        path_to_string(path).unwrap()
    };
    let rust_output_path = canon_path(&raw.rust_output.unwrap_or_else(|| {
        fallback_rust_output_path(&rust_input_path)
            .unwrap_or_else(|_| panic!("{}", format_fail_to_guess_error("rust_output")))
    }));
    let class_name = raw.class_name.unwrap_or_else(|| {
        fallback_class_name(&*rust_crate_dir)
            .unwrap_or_else(|_| panic!("{}", format_fail_to_guess_error("class_name")))
    });
    let c_output_path = canon_path(&raw.c_output.unwrap_or_else(|| {
        fallback_c_output_path()
            .unwrap_or_else(|_| panic!("{}", format_fail_to_guess_error("c_output")))
    }));
    let dart_output_path = canon_path(&raw.dart_output);

    Opts {
        rust_input_path,
        dart_output_path,
        dart_decl_output_path: raw
            .dart_decl_output
            .as_ref()
            .map(|s| canon_path(s.as_str())),
        c_output_path,
        rust_crate_dir,
        rust_output_path,
        class_name,
        dart_format_line_length: raw.dart_format_line_length.unwrap_or(80),
        skip_add_mod_to_lib: raw.skip_add_mod_to_lib,
        llvm_path: raw.llvm_path.unwrap_or_else(|| {
            vec![
                "/opt/homebrew/opt/llvm".to_owned(), // Homebrew root
                "/usr/local/opt/llvm".to_owned(),    // Homebrew x86-64 root
                // Possible Linux LLVM roots
                "/usr/lib/llvm-9/lib".to_owned(),
                "/usr/lib/llvm-10/lib".to_owned(),
                "/usr/lib/llvm-11/lib".to_owned(),
                "/usr/lib/llvm-12/lib".to_owned(),
                "/usr/lib/llvm-13/lib".to_owned(),
                "/usr/lib/".to_owned(),
                "/usr/lib64/".to_owned(),
            ]
        }),
        llvm_compiler_opts: raw.llvm_compiler_opts.unwrap_or_else(|| "".to_string()),
<<<<<<< HEAD
        wasm: raw.wasm,
=======
        manifest_path,
>>>>>>> 4ceb7124
    }
}

fn format_fail_to_guess_error(name: &str) -> String {
    format!(
        "fail to guess {}, please specify it manually in command line arguments",
        name
    )
}

fn fallback_rust_crate_dir(rust_input_path: &str) -> Result<String> {
    let mut dir_curr = Path::new(rust_input_path)
        .parent()
        .ok_or_else(|| anyhow!(""))?;

    loop {
        let path_cargo_toml = dir_curr.join("Cargo.toml");

        if path_cargo_toml.exists() {
            return Ok(dir_curr
                .as_os_str()
                .to_str()
                .ok_or_else(|| anyhow!(""))?
                .to_string());
        }

        if let Some(next_parent) = dir_curr.parent() {
            dir_curr = next_parent;
        } else {
            break;
        }
    }
    Err(anyhow!(
        "look at parent directories but none contains Cargo.toml"
    ))
}

fn fallback_c_output_path() -> Result<String> {
    let named_temp_file = Box::leak(Box::new(tempfile::Builder::new().suffix(".h").tempfile()?));
    Ok(named_temp_file
        .path()
        .to_str()
        .ok_or_else(|| anyhow!(""))?
        .to_string())
}

fn fallback_rust_output_path(rust_input_path: &str) -> Result<String> {
    Ok(Path::new(rust_input_path)
        .parent()
        .ok_or_else(|| anyhow!(""))?
        .join("bridge_generated.rs")
        .to_str()
        .ok_or_else(|| anyhow!(""))?
        .to_string())
}

/// Wraps `path` with `suffix` and `prefix`, e.g. "/foo/bar.rs" becomes
/// "/foo/{prefix}/bar{suffix}.rs".
/// Returns None for non-utf8 paths.
fn wrap_path(path: &str, suffix: &str, prefix: Option<&str>) -> Option<String> {
    use std::path::*;
    let mut buf = PathBuf::from(path);
    let name = buf.file_name()?.to_str()?.to_string();
    let (name, rest) = name.split_once('.')?;
    buf.set_file_name(format!("{}{}.{}", name, suffix, rest));
    if let Some(prefix) = prefix {
        let name = buf.file_name().map(OsString::from);
        buf.pop();
        buf.push(prefix);
        if let Some(name) = name {
            buf.push(name);
        }
    }
    buf.to_str().map(ToString::to_string)
}

fn fallback_class_name(rust_crate_dir: &str) -> Result<String> {
    let cargo_toml_path = Path::new(rust_crate_dir).join("Cargo.toml");
    let cargo_toml_content = fs::read_to_string(cargo_toml_path)?;

    let cargo_toml_value = cargo_toml_content.parse::<Value>()?;
    let package_name = cargo_toml_value
        .get("package")
        .ok_or_else(|| anyhow!("no `package` in Cargo.toml"))?
        .get("name")
        .ok_or_else(|| anyhow!("no `name` in Cargo.toml"))?
        .as_str()
        .ok_or_else(|| anyhow!(""))?;

    Ok(package_name.to_case(Case::Pascal))
}

fn canon_path(sub_path: &str) -> String {
    let mut path =
        env::current_dir().unwrap_or_else(|_| panic!("fail to parse path: {}", sub_path));
    path.push(sub_path);
    path_to_string(path).unwrap_or_else(|_| panic!("fail to parse path: {}", sub_path))
}

fn path_to_string(path: PathBuf) -> Result<String, OsString> {
    path.into_os_string().into_string()
}

impl Opts {
    pub fn dart_api_class_name(&self) -> String {
        self.class_name.clone()
    }

    pub fn dart_api_impl_class_name(&self) -> String {
        format!("{}Impl", self.class_name)
    }

    pub fn dart_wire_class_name(&self) -> String {
        format!("{}Wire", self.class_name)
    }

    pub fn rust_output_file_name(&self) -> Option<&str> {
        file_prefix_stable(Path::new(&self.rust_output_path))
    }

    pub fn dart_wasm_output_path(&self) -> Option<String> {
        wrap_path(&self.dart_output_path, "_web", None)
    }

    pub fn rust_wasm_output_path(&self) -> Option<String> {
        wrap_path(&self.rust_output_path, "_web", self.rust_output_file_name())
    }

    pub fn rust_native_output_path(&self) -> Option<String> {
        wrap_path(&self.rust_output_path, "_native", self.rust_output_file_name())
    }
}

/// Replacement for `Path::file_prefix`[^1] on stable Rust, which as of writing
/// has not been stabilized yet.
/// Returns None for non-utf8 paths.
///
/// [^1]: https://doc.rust-lang.org/std/path/struct.Path.html#method.file_prefix
#[inline]
pub fn file_prefix_stable(path: &Path) -> Option<&str> {
    Some(path.file_name()?.to_str()?.split_once('.')?.0)
}

#[cfg(test)]
mod tests {
    use super::*;
    #[test]
    fn test_wrap_path() {
        assert_eq!(
            wrap_path("some/path.rs", "_suffix", Some("parent")),
            Some("some/parent/path_suffix.rs".into())
        );
    }
    #[test]
    fn test_file_prefix_stable() {
        assert_eq!(
            file_prefix_stable(Path::new("foobar.foo.bar")),
            Some("foobar")
        )
    }
}<|MERGE_RESOLUTION|>--- conflicted
+++ resolved
@@ -72,11 +72,8 @@
     pub skip_add_mod_to_lib: bool,
     pub llvm_path: Vec<String>,
     pub llvm_compiler_opts: String,
-<<<<<<< HEAD
     pub wasm: bool,
-=======
     pub manifest_path: String,
->>>>>>> 4ceb7124
 }
 
 pub fn parse(raw: RawOpts) -> Opts {
@@ -133,11 +130,8 @@
             ]
         }),
         llvm_compiler_opts: raw.llvm_compiler_opts.unwrap_or_else(|| "".to_string()),
-<<<<<<< HEAD
         wasm: raw.wasm,
-=======
         manifest_path,
->>>>>>> 4ceb7124
     }
 }
 
@@ -267,7 +261,11 @@
     }
 
     pub fn rust_native_output_path(&self) -> Option<String> {
-        wrap_path(&self.rust_output_path, "_native", self.rust_output_file_name())
+        wrap_path(
+            &self.rust_output_path,
+            "_native",
+            self.rust_output_file_name(),
+        )
     }
 }
 
