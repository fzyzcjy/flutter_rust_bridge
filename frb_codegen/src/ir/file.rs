use crate::target::Target;
<<<<<<< HEAD
use crate::transformer::tranform_input_type;
use crate::utils::{mod_from_rust_path, BlockIndex};
=======
use crate::utils::misc::mod_from_rust_path;
>>>>>>> d001f9f8
use crate::{generator, ir::*, Opts};
use std::collections::{HashMap, HashSet};

use crate::ExtraTraitForVec;

pub type IrStructPool = HashMap<String, IrStruct>;
pub type IrEnumPool = HashMap<String, IrEnum>;

#[derive(Debug, Clone)]
#[cfg_attr(feature = "serde", derive(serde::Serialize))]
pub struct IrFile {
    pub funcs: Vec<IrFunc>,
    pub struct_pool: IrStructPool,
    pub enum_pool: IrEnumPool,
    pub has_executor: bool,
    pub block_index: BlockIndex,
    pub shared_types: HashSet<IrType>, // if there is no shared IrType among API blocks, it should be empty
    pub shared: bool, // `true` for instance in charge of an auto-generated shared API block
}

impl IrFile {
    /// NOTE: if `all_configs` is empty or with only 1 element, no shared_types would be produced
    pub fn new(
        funcs: Vec<IrFunc>,
        struct_pool: IrStructPool,
        enum_pool: IrEnumPool,
        has_executor: bool,
        block_index: BlockIndex,
        shared: bool,
        all_configs: &[Opts],
    ) -> Self {
        let mut ir_file = IrFile {
            funcs,
            struct_pool,
            enum_pool,
            has_executor,
            block_index,
            shared_types: HashSet::new(),
            shared,
        };
        if all_configs.len() <= 1 {
            log::debug!("the all_configs are <=1"); //TODO: delete
        }
        ir_file.shared_types = ir_file.get_shared_distinct_types(true, true, all_configs);
        ir_file
    }

    /// [f] returns [true] if it wants to stop going to the *children* of this subtree
    pub fn visit_types<F: FnMut(&IrType) -> bool>(
        &self,
        f: &mut F,
        include_func_inputs: bool,
        include_func_output: bool,
    ) {
        for func in &self.funcs {
            // log::debug!("the func is :{func:?}"); //TODO: delete
            if include_func_inputs {
                // log::debug!("start visit input types of all len:{}", func.inputs.len()); //TODO: delete
                for field in &func.inputs {
                    field.ty.visit_types(f, self);
                }
            }
            if include_func_output {
                // log::debug!("start visit output types"); //TODO: delete
                func.output.visit_types(f, self);
            }
        }
    }

    pub fn get_c_struct_names(&self, all_configs: &[Opts]) -> Vec<String> {
        let c_struct_names = self
            .distinct_types(true, true, all_configs)
            .iter()
            .filter_map(|ty| {
                if let IrType::StructRef(_) = ty {
                    Some(ty.rust_wire_type(Target::Io))
                } else {
                    None
                }
            })
            .collect();
        c_struct_names
    }

    /// get distinct types for this instance,
    /// which could be either for a regular or for an auto-generated shared API block
    pub fn distinct_types(
        &self,
        include_func_inputs: bool,
        include_func_output: bool,
        all_configs: &[Opts],
    ) -> Vec<IrType> {
        let shared_types =
            self.get_shared_distinct_types(include_func_inputs, include_func_output, all_configs);
        let types =
            match !self.shared {
                true => {
                    let raw_distinct_types =
                        self.get_regular_distinct_types(include_func_inputs, include_func_output);
                    log::debug!("the raw disntinct types for {include_func_inputs}-{include_func_output}:{:?}", raw_distinct_types); //TODO: delete
                    let collect = raw_distinct_types
                        .difference(&shared_types)
                        .cloned()
                        .collect();
                    log::debug!("the final disntinct types:{:?}", collect); //TODO: delete
                    collect
                }
                false => shared_types,
            };

        let mut types = types.into_iter().collect::<Vec<_>>();
        types.sort_by_key(|ty| ty.safe_ident());
        types
    }

    /// get dinstinct types only for a certain regular API block(the self instance)
    fn get_regular_distinct_types(
        &self,
        include_func_inputs: bool,
        include_func_output: bool,
    ) -> HashSet<IrType> {
        assert_eq!(self.shared, false);
        // let mut seen_idents = HashSet::new(); //TODO: delete
        let mut ans = HashSet::new();
        // let mut ans1 = Vec::new(); //TODO: delete
        self.visit_types(
            &mut |ty| {
                //TODO: should delete the original code?
                //↓↓↓↓↓↓↓↓↓↓↓↓↓↓↓↓↓↓↓↓↓↓↓↓↓original↓↓↓↓↓↓↓↓↓↓↓↓↓↓↓↓↓↓↓↓↓↓↓↓↓
                // let ident = ty.safe_ident();
                // let contains = seen_idents.contains(&ident);
                // if !contains {
                // log::debug!(
                //     "because {}, for {}-{}, {:?} is pushed",
                //     ident,
                //     include_func_inputs,
                //     include_func_output,
                //     ty
                // ); //TODO: delete
                //    // seen_idents.insert(ident);
                // ans.push(ty.clone());
                // ans1.push(ty.clone());
                // ans2.insert(ty.clone());
                // }
                // contains
                //↑↑↑↑↑↑↑↑↑↑↑↑↑↑↑↑↑↑↑↑↑↑↑↑↑original↑↑↑↑↑↑↑↑↑↑↑↑↑↑↑↑↑↑↑↑↑↑↑↑↑
                !ans.insert(ty.clone())
            },
            include_func_inputs,
            include_func_output,
        );

        // log::debug!("the vec ans len: {} is: {:?}", ans1.len(), ans1); //TODO: delete
        log::debug!("the set ans len: {} is: {:?}", ans.len(), ans); //TODO: delete
        ans
    }

    /// Whatever this ir_file instance represents for, get shared types through `all_configs`, which
    /// may or may not include the shared config at the last index.
    /// For single-block case, it should return empty.
    /// For multi-block case, it should return ALL shared types among ALL regular
    /// blocks, which means that some of the shared may not be used in all regular blocks.
    /// Also note `include_func_inputs` and `include_func_output` are essential for getting
    /// shared within different context.
    fn get_shared_distinct_types(
        &self,
        include_func_inputs: bool,
        include_func_output: bool,
        all_configs: &[Opts],
    ) -> HashSet<IrType> {
        log::debug!("start get_shared_distinct_types"); //TODO: delete
        if all_configs.is_empty() || all_configs.len() == 1 {
            log::debug!("empty, return"); //TODO: delete
            return HashSet::new();
        }
        let regular_configs = if !all_configs.last().unwrap().shared {
            all_configs
        } else {
            &all_configs[0..all_configs.len() - 1]
        };
        assert!(regular_configs.iter().all(|c| c.shared == false));
        let mut cur_block_uniques = HashSet::new();
        let mut all_regular_types = Vec::new();
        let mut regular_ir_files = Vec::new();
        let mut maps = HashMap::<IrType, Vec<_>>::new();
        for config in regular_configs.iter() {
            let ir_file = config.get_ir_file(&[]).unwrap();
            let distinct_types =
                ir_file.get_regular_distinct_types(include_func_inputs, include_func_output);
            regular_ir_files.push(ir_file.clone());
            all_regular_types.extend(distinct_types.clone());

            if config.block_index == self.block_index {
                cur_block_uniques.extend(distinct_types.clone())
            }
            for each in distinct_types {
                maps.entry(each)
                    .and_modify(|value: _| {
                        value.push(ir_file.block_index);
                    })
                    .or_insert(vec![ir_file.block_index]);
            }
        }

        // pick out the shared types
        let mut shares = all_regular_types
            .find_duplicates(true)
            .into_iter()
            .collect::<HashSet<_>>();
        log::debug!(
            "the raw shared for index:{} {include_func_inputs}-{include_func_output} is:{:?}",
            self.block_index.0,
            shares
        ); //TODO: delete

        // NOTE: For a special kind of cross shared type,
        // which is shared as an input parameter ONLY ONCE in one block
        // and shared as an output value ONLY ONCE in ANOTHER block,
        // the current logic from `get_regular_distinct_types(..)` would not pick it out,
        // if not both `include_func_inputs` and `include_func_output` are set true.
        // But this special kind of cross shared type should be treated as a shared type in
        // either input or output context, even it is not shared in all of regular API blocks.
        // Thus, here comes an extra manipulation to pick it out.
        fn add_cross_shared_types(
            shares: &mut HashSet<IrType>,
            regular_ir_files: &Vec<IrFile>,
            block_index: BlockIndex,
            include_func_inputs: bool,
            include_func_output: bool,
            suspected_type: &IrType,
        ) {
            // TODO: refine. The code here is a little overhead, but workable.
            for ir_file in regular_ir_files.iter() {
                if ir_file.block_index != block_index {
                    let oppo_distinct_types = ir_file
                        .get_regular_distinct_types(!include_func_inputs, !include_func_output);
                    if oppo_distinct_types.contains(&suspected_type) {
                        shares.insert(suspected_type.clone());
                        // because the type is indeed different for input(parameter) and output(return value),
                        // That is, for a cross shared type, both the input and output ones for this specific type
                        // should be treated as shared types.
                        shares.insert(tranform_input_type(&suspected_type));
                        break;
                    }
                }
            }
        }

        if include_func_inputs != include_func_output {
            if !self.shared {
                for suspected_type in &cur_block_uniques {
                    add_cross_shared_types(
                        &mut shares,
                        &regular_ir_files,
                        self.block_index,
                        include_func_inputs,
                        include_func_output,
                        suspected_type,
                    );
                }
            } else {
                let matches = maps
                    .iter()
                    .filter(|&(_, v)| v.len() == 1)
                    .map(|(k, v)| (v[0], k))
                    .collect::<Vec<_>>();

                for (block_index, suspected_type) in matches {
                    add_cross_shared_types(
                        &mut shares,
                        &regular_ir_files,
                        block_index,
                        include_func_inputs,
                        include_func_output,
                        suspected_type,
                    );
                }
            }
        }

        log::debug!(
            "the new shared for index:{} {include_func_inputs}-{include_func_output} is:{:?}",
            self.block_index.0,
            shares
        ); //TODO: delete

        shares
    }

    pub fn generate_rust(&self, config: &Opts, all_configs: &[Opts]) -> generator::rust::Output {
        log::debug!("generate_rust 1"); //TODO: delete

        let regular_mod = mod_from_rust_path(config, all_configs, false).unwrap();
        let shared_mod = mod_from_rust_path(config, all_configs, true);
        log::debug!("regular mod:{regular_mod}"); //TODO: delete
        log::debug!("shared mod:{:?}", shared_mod); //TODO: delete

        generator::rust::generate(
            self,
            &regular_mod,
            shared_mod.as_deref(),
            config,
            all_configs,
        )
    }

    pub fn generate_dart(
        &self,
        config: &Opts,
        all_configs: &[Opts],
        wasm_funcs: &[IrFuncDisplay],
    ) -> generator::dart::Output {
        generator::dart::generate(self, config, all_configs, wasm_funcs)
    }

    /// get all symbols(function names) defined explicitly or implictily
    pub fn get_all_symbols(&self, config: &Opts, all_configs: &[Opts]) -> Vec<String> {
        self.generate_rust(config, all_configs).extern_func_names
    }

    pub fn is_type_shared(&self, ty: &IrType) -> bool {
        self.shared_types.contains(ty)
    }
}<|MERGE_RESOLUTION|>--- conflicted
+++ resolved
@@ -1,14 +1,10 @@
 use crate::target::Target;
-<<<<<<< HEAD
 use crate::transformer::tranform_input_type;
-use crate::utils::{mod_from_rust_path, BlockIndex};
-=======
-use crate::utils::misc::mod_from_rust_path;
->>>>>>> d001f9f8
+use crate::utils::misc::{mod_from_rust_path, BlockIndex};
 use crate::{generator, ir::*, Opts};
 use std::collections::{HashMap, HashSet};
 
-use crate::ExtraTraitForVec;
+use crate::utils::misc::ExtraTraitForVec;
 
 pub type IrStructPool = HashMap<String, IrStruct>;
 pub type IrEnumPool = HashMap<String, IrEnum>;
@@ -126,7 +122,7 @@
         include_func_inputs: bool,
         include_func_output: bool,
     ) -> HashSet<IrType> {
-        assert_eq!(self.shared, false);
+        assert!(!self.shared);
         // let mut seen_idents = HashSet::new(); //TODO: delete
         let mut ans = HashSet::new();
         // let mut ans1 = Vec::new(); //TODO: delete
@@ -185,7 +181,7 @@
         } else {
             &all_configs[0..all_configs.len() - 1]
         };
-        assert!(regular_configs.iter().all(|c| c.shared == false));
+        assert!(regular_configs.iter().all(|c| !c.shared));
         let mut cur_block_uniques = HashSet::new();
         let mut all_regular_types = Vec::new();
         let mut regular_ir_files = Vec::new();
@@ -230,7 +226,7 @@
         // Thus, here comes an extra manipulation to pick it out.
         fn add_cross_shared_types(
             shares: &mut HashSet<IrType>,
-            regular_ir_files: &Vec<IrFile>,
+            regular_ir_files: &[IrFile],
             block_index: BlockIndex,
             include_func_inputs: bool,
             include_func_output: bool,
@@ -241,12 +237,12 @@
                 if ir_file.block_index != block_index {
                     let oppo_distinct_types = ir_file
                         .get_regular_distinct_types(!include_func_inputs, !include_func_output);
-                    if oppo_distinct_types.contains(&suspected_type) {
+                    if oppo_distinct_types.contains(suspected_type) {
                         shares.insert(suspected_type.clone());
                         // because the type is indeed different for input(parameter) and output(return value),
                         // That is, for a cross shared type, both the input and output ones for this specific type
                         // should be treated as shared types.
-                        shares.insert(tranform_input_type(&suspected_type));
+                        shares.insert(tranform_input_type(suspected_type));
                         break;
                     }
                 }
