use crate::{ir::*, target::Target};

/// Types that have synchronized return
/// NOTE for maintainer: Please make sure all the types here
/// can be parsed by `executeSync` function in basic.dart.
#[derive(Debug, Clone)]
pub enum IrTypeSyncReturn {
    Option(Box<IrTypeSyncReturn>),
    Primitive(IrTypePrimitive),
    Opaque(IrTypeOpaque),
    String,
    VecU8,
}

impl IrTypeTrait for IrTypeSyncReturn {
    fn visit_children_types<F: FnMut(&IrType) -> bool>(&self, f: &mut F, ir_file: &IrFile) {
        self.get_inner().visit_types(f, ir_file)
    }

    fn safe_ident(&self) -> String {
        match self {
            IrTypeSyncReturn::Primitive(_) => {
                // We use Rust API type here because some primitive types in Dart share the same API type.
                "SyncReturn_".to_owned() + &self.get_inner().rust_api_type()
            }
            IrTypeSyncReturn::Option(_) => {
                // We use Rust API type here because some primitive types in Dart share the same API type.
                let mut temp = self.get_inner().dart_api_type();
                temp.pop();
                "SyncReturn_Option_".to_owned() + &temp
            }
            _ => "SyncReturn_".to_owned() + &self.get_inner().dart_api_type(),
        }
    }

    fn dart_api_type(&self) -> String {
        self.get_inner().dart_api_type()
    }

    fn dart_wire_type(&self, target: Target) -> String {
        self.get_inner().dart_wire_type(target)
    }

    fn rust_api_type(&self) -> String {
        format!("SyncReturn<{}>", self.get_inner().rust_api_type())
    }

    fn rust_wire_type(&self, _: Target) -> String {
        unimplemented!("SyncReturn: rust_wire_type is not supported")
    }

    fn rust_wire_is_pointer(&self, target: Target) -> bool {
        self.get_inner().rust_wire_is_pointer(target)
    }

    fn dart_param_type(&self) -> &'static str {
        "dynamic"
    }
}

impl IrTypeSyncReturn {
    pub fn get_inner(&self) -> IrType {
        match self {
            IrTypeSyncReturn::Primitive(primitive) => IrType::Primitive(primitive.clone()),
            IrTypeSyncReturn::String => IrType::Delegate(IrTypeDelegate::String),
            IrTypeSyncReturn::VecU8 => IrType::PrimitiveList(IrTypePrimitiveList {
                primitive: IrTypePrimitive::U8,
            }),
<<<<<<< HEAD
            IrTypeSyncReturn::Opaque(data) => IrType::Opaque(data.clone()),
=======
            IrTypeSyncReturn::Option(o) => IrType::Optional(IrTypeOptional {
                inner: Box::new(o.get_inner()),
            }),
>>>>>>> 09eb0afa
        }
    }
}<|MERGE_RESOLUTION|>--- conflicted
+++ resolved
@@ -66,13 +66,10 @@
             IrTypeSyncReturn::VecU8 => IrType::PrimitiveList(IrTypePrimitiveList {
                 primitive: IrTypePrimitive::U8,
             }),
-<<<<<<< HEAD
             IrTypeSyncReturn::Opaque(data) => IrType::Opaque(data.clone()),
-=======
             IrTypeSyncReturn::Option(o) => IrType::Optional(IrTypeOptional {
                 inner: Box::new(o.get_inner()),
             }),
->>>>>>> 09eb0afa
         }
     }
 }