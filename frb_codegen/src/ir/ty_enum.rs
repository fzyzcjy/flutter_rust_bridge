use crate::ir::*;
use crate::target::Target;
use convert_case::{Case, Casing};

crate::ir! {
pub struct IrTypeEnumRef {
    pub name: String,
    pub is_exception: bool,
}
}

impl IrTypeEnumRef {
    #[inline]
    pub fn get<'a>(&self, file: &'a IrFile) -> &'a IrEnum {
        &file.enum_pool[&self.name]
    }
}

impl IrTypeTrait for IrTypeEnumRef {
    fn visit_children_types<F: FnMut(&IrType) -> bool>(&self, f: &mut F, ir_file: &IrFile) {
        let enu = self.get(ir_file);
        for variant in enu.variants() {
            if let IrVariantKind::Struct(st) = &variant.kind {
                st.fields
                    .iter()
                    .for_each(|field| field.ty.visit_types(f, ir_file));
            }
        }
    }

    fn safe_ident(&self) -> String {
        self.dart_api_type().to_case(Case::Snake)
    }

    fn dart_api_type(&self) -> String {
        self.name.to_string()
    }

    fn dart_wire_type(&self, target: Target) -> String {
        if let Target::Wasm = target {
            "List<dynamic>".into()
        } else {
            self.rust_wire_type(target)
        }
    }

    fn rust_api_type(&self) -> String {
        self.name.to_string()
    }

    fn rust_wire_type(&self, target: Target) -> String {
        if let Target::Wasm = target {
            "JsValue".into()
        } else {
            format!("wire_{}", self.name)
        }
    }

    fn intodart_type(&self, ir_file: &IrFile) -> String {
        match &self.get(ir_file).wrapper_name {
            Some(wrapper) => wrapper.clone(),
            None => self.dart_api_type(),
        }
    }
}

crate::ir! {
pub struct IrEnum {
    pub name: String,
    pub wrapper_name: Option<String>,
    pub path: Vec<String>,
    pub comments: Vec<IrComment>,
<<<<<<< HEAD
    pub is_exception: bool,
    _variants: Vec<IrVariant>,
    _is_struct: bool,
=======
    variants: Vec<IrVariant>,
    is_struct: bool,
}
>>>>>>> 4dd307e3
}

impl IrEnum {
    pub fn new(
        name: String,
        wrapper_name: Option<String>,
        path: Vec<String>,
        comments: Vec<IrComment>,
        mut variants: Vec<IrVariant>,
        is_exception: bool,
    ) -> Self {
        fn wrap_box(ty: &mut IrType) {
            if ty.is_struct() {
                *ty = IrType::Boxed(IrTypeBoxed {
                    exist_in_real_api: false,
                    inner: Box::new(ty.clone()),
                });
            }
        }

        let is_struct = variants
            .iter()
            .any(|variant| !matches!(variant.kind, IrVariantKind::Value));
        if is_struct {
            for variant in &mut variants {
                if let IrVariantKind::Struct(st) = &mut variant.kind {
                    for field in &mut st.fields {
                        wrap_box(&mut field.ty);
                    }
                }
            }
        }
        Self {
            name,
            wrapper_name,
            path,
            comments,
<<<<<<< HEAD
            _variants: variants,
            _is_struct,
            is_exception,
=======
            variants,
            is_struct,
>>>>>>> 4dd307e3
        }
    }

    pub fn variants(&self) -> &[IrVariant] {
        &self.variants
    }

    pub fn is_struct(&self) -> bool {
        self.is_struct
    }
}

crate::ir! {
pub struct IrVariant {
    pub name: IrIdent,
    pub wrapper_name: IrIdent,
    pub comments: Vec<IrComment>,
    pub kind: IrVariantKind,
}

pub enum IrVariantKind {
    Value,
    Struct(IrStruct),
}
}<|MERGE_RESOLUTION|>--- conflicted
+++ resolved
@@ -70,15 +70,10 @@
     pub wrapper_name: Option<String>,
     pub path: Vec<String>,
     pub comments: Vec<IrComment>,
-<<<<<<< HEAD
     pub is_exception: bool,
-    _variants: Vec<IrVariant>,
-    _is_struct: bool,
-=======
     variants: Vec<IrVariant>,
     is_struct: bool,
 }
->>>>>>> 4dd307e3
 }
 
 impl IrEnum {
@@ -116,14 +111,9 @@
             wrapper_name,
             path,
             comments,
-<<<<<<< HEAD
-            _variants: variants,
-            _is_struct,
-            is_exception,
-=======
             variants,
             is_struct,
->>>>>>> 4dd307e3
+            is_exception,
         }
     }
 
