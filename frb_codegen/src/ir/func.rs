--- conflicted
+++ resolved
@@ -75,11 +75,7 @@
     Type(IrType),
 }
 
-<<<<<<< HEAD
-#[derive(Debug, Clone, PartialOrd, PartialEq, Eq)]
-=======
 crate::ir! {
->>>>>>> 4dd307e3
 pub enum IrFuncMode {
     Normal,
     Sync,
