<<<<<<< HEAD
#[derive(Eq, PartialEq, Hash, Debug, Clone)]
=======
crate::ir! {
>>>>>>> d001f9f8
pub struct IrComment(String);
}

impl IrComment {
    pub fn comment(&self) -> &str {
        &self.0
    }
}

impl From<&str> for IrComment {
    fn from(input: &str) -> Self {
        if input.contains('\n') {
            // Dart's formatter has issues with block comments
            // so we convert them ahead of time.
            let formatted = input
                .split('\n')
                .map(|line| format!("///{line}"))
                .collect::<Vec<_>>()
                .join("\n");
            Self(formatted)
        } else {
            Self(format!("///{input}"))
        }
    }
}<|MERGE_RESOLUTION|>--- conflicted
+++ resolved
@@ -1,8 +1,4 @@
-<<<<<<< HEAD
-#[derive(Eq, PartialEq, Hash, Debug, Clone)]
-=======
 crate::ir! {
->>>>>>> d001f9f8
 pub struct IrComment(String);
 }
 
