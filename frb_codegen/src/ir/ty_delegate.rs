use convert_case::{Case, Casing};

use crate::ir::*;
use crate::target::Target;

crate::ir! {
#[cfg(feature = "chrono")]
#[derive(Copy, strum_macros::Display)]
pub enum IrTypeTime {
    Local,
    Utc,
    Naive,
    Duration,
}
}

#[cfg(feature = "chrono")]
impl IrTypeTime {
    #[inline]
    pub fn safe_ident(&self) -> &str {
        match self {
            IrTypeTime::Local => "Local",
            IrTypeTime::Utc => "Utc",
            IrTypeTime::Duration => "Duration",
            IrTypeTime::Naive => "Naive",
        }
    }
    #[inline]
    pub fn is_duration(&self) -> bool {
        matches!(self, Self::Duration)
    }
    #[inline]
    pub fn is_utc(&self) -> bool {
        matches!(self, Self::Naive | Self::Utc)
    }
}

crate::ir! {
/// types that delegate to another type
pub enum IrTypeDelegate {
    Array(IrTypeDelegateArray),
    String,
    StringList,
    ZeroCopyBufferVecPrimitive(IrTypePrimitive),
    PrimitiveEnum {
        ir: IrTypeEnumRef,
        /// Allows for `#[repr]`'s other than [i32]
        repr: IrTypePrimitive,
    },
<<<<<<< HEAD
    Backtrace,
    Anyhow,
=======
    #[cfg(feature = "chrono")]
    Time(IrTypeTime),
    #[cfg(feature = "chrono")]
    TimeList(IrTypeTime),
    #[cfg(feature = "uuid")]
    Uuid,
    #[cfg(feature = "uuid")]
    Uuids,
}

pub enum IrTypeDelegateArray {
    GeneralArray {
        length: usize,
        general: Box<IrType>,
    },
    PrimitiveArray {
        length: usize,
        primitive: IrTypePrimitive,
    },
}
}

impl IrTypeDelegateArray {
    pub fn get_delegate(&self) -> IrType {
        match self {
            IrTypeDelegateArray::GeneralArray { general, .. } => {
                IrType::GeneralList(IrTypeGeneralList {
                    inner: general.clone(),
                })
            }
            IrTypeDelegateArray::PrimitiveArray { primitive, .. } => {
                IrType::PrimitiveList(IrTypePrimitiveList {
                    primitive: primitive.clone(),
                })
            }
        }
    }

    pub fn dart_api_type(&self) -> String {
        match self {
            IrTypeDelegateArray::GeneralArray { general, length } => {
                format!("{}Array{length}", general.dart_api_type())
            }
            IrTypeDelegateArray::PrimitiveArray { primitive, length } => {
                format!(
                    "{}Array{length}",
                    primitive.safe_ident().to_case(Case::Pascal)
                )
            }
        }
    }

    pub fn safe_ident(&self) -> String {
        match self {
            IrTypeDelegateArray::GeneralArray { general, length } => {
                format!("{}_array_{length}", general.dart_api_type())
            }
            IrTypeDelegateArray::PrimitiveArray { primitive, length } => {
                format!("{}_array_{length}", primitive.safe_ident())
            }
        }
    }

    pub fn inner_dart_api_type(&self) -> String {
        match self {
            IrTypeDelegateArray::GeneralArray { general, .. } => general.dart_api_type(),
            IrTypeDelegateArray::PrimitiveArray { primitive, .. } => {
                use IrTypePrimitive::*;
                match &primitive {
                    U8 | I8 | U16 | I16 | U32 | I32 | Usize | Isize => "int",
                    U64 | I64 => "BigInt",
                    F32 | F64 => "double",
                    Bool => "bool",
                    Unit => "void",
                }
                .to_string()
            }
        }
    }

    pub fn inner_rust_api_type(&self) -> String {
        match self {
            IrTypeDelegateArray::GeneralArray { general, .. } => general.rust_api_type(),
            IrTypeDelegateArray::PrimitiveArray { primitive, .. } => primitive.rust_api_type(),
        }
    }

    pub fn inner_is_js_value(&self) -> bool {
        match self {
            IrTypeDelegateArray::GeneralArray { general, .. } => general.is_js_value(),
            IrTypeDelegateArray::PrimitiveArray { .. } => false,
        }
    }

    pub fn dart_init_method(&self) -> String {
        match self {
            IrTypeDelegateArray::GeneralArray { .. } => format!(
                "{0}.init({1} fill): super(List<{1}>.filled(arraySize,fill));",
                self.dart_api_type(),
                self.inner_dart_api_type()
            ),
            IrTypeDelegateArray::PrimitiveArray { .. } => format!(
                "{0}.init(): super({1}(arraySize));",
                self.dart_api_type(),
                self.get_delegate().dart_api_type()
            ),
        }
    }

    pub fn length(&self) -> usize {
        *match self {
            IrTypeDelegateArray::GeneralArray { length, .. } => length,
            IrTypeDelegateArray::PrimitiveArray { length, .. } => length,
        }
    }
>>>>>>> 4dd307e3
}

impl IrTypeDelegate {
    pub fn get_delegate(&self) -> IrType {
        match self {
            IrTypeDelegate::Array(array) => array.get_delegate(),
            IrTypeDelegate::String => IrType::PrimitiveList(IrTypePrimitiveList {
                primitive: IrTypePrimitive::U8,
            }),
            IrTypeDelegate::ZeroCopyBufferVecPrimitive(primitive) => {
                IrType::PrimitiveList(IrTypePrimitiveList {
                    primitive: primitive.clone(),
                })
            }
            IrTypeDelegate::StringList => IrType::Delegate(IrTypeDelegate::String),
            IrTypeDelegate::PrimitiveEnum { repr, .. } => IrType::Primitive(repr.clone()),
<<<<<<< HEAD
            IrTypeDelegate::Backtrace => IrType::Delegate(IrTypeDelegate::String),
            IrTypeDelegate::Anyhow => IrType::Delegate(IrTypeDelegate::String),
=======
            #[cfg(feature = "chrono")]
            IrTypeDelegate::Time(_) => IrType::Primitive(IrTypePrimitive::I64),
            #[cfg(feature = "chrono")]
            IrTypeDelegate::TimeList(_) => IrType::PrimitiveList(IrTypePrimitiveList {
                primitive: IrTypePrimitive::I64,
            }),
            #[cfg(feature = "uuid")]
            IrTypeDelegate::Uuid => IrType::PrimitiveList(IrTypePrimitiveList {
                primitive: IrTypePrimitive::U8,
            }),
            #[cfg(feature = "uuid")]
            IrTypeDelegate::Uuids => IrType::PrimitiveList(IrTypePrimitiveList {
                primitive: IrTypePrimitive::U8,
            }),
>>>>>>> 4dd307e3
        }
    }
}

impl IrTypeTrait for IrTypeDelegate {
    fn visit_children_types<F: FnMut(&IrType) -> bool>(&self, f: &mut F, ir_file: &IrFile) {
        self.get_delegate().visit_types(f, ir_file);

        // extras
        #[cfg(feature = "chrono")]
        if let Self::TimeList(ir) = self {
            IrType::Delegate(IrTypeDelegate::Time(*ir)).visit_types(f, ir_file);
        }
    }

    fn safe_ident(&self) -> String {
        match self {
            IrTypeDelegate::Array(array) => array.safe_ident(),
            IrTypeDelegate::String => "String".to_owned(),
            IrTypeDelegate::StringList => "StringList".to_owned(),
            IrTypeDelegate::ZeroCopyBufferVecPrimitive(_) => {
                "ZeroCopyBuffer_".to_owned() + &self.get_delegate().dart_api_type()
            }
            IrTypeDelegate::PrimitiveEnum { ir, .. } => ir.safe_ident(),
<<<<<<< HEAD
            IrTypeDelegate::Backtrace => "String".to_owned(),
            IrTypeDelegate::Anyhow => "FrbAnyhowException".to_owned(),
=======
            #[cfg(feature = "chrono")]
            IrTypeDelegate::Time(ir) => format!("Chrono_{}", ir.safe_ident()),
            #[cfg(feature = "chrono")]
            IrTypeDelegate::TimeList(ir) => format!("Chrono_{}List", ir.safe_ident()),
            #[cfg(feature = "uuid")]
            IrTypeDelegate::Uuid => "Uuid".to_owned(),
            #[cfg(feature = "uuid")]
            IrTypeDelegate::Uuids => "Uuids".to_owned(),
>>>>>>> 4dd307e3
        }
    }

    fn dart_api_type(&self) -> String {
        match self {
            IrTypeDelegate::Array(array) => array.dart_api_type(),
            IrTypeDelegate::String => "String".to_string(),
            IrTypeDelegate::StringList => "List<String>".to_owned(),
            IrTypeDelegate::ZeroCopyBufferVecPrimitive(_) => self.get_delegate().dart_api_type(),
            IrTypeDelegate::PrimitiveEnum { ir, .. } => ir.dart_api_type(),
<<<<<<< HEAD
            IrTypeDelegate::Backtrace => "String".to_string(),
            IrTypeDelegate::Anyhow => "FrbAnyhowException".to_string(),
=======
            #[cfg(feature = "chrono")]
            IrTypeDelegate::Time(ir) => match ir {
                IrTypeTime::Local | IrTypeTime::Utc | IrTypeTime::Naive => "DateTime".to_string(),
                IrTypeTime::Duration => "Duration".to_string(),
            },
            #[cfg(feature = "chrono")]
            IrTypeDelegate::TimeList(IrTypeTime::Local | IrTypeTime::Utc | IrTypeTime::Naive) => {
                "List<DateTime>".to_string()
            }
            #[cfg(feature = "chrono")]
            IrTypeDelegate::TimeList(IrTypeTime::Duration) => "List<Duration>".to_string(),
            #[cfg(feature = "uuid")]
            IrTypeDelegate::Uuid => "UuidValue".to_owned(),
            #[cfg(feature = "uuid")]
            IrTypeDelegate::Uuids => "List<UuidValue>".to_owned(),
>>>>>>> 4dd307e3
        }
    }

    fn dart_wire_type(&self, target: Target) -> String {
        match (self, target) {
            (IrTypeDelegate::String, Target::Wasm) => "String".into(),
            (IrTypeDelegate::StringList, Target::Wasm) => "List<String>".into(),
            (IrTypeDelegate::StringList, _) => "ffi.Pointer<wire_StringList>".to_owned(),
            _ => self.get_delegate().dart_wire_type(target),
        }
    }

    fn rust_api_type(&self) -> String {
        match self {
            IrTypeDelegate::Array(array) => {
                format!("[{}; {}]", array.inner_rust_api_type(), array.length())
            }
            IrTypeDelegate::String => "String".to_owned(),
            IrTypeDelegate::StringList => "Vec<String>".to_owned(),
            IrTypeDelegate::ZeroCopyBufferVecPrimitive(_) => {
                format!("ZeroCopyBuffer<{}>", self.get_delegate().rust_api_type())
            }
            IrTypeDelegate::PrimitiveEnum { ir, .. } => ir.rust_api_type(),
<<<<<<< HEAD
            IrTypeDelegate::Backtrace => "String".to_owned(),
            IrTypeDelegate::Anyhow => "String".to_owned(),
=======
            #[cfg(feature = "chrono")]
            IrTypeDelegate::Time(ir) => match ir {
                IrTypeTime::Naive => "chrono::NaiveDateTime",
                IrTypeTime::Local => "chrono::DateTime::<chrono::Local>",
                IrTypeTime::Utc => "chrono::DateTime::<chrono::Utc>",
                IrTypeTime::Duration => "chrono::Duration",
            }
            .to_owned(),
            #[cfg(feature = "chrono")]
            IrTypeDelegate::TimeList(ir) => match ir {
                IrTypeTime::Naive => "Vec<chrono::NaiveDateTime>",
                IrTypeTime::Local => "Vec<chrono::DateTime::<chrono::Local>>",
                IrTypeTime::Utc => "Vec<chrono::DateTime::<chrono::Utc>>",
                IrTypeTime::Duration => "Vec<chrono::Duration>",
            }
            .to_owned(),
            #[cfg(feature = "uuid")]
            IrTypeDelegate::Uuid => "uuid::Uuid".to_owned(),
            #[cfg(feature = "uuid")]
            IrTypeDelegate::Uuids => "Vec<uuid::Uuid>".to_owned(),
>>>>>>> 4dd307e3
        }
    }

    fn rust_wire_type(&self, target: Target) -> String {
        match (self, target) {
            (IrTypeDelegate::String, Target::Wasm) => "String".into(),
            (IrTypeDelegate::StringList, Target::Io) => "wire_StringList".to_owned(),
            (IrTypeDelegate::StringList, Target::Wasm) => "JsValue".into(),
            _ => self.get_delegate().rust_wire_type(target),
        }
    }

    fn rust_wire_is_pointer(&self, target: Target) -> bool {
        self.get_delegate().rust_wire_is_pointer(target)
    }
}<|MERGE_RESOLUTION|>--- conflicted
+++ resolved
@@ -47,10 +47,6 @@
         /// Allows for `#[repr]`'s other than [i32]
         repr: IrTypePrimitive,
     },
-<<<<<<< HEAD
-    Backtrace,
-    Anyhow,
-=======
     #[cfg(feature = "chrono")]
     Time(IrTypeTime),
     #[cfg(feature = "chrono")]
@@ -59,6 +55,8 @@
     Uuid,
     #[cfg(feature = "uuid")]
     Uuids,
+    Backtrace,
+    Anyhow,
 }
 
 pub enum IrTypeDelegateArray {
@@ -166,7 +164,6 @@
             IrTypeDelegateArray::PrimitiveArray { length, .. } => length,
         }
     }
->>>>>>> 4dd307e3
 }
 
 impl IrTypeDelegate {
@@ -183,10 +180,6 @@
             }
             IrTypeDelegate::StringList => IrType::Delegate(IrTypeDelegate::String),
             IrTypeDelegate::PrimitiveEnum { repr, .. } => IrType::Primitive(repr.clone()),
-<<<<<<< HEAD
-            IrTypeDelegate::Backtrace => IrType::Delegate(IrTypeDelegate::String),
-            IrTypeDelegate::Anyhow => IrType::Delegate(IrTypeDelegate::String),
-=======
             #[cfg(feature = "chrono")]
             IrTypeDelegate::Time(_) => IrType::Primitive(IrTypePrimitive::I64),
             #[cfg(feature = "chrono")]
@@ -201,7 +194,8 @@
             IrTypeDelegate::Uuids => IrType::PrimitiveList(IrTypePrimitiveList {
                 primitive: IrTypePrimitive::U8,
             }),
->>>>>>> 4dd307e3
+            IrTypeDelegate::Backtrace => IrType::Delegate(IrTypeDelegate::String),
+            IrTypeDelegate::Anyhow => IrType::Delegate(IrTypeDelegate::String),
         }
     }
 }
@@ -226,19 +220,16 @@
                 "ZeroCopyBuffer_".to_owned() + &self.get_delegate().dart_api_type()
             }
             IrTypeDelegate::PrimitiveEnum { ir, .. } => ir.safe_ident(),
-<<<<<<< HEAD
+            #[cfg(feature = "chrono")]
+            IrTypeDelegate::Time(ir) => format!("Chrono_{}", ir.safe_ident()),
+            #[cfg(feature = "chrono")]
+            IrTypeDelegate::TimeList(ir) => format!("Chrono_{}List", ir.safe_ident()),
+            #[cfg(feature = "uuid")]
+            IrTypeDelegate::Uuid => "Uuid".to_owned(),
+            #[cfg(feature = "uuid")]
+            IrTypeDelegate::Uuids => "Uuids".to_owned(),
             IrTypeDelegate::Backtrace => "String".to_owned(),
             IrTypeDelegate::Anyhow => "FrbAnyhowException".to_owned(),
-=======
-            #[cfg(feature = "chrono")]
-            IrTypeDelegate::Time(ir) => format!("Chrono_{}", ir.safe_ident()),
-            #[cfg(feature = "chrono")]
-            IrTypeDelegate::TimeList(ir) => format!("Chrono_{}List", ir.safe_ident()),
-            #[cfg(feature = "uuid")]
-            IrTypeDelegate::Uuid => "Uuid".to_owned(),
-            #[cfg(feature = "uuid")]
-            IrTypeDelegate::Uuids => "Uuids".to_owned(),
->>>>>>> 4dd307e3
         }
     }
 
@@ -249,10 +240,6 @@
             IrTypeDelegate::StringList => "List<String>".to_owned(),
             IrTypeDelegate::ZeroCopyBufferVecPrimitive(_) => self.get_delegate().dart_api_type(),
             IrTypeDelegate::PrimitiveEnum { ir, .. } => ir.dart_api_type(),
-<<<<<<< HEAD
-            IrTypeDelegate::Backtrace => "String".to_string(),
-            IrTypeDelegate::Anyhow => "FrbAnyhowException".to_string(),
-=======
             #[cfg(feature = "chrono")]
             IrTypeDelegate::Time(ir) => match ir {
                 IrTypeTime::Local | IrTypeTime::Utc | IrTypeTime::Naive => "DateTime".to_string(),
@@ -268,7 +255,8 @@
             IrTypeDelegate::Uuid => "UuidValue".to_owned(),
             #[cfg(feature = "uuid")]
             IrTypeDelegate::Uuids => "List<UuidValue>".to_owned(),
->>>>>>> 4dd307e3
+            IrTypeDelegate::Backtrace => "String".to_string(),
+            IrTypeDelegate::Anyhow => "FrbAnyhowException".to_string(),
         }
     }
 
@@ -292,10 +280,6 @@
                 format!("ZeroCopyBuffer<{}>", self.get_delegate().rust_api_type())
             }
             IrTypeDelegate::PrimitiveEnum { ir, .. } => ir.rust_api_type(),
-<<<<<<< HEAD
-            IrTypeDelegate::Backtrace => "String".to_owned(),
-            IrTypeDelegate::Anyhow => "String".to_owned(),
-=======
             #[cfg(feature = "chrono")]
             IrTypeDelegate::Time(ir) => match ir {
                 IrTypeTime::Naive => "chrono::NaiveDateTime",
@@ -316,7 +300,8 @@
             IrTypeDelegate::Uuid => "uuid::Uuid".to_owned(),
             #[cfg(feature = "uuid")]
             IrTypeDelegate::Uuids => "Vec<uuid::Uuid>".to_owned(),
->>>>>>> 4dd307e3
+            IrTypeDelegate::Backtrace => "String".to_owned(),
+            IrTypeDelegate::Anyhow => "String".to_owned(),
         }
     }
 
