--- conflicted
+++ resolved
@@ -118,7 +118,11 @@
     #[arg(long, value_enum, num_args = 0.., default_missing_values = ["config", "ir"])]
     pub dump: Option<Vec<Dump>>,
 
-<<<<<<< HEAD
+    /// Disable language features introduced in Dart 3.
+    #[arg(long = "no-dart3", action(ArgAction::SetFalse))]
+    #[serde(default = "r#true")]
+    pub dart3: bool,
+
     // Output path of auto-generated rust file, which is used to store shared stuff among regular API blocks.
     // Thus, this field is only used in multi-blocks case.
     // It could be something like `"my_shared.rs"`, `./another_shared_name.rs`,
@@ -129,12 +133,6 @@
     // it should be sured that all generated files for regular blocks are in the same directory.
     #[clap(short, long)]
     pub shared_rust_output: Option<String>,
-=======
-    /// Disable language features introduced in Dart 3.
-    #[arg(long = "no-dart3", action(ArgAction::SetFalse))]
-    #[serde(default = "r#true")]
-    pub dart3: bool,
->>>>>>> c8e2e8d1
 }
 
 #[derive(Debug, PartialEq, Eq, Clone, Copy, Deserialize, ValueEnum, enum_iterator::Sequence)]
