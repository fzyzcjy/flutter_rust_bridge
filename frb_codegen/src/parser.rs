--- conflicted
+++ resolved
@@ -270,7 +270,6 @@
         }))
     }
 
-<<<<<<< HEAD
     fn try_parse_enum(&mut self, ty: &str) -> Option<ApiType> {
         if !self.src_enums.contains_key(ty) {
             return None;
@@ -339,8 +338,6 @@
         ApiEnum::new(name, comments, variants)
     }
 
-=======
->>>>>>> 79158dc1
     fn parse_struct_core(&mut self, ty: &str) -> ApiStruct {
         let item_struct = self.src_struct_map[ty];
         let mut fields = Vec::new();
