--- conflicted
+++ resolved
@@ -66,14 +66,6 @@
                 };
                 let type_string = type_to_string(&pat_type.ty);
 
-<<<<<<< HEAD
-                let ty = self.parse_type(&type_to_string(&pat_type.ty));
-                inputs.push(ApiField {
-                    name: ApiIdent::new(name),
-                    ty,
-                    required: true,
-                });
-=======
                 if let Some(stream_sink_inner_type) = self.try_parse_stream_sink(&type_string) {
                     output = Some(stream_sink_inner_type);
                     mode = ApiFuncMode::Stream;
@@ -83,7 +75,6 @@
                         ty: self.parse_type(&type_string),
                     });
                 }
->>>>>>> 3822b926
             } else {
                 panic!("unexpected sig_input={:?}", sig_input);
             }
