--- conflicted
+++ resolved
@@ -7,11 +7,7 @@
 use crate::parser::ParserResult;
 use enum_iterator::all;
 
-<<<<<<< HEAD
 pub fn dump_multi(all_configs: &[Opts], dump: Vec<Dump>) -> anyhow::Result<()> {
-=======
-pub fn dump_multi(configs: &[Opts], dump: Vec<Dump>) -> ParserResult {
->>>>>>> fe67cb5b
     let dump = if dump.is_empty() {
         all().collect()
     } else {
