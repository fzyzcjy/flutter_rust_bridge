--- conflicted
+++ resolved
@@ -731,7 +731,6 @@
     fn rust_wire_type(&self) -> String {
         "i32".to_owned()
     }
-<<<<<<< HEAD
 }
 
 #[derive(Debug, Clone)]
@@ -792,6 +791,4 @@
                 .all(|ty| matches!(ty, Optional(_)))
                 .then(|| idx)
         })
-=======
->>>>>>> 79158dc1
 }