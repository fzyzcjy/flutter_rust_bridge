use crate::ir::IrType::*;
use crate::ir::*;
use crate::parser::markers;
use crate::parser::source_graph::{Enum, Struct};
use crate::parser::{extract_comments, extract_metadata};
use quote::ToTokens;
use std::collections::{HashMap, HashSet};
use std::string::String;
use syn::punctuated::Punctuated;
use syn::*;

<<<<<<< HEAD
use crate::ir::IrType::*;
use crate::ir::*;

use crate::markers;

use crate::source_graph::{Enum, Struct};

use crate::parser::{extract_comments, extract_metadata, type_to_string};
use crate::utils::remove_first;

use super::ANYHOW_IDENT;
=======
use super::DefaultValues;
>>>>>>> 4dd307e3

pub struct TypeParser<'a> {
    src_structs: HashMap<String, &'a Struct>,
    src_enums: HashMap<String, &'a Enum>,
    src_types: HashMap<String, Type>,
    parsing_or_parsed_struct_names: HashSet<String>,
    struct_pool: IrStructPool,
    parsed_enums: HashSet<String>,
    enum_pool: IrEnumPool,
}

impl<'a> TypeParser<'a> {
    pub fn new(
        src_structs: HashMap<String, &'a Struct>,
        src_enums: HashMap<String, &'a Enum>,
        src_types: HashMap<String, Type>,
    ) -> Self {
        TypeParser {
            src_structs,
            src_enums,
            src_types,
            struct_pool: HashMap::new(),
            enum_pool: HashMap::new(),
            parsing_or_parsed_struct_names: HashSet::new(),
            parsed_enums: HashSet::new(),
        }
    }

    pub fn consume(self) -> (IrStructPool, IrEnumPool) {
        (self.struct_pool, self.enum_pool)
    }
}

<<<<<<< HEAD
/// Generic intermediate representation of a type that can appear inside a function signature.
#[derive(Debug)]
pub enum SupportedInnerType {
    /// Path types with up to n generic type argument on the final segment. All segments before
    /// the last segment are ignored. The generic type argument must also be a valid
    /// `SupportedInnerType`.
    Path(SupportedPathType),
    /// Array type
    Array(Box<Self>, usize),
    /// The unit type `()`.
    Unit,
}

impl std::fmt::Display for SupportedInnerType {
    fn fmt(&self, f: &mut std::fmt::Formatter) -> std::fmt::Result {
        match self {
            Self::Path(p) => write!(f, "{}", p),
            Self::Array(u, len) => write!(f, "[{}; {}]", u, len),
            Self::Unit => write!(f, "()"),
=======
pub fn convert_ident_str(ty: &Type) -> Option<String> {
    if let Type::Path(TypePath { qself: _, path }) = ty {
        if let Some(PathSegment {
            ident,
            arguments: _,
        }) = path.segments.first()
        {
            return Some(ident.to_string());
>>>>>>> 4dd307e3
        }
    }

<<<<<<< HEAD
/// Represents a named type, with an optional path and up to 1 generic type argument.
#[derive(Debug)]
pub struct SupportedPathType {
    pub ident: syn::Ident,
    pub path_segments: Vec<PathSegment>,
    pub generic: Vec<SupportedInnerType>,
    pub is_exception: bool,
}

impl std::fmt::Display for SupportedPathType {
    fn fmt(&self, f: &mut std::fmt::Formatter) -> std::fmt::Result {
        let ident = self.ident.to_string();
        if !self.generic.is_empty() {
            write!(f, "{}<{:?}>", ident, self.generic)
=======
    // Unhandled case, return None
    None
}

#[cfg(feature = "chrono")]
fn datetime_to_ir_type(args: &[IrType]) -> std::result::Result<IrType, String> {
    if let [Unencodable(IrTypeUnencodable { segments, .. })] = args {
        let mut segments = segments.clone();
        let segments: Vec<NameComponent> = if cfg!(feature = "qualified_names") {
            segments
>>>>>>> 4dd307e3
        } else {
            // Emulate old behavior by discarding any name qualifiers
            vec![segments.pop().unwrap()]
        };

        let splayed = segments.splay();
        return match splayed[..] {
            #[cfg(feature = "qualified_names")]
            [("DateTime", None), ("Utc", None)] => {
                Ok(Delegate(IrTypeDelegate::Time(IrTypeTime::Utc)))
            }

            [("Utc", None)] => Ok(Delegate(IrTypeDelegate::Time(IrTypeTime::Utc))),

            #[cfg(feature = "qualified_names")]
            [("DateTime", None), ("Local", None)] => {
                Ok(Delegate(IrTypeDelegate::Time(IrTypeTime::Local)))
            }

            [("Local", None)] => Ok(Delegate(IrTypeDelegate::Time(IrTypeTime::Local))),

            _ => Err("Invalid DateTime generic".to_string()),
        };
    }
    Err("Invalid DateTime generic".to_string())
}

<<<<<<< HEAD
impl SupportedInnerType {
    /// Given a `syn::Type`, returns a simplified representation of the type if it's supported,
    /// or `None` otherwise.
    pub fn try_from_syn_type(ty: &syn::Type) -> Option<Self> {
        match ty {
            syn::Type::Path(syn::TypePath { path, .. }) => {
                let last_segment = path.segments.last().unwrap().clone();
                match last_segment.arguments {
                    syn::PathArguments::None => Some(SupportedInnerType::Path(SupportedPathType {
                        ident: last_segment.ident,
                        generic: vec![],
                        path_segments: path.segments.iter().cloned().collect(),
                        is_exception: false,
                    })),
                    syn::PathArguments::AngleBracketed(a) => {
                        let args = a.args.into_iter().collect::<Vec<GenericArgument>>();
                        let mut supported_inner_types: Vec<SupportedInnerType> = Vec::new();
                        args.iter()
                            .map(|arg| {
                                if let syn::GenericArgument::Type(t) = arg {
                                    supported_inner_types
                                        .push(SupportedInnerType::try_from_syn_type(t).unwrap());
                                }
                            })
                            .count();
                        Some(SupportedInnerType::Path(SupportedPathType {
                            ident: last_segment.ident,
                            generic: supported_inner_types,
                            path_segments: path.segments.iter().cloned().collect(),
                            is_exception: false,
                        }))
                    }
                    _ => None,
                }
            }
=======
fn path_type_to_unencodable(
    type_path: &TypePath,
    flat_vector: Vec<(&str, Option<ArgsRefs>)>,
) -> IrType {
    Unencodable(IrTypeUnencodable {
        string: type_path.to_token_stream().to_string(),
        segments: flat_vector
            .iter()
            .map(|(ident, option_args_refs)| NameComponent {
                ident: ident.to_string(),
                args: option_args_refs.as_ref().map(|args_refs| match args_refs {
                    ArgsRefs::Generic(args_array) => Args::Generic(args_array.to_vec()),
                    ArgsRefs::Signature(args_array) => Args::Signature(args_array.to_vec()),
                }),
            })
            .collect(),
    })
}

impl<'a> TypeParser<'a> {
    pub fn resolve_alias<'b: 'a>(&self, ty: &'b Type) -> &Type {
        self.get_alias_type(ty).unwrap_or(ty)
    }

    pub fn get_alias_type(&self, ty: &syn::Type) -> Option<&Type> {
        convert_ident_str(ty).and_then(|key| self.src_types.get(&key))
    }

    pub fn parse_type(&mut self, ty: &syn::Type) -> IrType {
        let resolve_ty = self.resolve_alias(ty).clone();

        match resolve_ty.clone() {
            syn::Type::Path(path) => self.convert_path_to_ir_type(&path).unwrap(),
>>>>>>> 4dd307e3
            syn::Type::Array(syn::TypeArray { elem, len, .. }) => {
                let length: usize = match len {
                    syn::Expr::Lit(lit) => match &lit.lit {
                        syn::Lit::Int(x) => x.base10_parse().unwrap(),
                        _ => panic!("Cannot parse array length"),
                    },
                    _ => panic!("Cannot parse array length"),
                };
                match self.parse_type(&elem) {
                    Primitive(primitive) => {
                        Delegate(IrTypeDelegate::Array(IrTypeDelegateArray::PrimitiveArray {
                            length,
                            primitive,
                        }))
                    }
                    others => Delegate(IrTypeDelegate::Array(IrTypeDelegateArray::GeneralArray {
                        length,
                        general: Box::new(others),
                    })),
                }
            }
            syn::Type::Tuple(syn::TypeTuple { elems, .. }) => {
                if elems.is_empty() {
                    IrType::Primitive(IrTypePrimitive::Unit)
                } else {
                    self.convert_tuple_to_ir_type(elems)
                }
            }
            _ => IrType::Unencodable(IrTypeUnencodable {
                string: resolve_ty.to_token_stream().to_string(),
                segments: vec![],
            }),
        }
    }

<<<<<<< HEAD
impl<'a> TypeParser<'a> {
    pub fn parse_type(&mut self, ty: &syn::Type) -> IrType {
        let supported_type = SupportedInnerType::try_from_syn_type(ty)
            .unwrap_or_else(|| panic!("Unsupported type `{}`", type_to_string(ty)));

        self.convert_to_ir_type(supported_type, false)
            .unwrap_or_else(|| panic!("parse_type failed for ty={}", type_to_string(ty)))
    }

    /// Converts an inner type into an `IrType` if possible.
    pub fn convert_to_ir_type(
        &mut self,
        ty: SupportedInnerType,
        is_exception: bool,
    ) -> Option<IrType> {
        match ty {
            SupportedInnerType::Path(p) => self.convert_path_to_ir_type(p, is_exception),
            SupportedInnerType::Array(p, len) => self.convert_array_to_ir_type(*p, len),
            SupportedInnerType::Unit => Some(IrType::Primitive(IrTypePrimitive::Unit)),
        }
=======
    fn angle_bracketed_generic_arguments_to_ir_types(
        &mut self,
        args: &AngleBracketedGenericArguments,
    ) -> std::result::Result<Vec<IrType>, String> {
        let AngleBracketedGenericArguments { args, .. } = args;
        args.iter()
            .filter_map(|arg| {
                if let GenericArgument::Type(ty) = arg {
                    Some(Ok(self.parse_type(ty)))
                } else {
                    None
                }
            })
            .collect()
>>>>>>> 4dd307e3
    }

    fn parenthesized_generic_arguments_to_ir_types(
        &mut self,
<<<<<<< HEAD
        generic: SupportedInnerType,
        _len: usize,
    ) -> Option<IrType> {
        self.convert_to_ir_type(generic, false)
            .map(|inner| match inner {
                Primitive(primitive) => PrimitiveList(IrTypePrimitiveList { primitive }),
                others => GeneralList(IrTypeGeneralList {
                    inner: Box::new(others),
                }),
            })
    }

    /// Converts a path type into an `IrType` if possible.
    pub fn convert_path_to_ir_type(
        &mut self,
        mut p: SupportedPathType,
        is_exception: bool,
    ) -> Option<IrType> {
        let p_as_str = format!("{}", &p);
        let ident_string = &p.ident.to_string();
        if !p.generic.is_empty() {
            match ident_string.as_str() {
                "SyncReturn" => {
                    // Special-case SyncReturn<Vec<u8>>. SyncReturn for any other type is not
                    // supported.
                    match p.generic.first().unwrap() {
                        SupportedInnerType::Path(SupportedPathType { ident, generic, .. })
                            if ident == "Vec" && !generic.is_empty() =>
                        {
                            match generic.first().unwrap() {
                                SupportedInnerType::Path(SupportedPathType {
                                    ident,
                                    generic,
                                    ..
                                }) if ident == "u8" && generic.is_empty() => {
                                    Some(IrType::Delegate(IrTypeDelegate::SyncReturnVecU8))
                                }
                                _ => None,
                            }
                        }
                        _ => None,
                    }
                }
                "Vec" => {
                    // Special-case Vec<String> as StringList
                    if matches!(p.generic.first().unwrap(), SupportedInnerType::Path(SupportedPathType { ref ident, .. }) if ident == "String")
                    {
                        Some(IrType::Delegate(IrTypeDelegate::StringList))
                    } else {
                        self.convert_to_ir_type(remove_first(&mut p.generic), is_exception)
                            .map(|inner| match inner {
                                Primitive(primitive) => {
                                    PrimitiveList(IrTypePrimitiveList { primitive })
                                }
                                others => GeneralList(IrTypeGeneralList {
                                    inner: Box::new(others),
                                }),
                            })
=======
        args: &ParenthesizedGenericArguments,
    ) -> Vec<IrType> {
        let ParenthesizedGenericArguments { inputs, output, .. } = args;

        let mut args = inputs
            .iter()
            .map(|ty| self.parse_type(ty))
            .collect::<Vec<IrType>>();

        match output {
            syn::ReturnType::Default => {
                args.insert(0, Primitive(IrTypePrimitive::Unit));
            }
            syn::ReturnType::Type(_, ret_ty) => {
                args.insert(0, self.parse_type(ret_ty));
            }
        };

        args
    }

    fn path_data(&mut self, path: &Path) -> std::result::Result<Vec<NameComponent>, String> {
        let Path { segments, .. } = path;

        let data: std::result::Result<Vec<NameComponent>, String> = segments
            .iter()
            .map(|segment| {
                let ident = segment.ident.to_string();
                match &segment.arguments {
                    PathArguments::None => Ok(NameComponent { ident, args: None }),
                    PathArguments::AngleBracketed(args) => {
                        match self.angle_bracketed_generic_arguments_to_ir_types(args) {
                            Err(sub_err) => Err(format!(
                                "\"{}\" of \"{}\" is not valid. {}",
                                ident,
                                path.to_token_stream(),
                                sub_err
                            )),
                            Ok(ir_types) => Ok(NameComponent {
                                ident,
                                args: Some(Args::Generic(ir_types)),
                            }),
                        }
>>>>>>> 4dd307e3
                    }
                    PathArguments::Parenthesized(args) => Ok(NameComponent {
                        ident,
                        args: Some(Args::Signature(
                            self.parenthesized_generic_arguments_to_ir_types(args),
                        )),
                    }),
                }
<<<<<<< HEAD
                "ZeroCopyBuffer" => {
                    let inner = self.convert_to_ir_type(remove_first(&mut p.generic), is_exception);
                    if let Some(IrType::PrimitiveList(IrTypePrimitiveList { primitive })) = inner {
                        Some(IrType::Delegate(
                            IrTypeDelegate::ZeroCopyBufferVecPrimitive(primitive),
                        ))
                    } else {
                        None
                    }
                }
                "Box" => self
                    .convert_to_ir_type(p.generic.remove(0), is_exception)
                    .map(|inner| {
                        Boxed(IrTypeBoxed {
                            exist_in_real_api: true,
                            inner: Box::new(inner),
                        })
                    }),
                "Option" => {
                    // Disallow nested Option
                    if matches!(p.generic.first().unwrap(), SupportedInnerType::Path(SupportedPathType { ref ident, .. }) if ident == "Option")
=======
            })
            .collect();

        let storage = data?;

        Ok(storage)
    }

    /// Converts a path type into an `IrType` if possible.
    pub fn convert_path_to_ir_type(
        &mut self,
        type_path: &TypePath,
    ) -> std::result::Result<IrType, String> {
        match &type_path {
            TypePath { qself: None, path } => {
                let segments: Vec<NameComponent> = if cfg!(feature = "qualified_names") {
                    self.path_data(path)?
                } else {
                    // Emulate old behavior by discarding any name qualifiers
                    vec![self.path_data(path)?.pop().unwrap()]
                };

                use ArgsRefs::*;

                let flat_vector = segments.splay();
                let flat_array = &flat_vector[..];
                match flat_array {
                    // Non generic types
                    #[cfg(all(feature = "chrono", feature = "qualified_names"))]
                    [("chrono", None), ("Duration", None)] => {
                        Ok(Delegate(IrTypeDelegate::Time(IrTypeTime::Duration)))
                    }

                    #[cfg(all(feature = "chrono", not(feature = "qualified_names")))]
                    [("Duration", None)] => {
                        Ok(Delegate(IrTypeDelegate::Time(IrTypeTime::Duration)))
                    }

                    #[cfg(all(feature = "chrono", feature = "qualified_names"))]
                    [("chrono", None), ("NaiveDateTime", None)] => {
                        Ok(Delegate(IrTypeDelegate::Time(IrTypeTime::Naive)))
                    }

                    #[cfg(all(feature = "chrono", not(feature = "qualified_names")))]
                    [("NaiveDateTime", None)] => {
                        Ok(Delegate(IrTypeDelegate::Time(IrTypeTime::Naive)))
                    }

                    #[cfg(feature = "qualified_names")]
                    [("flutter_rust_bridge", None), ("DartAbi", None)] => {
                        Ok(Dynamic(IrTypeDynamic))
                    }

                    [("DartAbi", None)] => Ok(Dynamic(IrTypeDynamic)),

                    #[cfg(all(feature = "uuid", feature = "qualified_names"))]
                    [("uuid", None), ("Uuid", None)] => Ok(Delegate(IrTypeDelegate::Uuid)),

                    #[cfg(all(feature = "uuid", not(feature = "qualified_names")))]
                    [("Uuid", None)] => Ok(Delegate(IrTypeDelegate::Uuid)),

                    #[cfg(feature = "qualified_names")]
                    [("flutter_rust_bridge", None), ("DartOpaque", None)] => {
                        Ok(DartOpaque(IrTypeDartOpaque {}))
                    }

                    [("DartOpaque", None)] => Ok(DartOpaque(IrTypeDartOpaque {})),

                    [("String", None)] => Ok(Delegate(IrTypeDelegate::String)),

                    // TODO: change to "if let guard" https://github.com/rust-lang/rust/issues/51114
                    [(name, None)]
                        if matches!(IrTypePrimitive::try_from_rust_str(name), Some(..)) =>
>>>>>>> 4dd307e3
                    {
                        Ok(Primitive(IrTypePrimitive::try_from_rust_str(name).unwrap()))
                    }
<<<<<<< HEAD
                    self.convert_to_ir_type(remove_first(&mut p.generic), is_exception)
                        .map(|inner| match inner {
                            Primitive(prim) => IrType::Optional(IrTypeOptional::new_prim(prim)),
                            st @ StructRef(_) => {
                                IrType::Optional(IrTypeOptional::new_ptr(Boxed(IrTypeBoxed {
                                    inner: Box::new(st),
                                    exist_in_real_api: false,
                                })))
                            }
                            other => IrType::Optional(IrTypeOptional::new_ptr(other)),
                        })
                }
                "Backtrace" => Some(IrType::Delegate(IrTypeDelegate::String)),
                _ => None,
            }
        } else {
            IrTypePrimitive::try_from_rust_str(ident_string)
                .map(Primitive)
                .or_else(|| {
                    if ident_string == "String" {
                        Some(IrType::Delegate(IrTypeDelegate::String))
                    } else if ident_string == "Error"
                        && p.path_segments.iter().any(|x| x.ident == ANYHOW_IDENT)
                    {
                        Some(Delegate(IrTypeDelegate::Anyhow))
                    } else if ident_string == "Backtrace" {
                        Some(Delegate(IrTypeDelegate::Backtrace))
                    } else if self.src_structs.contains_key(ident_string) {
                        if !self.parsing_or_parsed_struct_names.contains(ident_string) {
=======

                    [(name, None)] if self.src_structs.contains_key(&name.to_string()) => {
                        let ident_string = name.to_string();
                        if !self.parsing_or_parsed_struct_names.contains(&ident_string) {
>>>>>>> 4dd307e3
                            self.parsing_or_parsed_struct_names
                                .insert(ident_string.to_owned());
                            let api_struct = match self.parse_struct_core(&ident_string) {
                                Some(ir_struct) => ir_struct,
                                None => {
                                    return Ok(path_type_to_unencodable(type_path, flat_vector))
                                }
                            };
                            self.struct_pool.insert(ident_string.to_owned(), api_struct);
                        }

                        Ok(StructRef(IrTypeStructRef {
                            name: ident_string.to_owned(),
                            freezed: self
                                .struct_pool
                                .get(&ident_string)
                                .map(IrStruct::using_freezed)
                                .unwrap_or(false),
<<<<<<< HEAD
                            is_exception,
=======
                            empty: self
                                .struct_pool
                                .get(&ident_string)
                                .map(IrStruct::is_empty)
                                .unwrap_or(false),
>>>>>>> 4dd307e3
                        }))
                    }

                    [(name, None)] if self.src_enums.contains_key(&name.to_string()) => {
                        let ident_string = name.to_string();
                        if self.parsed_enums.insert(ident_string.to_owned()) {
<<<<<<< HEAD
                            let enu = self.parse_enum_core(&p.ident, p.is_exception);
=======
                            let enu = self.parse_enum_core(&ident_string);
>>>>>>> 4dd307e3
                            self.enum_pool.insert(ident_string.to_owned(), enu);
                        }

                        let enum_ref = IrTypeEnumRef {
                            name: ident_string.to_owned(),
                            is_exception,
                        };
                        let enu = self.enum_pool.get(&ident_string);
                        let is_struct = enu.map(IrEnum::is_struct).unwrap_or(true);
                        if is_struct {
                            Ok(EnumRef(enum_ref))
                        } else {
                            Ok(Delegate(IrTypeDelegate::PrimitiveEnum {
                                ir: enum_ref,
                                // TODO(Desdaemon): Parse #[repr] from enum
                                repr: IrTypePrimitive::I32,
                            }))
                        }
                    }

                    // Generic types
                    #[cfg(feature = "qualified_names")]
                    [("flutter_rust_bridge", None), ("SyncReturn", Some(Generic([element])))] => {
                        Ok(SyncReturn(IrTypeSyncReturn::new(element.clone())))
                    }

                    [("SyncReturn", Some(Generic([element])))] => {
                        Ok(SyncReturn(IrTypeSyncReturn::new(element.clone())))
                    }

                    [("Vec", Some(Generic([Delegate(IrTypeDelegate::String)])))] => {
                        Ok(Delegate(IrTypeDelegate::StringList))
                    }

                    #[cfg(feature = "uuid")]
                    [("Vec", Some(Generic([Delegate(IrTypeDelegate::Uuid)])))] => {
                        Ok(Delegate(IrTypeDelegate::Uuids))
                    }

                    [("Vec", Some(Generic([Primitive(primitive)])))] => {
                        Ok(PrimitiveList(IrTypePrimitiveList {
                            primitive: primitive.clone(),
                        }))
                    }

                    #[cfg(feature = "chrono")]
                    [("Vec", Some(Generic([Delegate(IrTypeDelegate::Time(time))])))] => {
                        Ok(Delegate(IrTypeDelegate::TimeList(*time)))
                    }

                    [("Vec", Some(Generic([element])))] => Ok(GeneralList(IrTypeGeneralList {
                        inner: Box::new(element.clone()),
                    })),

                    #[cfg(feature = "qualified_names")]
                    [("flutter_rust_bridge", None), (
                        "ZeroCopyBuffer",
                        Some(Generic([PrimitiveList(IrTypePrimitiveList { primitive })])),
                    )] => Ok(Delegate(IrTypeDelegate::ZeroCopyBufferVecPrimitive(
                        primitive.clone(),
                    ))),

                    [(
                        "ZeroCopyBuffer",
                        Some(Generic([PrimitiveList(IrTypePrimitiveList { primitive })])),
                    )] => Ok(Delegate(IrTypeDelegate::ZeroCopyBufferVecPrimitive(
                        primitive.clone(),
                    ))),

                    #[cfg(feature = "qualified_names")]
                    [("flutter_rust_bridge", None), (
                        "RustOpaque",
                        Some(Generic([Delegate(IrTypeDelegate::Array(array_delegate))])),
                    )] => Ok(Delegate(IrTypeDelegate::Array(array_delegate.clone()))),

                    [(
                        "RustOpaque",
                        Some(Generic([Delegate(IrTypeDelegate::Array(array_delegate))])),
                    )] => Ok(Delegate(IrTypeDelegate::Array(array_delegate.clone()))),

                    #[cfg(feature = "qualified_names")]
                    [("flutter_rust_bridge", None), ("RustOpaque", Some(Generic([Primitive(IrTypePrimitive::Unit)])))] => {
                        Ok(RustOpaque(IrTypeRustOpaque::new_unit()))
                    }

                    [("RustOpaque", Some(Generic([Primitive(IrTypePrimitive::Unit)])))] => {
                        Ok(RustOpaque(IrTypeRustOpaque::new_unit()))
                    }

                    #[cfg(feature = "qualified_names")]
                    [("flutter_rust_bridge", None), ("RustOpaque", Some(Generic([ty])))] => {
                        Ok(RustOpaque(IrTypeRustOpaque::from(ty.rust_api_type())))
                    }

                    [("RustOpaque", Some(Generic([ty])))] => {
                        Ok(RustOpaque(IrTypeRustOpaque::from(ty.rust_api_type())))
                    }

                    [("Box", Some(Generic([inner])))] => Ok(Boxed(IrTypeBoxed {
                        exist_in_real_api: true,
                        inner: Box::new(inner.clone()),
                    })),

                    [("Option", Some(Generic([Optional(_)])))] => Err(format!(
                        "Nested optionals without indirection are not supported. {}",
                        type_path.to_token_stream()
                    )),

                    [("Option", Some(Generic([inner])))] => Ok(Optional(match inner {
                        StructRef(..)
                        | EnumRef(..)
                        | RustOpaque(..)
                        | DartOpaque(..)
                        | Primitive(..)
                        | Record(..)
                        | Delegate(IrTypeDelegate::PrimitiveEnum { .. }) => {
                            IrTypeOptional::new_boxed(inner.clone())
                        }

                        #[cfg(feature = "chrono")]
                        Delegate(IrTypeDelegate::Time(..)) => {
                            IrTypeOptional::new_boxed(inner.clone())
                        }

                        _ => IrTypeOptional::new(inner.clone()),
                    })),

                    #[cfg(all(feature = "chrono", feature = "qualified_names"))]
                    [("chrono", None), ("DateTime", Some(Generic(args)))] => {
                        datetime_to_ir_type(args)
                    }

                    #[cfg(feature = "chrono")]
                    [("DateTime", Some(Generic(args)))] => datetime_to_ir_type(args),

                    _ => Ok(path_type_to_unencodable(type_path, flat_vector)),
                }
            }
            TypePath {
                qself: Some(QSelf { ty, .. }),
                ..
            } => Err(format!(
                "qself \"<{}>\" in \"{}\", and all qself syntax, is unsupported",
                ty.to_token_stream(),
                type_path.to_token_stream()
            )),
        }
    }

<<<<<<< HEAD
impl<'a> TypeParser<'a> {
    fn parse_enum_core(&mut self, ident: &syn::Ident, is_exception: bool) -> IrEnum {
        let src_enum = self.src_enums[&ident.to_string()];
=======
    fn convert_tuple_to_ir_type(&mut self, elems: Punctuated<Type, Token![,]>) -> IrType {
        let values = elems
            .iter()
            .map(|elem| self.parse_type(elem))
            .collect::<Vec<_>>();
        let safe_ident = values
            .iter()
            .map(IrType::safe_ident)
            .collect::<Vec<_>>()
            .join("_");
        let safe_ident = format!("__record__{safe_ident}");
        self.struct_pool.insert(
            safe_ident.clone(),
            IrStruct {
                name: safe_ident.clone(),
                wrapper_name: None,
                path: None,
                is_fields_named: true,
                dart_metadata: vec![],
                comments: vec![],
                fields: values
                    .iter()
                    .enumerate()
                    .map(|(idx, ty)| IrField {
                        ty: ty.clone(),
                        name: IrIdent::new(format!("field{idx}")),
                        is_final: true,
                        comments: vec![],
                        default: None,
                        settings: Default::default(),
                    })
                    .collect(),
            },
        );
        IrType::Record(IrTypeRecord {
            inner: IrTypeStructRef {
                name: safe_ident,
                freezed: false,
                empty: false,
            },
            values: values.into_boxed_slice(),
        })
    }

    fn parse_enum_core(&mut self, ident_string: &String) -> IrEnum {
        let src_enum = self.src_enums[ident_string];
>>>>>>> 4dd307e3
        let name = src_enum.ident.to_string();
        let wrapper_name = if src_enum.mirror {
            Some(format!("mirror_{name}"))
        } else {
            None
        };

        let path = src_enum.path.clone();
        let comments = extract_comments(&src_enum.src.attrs);
        let variants = src_enum
            .src
            .variants
            .iter()
            .map(|variant| IrVariant {
                name: IrIdent::new(variant.ident.to_string()),
                wrapper_name: IrIdent::new(format!("{}_{}", src_enum.ident, variant.ident)),
                comments: extract_comments(&variant.attrs),
                kind: match variant.fields.iter().next() {
                    None => IrVariantKind::Value,
                    Some(Field {
                        attrs,
                        ident: field_ident,
                        ..
                    }) => {
                        let variant_ident = variant.ident.to_string();
                        IrVariantKind::Struct(IrStruct {
                            name: variant_ident,
                            wrapper_name: None,
                            path: None,
                            is_fields_named: field_ident.is_some(),
                            dart_metadata: extract_metadata(attrs),
                            comments: extract_comments(attrs),
                            fields: variant
                                .fields
                                .iter()
                                .enumerate()
                                .map(|(idx, field)| IrField {
                                    name: IrIdent::new(
                                        field
                                            .ident
                                            .as_ref()
                                            .map(ToString::to_string)
                                            .unwrap_or_else(|| format!("field{idx}")),
                                    ),
                                    ty: self.parse_type(&field.ty),
                                    is_final: true,
                                    comments: extract_comments(&field.attrs),
                                    default: DefaultValues::extract(&field.attrs),
                                    settings: IrFieldSettings {
                                        is_in_mirrored_enum: src_enum.mirror,
                                    },
                                })
                                .collect(),
                        })
                    }
                },
            })
            .collect();
        IrEnum::new(name, wrapper_name, path, comments, variants, is_exception)
    }

    fn parse_struct_core(&mut self, ident_string: &String) -> Option<IrStruct> {
        let src_struct = self.src_structs[ident_string];
        let mut fields = Vec::new();
        let (is_fields_named, struct_fields) = match &src_struct.src.fields {
            Fields::Named(FieldsNamed { named, .. }) => (true, named),
            Fields::Unnamed(FieldsUnnamed { unnamed, .. }) => (false, unnamed),
            _ => return None,
        };
        for (idx, field) in struct_fields.iter().enumerate() {
            let field_name = field
                .ident
                .as_ref()
                .map_or(format!("field{idx}"), ToString::to_string);
            let field_type = self.parse_type(&field.ty);
            fields.push(IrField {
                name: IrIdent::new(field_name),
                ty: field_type,
                is_final: !markers::has_non_final(&field.attrs),
                comments: extract_comments(&field.attrs),
                default: DefaultValues::extract(&field.attrs),
                settings: IrFieldSettings::default(),
            });
        }
        let name = src_struct.ident.to_string();
        let wrapper_name = if src_struct.mirror {
            Some(format!("mirror_{name}"))
        } else {
            None
        };
        let path = Some(src_struct.path.clone());
        let metadata = extract_metadata(&src_struct.src.attrs);
        let comments = extract_comments(&src_struct.src.attrs);
        Some(IrStruct {
            name,
            wrapper_name,
            path,
            fields,
            is_fields_named,
            dart_metadata: metadata,
            comments,
        })
    }
}<|MERGE_RESOLUTION|>--- conflicted
+++ resolved
@@ -9,10 +9,6 @@
 use syn::punctuated::Punctuated;
 use syn::*;
 
-<<<<<<< HEAD
-use crate::ir::IrType::*;
-use crate::ir::*;
-
 use crate::markers;
 
 use crate::source_graph::{Enum, Struct};
@@ -21,9 +17,7 @@
 use crate::utils::remove_first;
 
 use super::ANYHOW_IDENT;
-=======
 use super::DefaultValues;
->>>>>>> 4dd307e3
 
 pub struct TypeParser<'a> {
     src_structs: HashMap<String, &'a Struct>,
@@ -57,27 +51,6 @@
     }
 }
 
-<<<<<<< HEAD
-/// Generic intermediate representation of a type that can appear inside a function signature.
-#[derive(Debug)]
-pub enum SupportedInnerType {
-    /// Path types with up to n generic type argument on the final segment. All segments before
-    /// the last segment are ignored. The generic type argument must also be a valid
-    /// `SupportedInnerType`.
-    Path(SupportedPathType),
-    /// Array type
-    Array(Box<Self>, usize),
-    /// The unit type `()`.
-    Unit,
-}
-
-impl std::fmt::Display for SupportedInnerType {
-    fn fmt(&self, f: &mut std::fmt::Formatter) -> std::fmt::Result {
-        match self {
-            Self::Path(p) => write!(f, "{}", p),
-            Self::Array(u, len) => write!(f, "[{}; {}]", u, len),
-            Self::Unit => write!(f, "()"),
-=======
 pub fn convert_ident_str(ty: &Type) -> Option<String> {
     if let Type::Path(TypePath { qself: _, path }) = ty {
         if let Some(PathSegment {
@@ -86,26 +59,9 @@
         }) = path.segments.first()
         {
             return Some(ident.to_string());
->>>>>>> 4dd307e3
         }
     }
 
-<<<<<<< HEAD
-/// Represents a named type, with an optional path and up to 1 generic type argument.
-#[derive(Debug)]
-pub struct SupportedPathType {
-    pub ident: syn::Ident,
-    pub path_segments: Vec<PathSegment>,
-    pub generic: Vec<SupportedInnerType>,
-    pub is_exception: bool,
-}
-
-impl std::fmt::Display for SupportedPathType {
-    fn fmt(&self, f: &mut std::fmt::Formatter) -> std::fmt::Result {
-        let ident = self.ident.to_string();
-        if !self.generic.is_empty() {
-            write!(f, "{}<{:?}>", ident, self.generic)
-=======
     // Unhandled case, return None
     None
 }
@@ -116,7 +72,6 @@
         let mut segments = segments.clone();
         let segments: Vec<NameComponent> = if cfg!(feature = "qualified_names") {
             segments
->>>>>>> 4dd307e3
         } else {
             // Emulate old behavior by discarding any name qualifiers
             vec![segments.pop().unwrap()]
@@ -144,43 +99,6 @@
     Err("Invalid DateTime generic".to_string())
 }
 
-<<<<<<< HEAD
-impl SupportedInnerType {
-    /// Given a `syn::Type`, returns a simplified representation of the type if it's supported,
-    /// or `None` otherwise.
-    pub fn try_from_syn_type(ty: &syn::Type) -> Option<Self> {
-        match ty {
-            syn::Type::Path(syn::TypePath { path, .. }) => {
-                let last_segment = path.segments.last().unwrap().clone();
-                match last_segment.arguments {
-                    syn::PathArguments::None => Some(SupportedInnerType::Path(SupportedPathType {
-                        ident: last_segment.ident,
-                        generic: vec![],
-                        path_segments: path.segments.iter().cloned().collect(),
-                        is_exception: false,
-                    })),
-                    syn::PathArguments::AngleBracketed(a) => {
-                        let args = a.args.into_iter().collect::<Vec<GenericArgument>>();
-                        let mut supported_inner_types: Vec<SupportedInnerType> = Vec::new();
-                        args.iter()
-                            .map(|arg| {
-                                if let syn::GenericArgument::Type(t) = arg {
-                                    supported_inner_types
-                                        .push(SupportedInnerType::try_from_syn_type(t).unwrap());
-                                }
-                            })
-                            .count();
-                        Some(SupportedInnerType::Path(SupportedPathType {
-                            ident: last_segment.ident,
-                            generic: supported_inner_types,
-                            path_segments: path.segments.iter().cloned().collect(),
-                            is_exception: false,
-                        }))
-                    }
-                    _ => None,
-                }
-            }
-=======
 fn path_type_to_unencodable(
     type_path: &TypePath,
     flat_vector: Vec<(&str, Option<ArgsRefs>)>,
@@ -214,7 +132,6 @@
 
         match resolve_ty.clone() {
             syn::Type::Path(path) => self.convert_path_to_ir_type(&path).unwrap(),
->>>>>>> 4dd307e3
             syn::Type::Array(syn::TypeArray { elem, len, .. }) => {
                 let length: usize = match len {
                     syn::Expr::Lit(lit) => match &lit.lit {
@@ -250,28 +167,6 @@
         }
     }
 
-<<<<<<< HEAD
-impl<'a> TypeParser<'a> {
-    pub fn parse_type(&mut self, ty: &syn::Type) -> IrType {
-        let supported_type = SupportedInnerType::try_from_syn_type(ty)
-            .unwrap_or_else(|| panic!("Unsupported type `{}`", type_to_string(ty)));
-
-        self.convert_to_ir_type(supported_type, false)
-            .unwrap_or_else(|| panic!("parse_type failed for ty={}", type_to_string(ty)))
-    }
-
-    /// Converts an inner type into an `IrType` if possible.
-    pub fn convert_to_ir_type(
-        &mut self,
-        ty: SupportedInnerType,
-        is_exception: bool,
-    ) -> Option<IrType> {
-        match ty {
-            SupportedInnerType::Path(p) => self.convert_path_to_ir_type(p, is_exception),
-            SupportedInnerType::Array(p, len) => self.convert_array_to_ir_type(*p, len),
-            SupportedInnerType::Unit => Some(IrType::Primitive(IrTypePrimitive::Unit)),
-        }
-=======
     fn angle_bracketed_generic_arguments_to_ir_types(
         &mut self,
         args: &AngleBracketedGenericArguments,
@@ -286,71 +181,10 @@
                 }
             })
             .collect()
->>>>>>> 4dd307e3
     }
 
     fn parenthesized_generic_arguments_to_ir_types(
         &mut self,
-<<<<<<< HEAD
-        generic: SupportedInnerType,
-        _len: usize,
-    ) -> Option<IrType> {
-        self.convert_to_ir_type(generic, false)
-            .map(|inner| match inner {
-                Primitive(primitive) => PrimitiveList(IrTypePrimitiveList { primitive }),
-                others => GeneralList(IrTypeGeneralList {
-                    inner: Box::new(others),
-                }),
-            })
-    }
-
-    /// Converts a path type into an `IrType` if possible.
-    pub fn convert_path_to_ir_type(
-        &mut self,
-        mut p: SupportedPathType,
-        is_exception: bool,
-    ) -> Option<IrType> {
-        let p_as_str = format!("{}", &p);
-        let ident_string = &p.ident.to_string();
-        if !p.generic.is_empty() {
-            match ident_string.as_str() {
-                "SyncReturn" => {
-                    // Special-case SyncReturn<Vec<u8>>. SyncReturn for any other type is not
-                    // supported.
-                    match p.generic.first().unwrap() {
-                        SupportedInnerType::Path(SupportedPathType { ident, generic, .. })
-                            if ident == "Vec" && !generic.is_empty() =>
-                        {
-                            match generic.first().unwrap() {
-                                SupportedInnerType::Path(SupportedPathType {
-                                    ident,
-                                    generic,
-                                    ..
-                                }) if ident == "u8" && generic.is_empty() => {
-                                    Some(IrType::Delegate(IrTypeDelegate::SyncReturnVecU8))
-                                }
-                                _ => None,
-                            }
-                        }
-                        _ => None,
-                    }
-                }
-                "Vec" => {
-                    // Special-case Vec<String> as StringList
-                    if matches!(p.generic.first().unwrap(), SupportedInnerType::Path(SupportedPathType { ref ident, .. }) if ident == "String")
-                    {
-                        Some(IrType::Delegate(IrTypeDelegate::StringList))
-                    } else {
-                        self.convert_to_ir_type(remove_first(&mut p.generic), is_exception)
-                            .map(|inner| match inner {
-                                Primitive(primitive) => {
-                                    PrimitiveList(IrTypePrimitiveList { primitive })
-                                }
-                                others => GeneralList(IrTypeGeneralList {
-                                    inner: Box::new(others),
-                                }),
-                            })
-=======
         args: &ParenthesizedGenericArguments,
     ) -> Vec<IrType> {
         let ParenthesizedGenericArguments { inputs, output, .. } = args;
@@ -394,7 +228,6 @@
                                 args: Some(Args::Generic(ir_types)),
                             }),
                         }
->>>>>>> 4dd307e3
                     }
                     PathArguments::Parenthesized(args) => Ok(NameComponent {
                         ident,
@@ -403,29 +236,6 @@
                         )),
                     }),
                 }
-<<<<<<< HEAD
-                "ZeroCopyBuffer" => {
-                    let inner = self.convert_to_ir_type(remove_first(&mut p.generic), is_exception);
-                    if let Some(IrType::PrimitiveList(IrTypePrimitiveList { primitive })) = inner {
-                        Some(IrType::Delegate(
-                            IrTypeDelegate::ZeroCopyBufferVecPrimitive(primitive),
-                        ))
-                    } else {
-                        None
-                    }
-                }
-                "Box" => self
-                    .convert_to_ir_type(p.generic.remove(0), is_exception)
-                    .map(|inner| {
-                        Boxed(IrTypeBoxed {
-                            exist_in_real_api: true,
-                            inner: Box::new(inner),
-                        })
-                    }),
-                "Option" => {
-                    // Disallow nested Option
-                    if matches!(p.generic.first().unwrap(), SupportedInnerType::Path(SupportedPathType { ref ident, .. }) if ident == "Option")
-=======
             })
             .collect();
 
@@ -438,6 +248,7 @@
     pub fn convert_path_to_ir_type(
         &mut self,
         type_path: &TypePath,
+        is_exception: bool,
     ) -> std::result::Result<IrType, String> {
         match &type_path {
             TypePath { qself: None, path } => {
@@ -499,46 +310,13 @@
                     // TODO: change to "if let guard" https://github.com/rust-lang/rust/issues/51114
                     [(name, None)]
                         if matches!(IrTypePrimitive::try_from_rust_str(name), Some(..)) =>
->>>>>>> 4dd307e3
                     {
                         Ok(Primitive(IrTypePrimitive::try_from_rust_str(name).unwrap()))
                     }
-<<<<<<< HEAD
-                    self.convert_to_ir_type(remove_first(&mut p.generic), is_exception)
-                        .map(|inner| match inner {
-                            Primitive(prim) => IrType::Optional(IrTypeOptional::new_prim(prim)),
-                            st @ StructRef(_) => {
-                                IrType::Optional(IrTypeOptional::new_ptr(Boxed(IrTypeBoxed {
-                                    inner: Box::new(st),
-                                    exist_in_real_api: false,
-                                })))
-                            }
-                            other => IrType::Optional(IrTypeOptional::new_ptr(other)),
-                        })
-                }
-                "Backtrace" => Some(IrType::Delegate(IrTypeDelegate::String)),
-                _ => None,
-            }
-        } else {
-            IrTypePrimitive::try_from_rust_str(ident_string)
-                .map(Primitive)
-                .or_else(|| {
-                    if ident_string == "String" {
-                        Some(IrType::Delegate(IrTypeDelegate::String))
-                    } else if ident_string == "Error"
-                        && p.path_segments.iter().any(|x| x.ident == ANYHOW_IDENT)
-                    {
-                        Some(Delegate(IrTypeDelegate::Anyhow))
-                    } else if ident_string == "Backtrace" {
-                        Some(Delegate(IrTypeDelegate::Backtrace))
-                    } else if self.src_structs.contains_key(ident_string) {
-                        if !self.parsing_or_parsed_struct_names.contains(ident_string) {
-=======
 
                     [(name, None)] if self.src_structs.contains_key(&name.to_string()) => {
                         let ident_string = name.to_string();
                         if !self.parsing_or_parsed_struct_names.contains(&ident_string) {
->>>>>>> 4dd307e3
                             self.parsing_or_parsed_struct_names
                                 .insert(ident_string.to_owned());
                             let api_struct = match self.parse_struct_core(&ident_string) {
@@ -557,26 +335,19 @@
                                 .get(&ident_string)
                                 .map(IrStruct::using_freezed)
                                 .unwrap_or(false),
-<<<<<<< HEAD
-                            is_exception,
-=======
                             empty: self
                                 .struct_pool
                                 .get(&ident_string)
                                 .map(IrStruct::is_empty)
                                 .unwrap_or(false),
->>>>>>> 4dd307e3
+                                is_exception,
                         }))
                     }
 
                     [(name, None)] if self.src_enums.contains_key(&name.to_string()) => {
                         let ident_string = name.to_string();
                         if self.parsed_enums.insert(ident_string.to_owned()) {
-<<<<<<< HEAD
-                            let enu = self.parse_enum_core(&p.ident, p.is_exception);
-=======
-                            let enu = self.parse_enum_core(&ident_string);
->>>>>>> 4dd307e3
+                            let enu = self.parse_enum_core(&ident_string,p.is_exception);
                             self.enum_pool.insert(ident_string.to_owned(), enu);
                         }
 
@@ -726,11 +497,6 @@
         }
     }
 
-<<<<<<< HEAD
-impl<'a> TypeParser<'a> {
-    fn parse_enum_core(&mut self, ident: &syn::Ident, is_exception: bool) -> IrEnum {
-        let src_enum = self.src_enums[&ident.to_string()];
-=======
     fn convert_tuple_to_ir_type(&mut self, elems: Punctuated<Type, Token![,]>) -> IrType {
         let values = elems
             .iter()
@@ -777,7 +543,6 @@
 
     fn parse_enum_core(&mut self, ident_string: &String) -> IrEnum {
         let src_enum = self.src_enums[ident_string];
->>>>>>> 4dd307e3
         let name = src_enum.ident.to_string();
         let wrapper_name = if src_enum.mirror {
             Some(format!("mirror_{name}"))
