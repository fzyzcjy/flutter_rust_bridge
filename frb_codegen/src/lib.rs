//! Main documentation is in https://github.com/fzyzcjy/flutter_rust_bridge
#![allow(clippy::vec_init_then_push)]
<<<<<<< HEAD
// #![warn(clippy::wildcard_enum_match_arm)]

use std::ffi::OsStr;
use std::fs;
use std::path::Path;

use itertools::Itertools;
mod logs;
pub use crate::logs::init_logger;
pub use log;
use log::info;
use pathdiff::diff_paths;

use crate::commands::BindgenRustToDartArg;
use crate::others::*;
use crate::target::Acc;
use crate::target::Target;
use crate::utils::*;

mod config;
mod tools;
=======
>>>>>>> d001f9f8

pub use crate::commands::ensure_tools_available;
pub use crate::config::opts::Opts;
pub use crate::config::opts_parser::config_parse;
pub use crate::config::raw_opts::RawOpts;
pub use crate::logs::init_logger;
pub use crate::utils::misc::get_symbols_if_no_duplicates;

mod logs;
#[macro_use]
mod commands;
pub mod config;
pub mod dump;
mod entrypoint;
mod error;
mod generator;
mod ir;
mod others;
mod parser;
mod target;
mod transformer;
pub mod utils;

use crate::entrypoint::dart::generate_dart_code;
use crate::entrypoint::rust::generate_rust_code;
use crate::utils::misc::BlockIndex;
use log::info;

/// When the API is only defined in 1 rust file(block), take this one for generation, where `config`
/// is the instance containing all information to the API file(block), and `all_symbols` contains
/// all unique APIs defined in the file mentioned above.
/// If APIs are defined in more than 1 rust file(block), use `frb_codegen_multi` instead.
pub fn frb_codegen(config: &Opts, all_symbols: &[String]) -> anyhow::Result<()> {
    frb_codegen_multi(&[config.clone()], 0, all_symbols)
}

/// This function is used only for cases with multi-blocks when there are
/// more than one API block.
/// In addition, because the current block to deal with needs information
/// from all other blocks, `all_configs` is used here,
/// with `index` referring to the place of the current block to deal with.
/// For details on how to take advantage of multi-blocks, please refers to
/// this article: https://cjycode.com/flutter_rust_bridge/feature/multiple_files.html
pub fn frb_codegen_multi(
    all_configs: &[Opts],
    index: usize,
    all_symbols: &[String],
) -> anyhow::Result<()> {
    info!("Phase: Validate config(s)");
    for (i, config) in all_configs.iter().enumerate() {
        assert_eq!(
            BlockIndex(i),
            config.block_index,
            "order index({}) != block_index({})",
            i,
            config.block_index
        );
    }

    let config = &all_configs[index];
    info!("Picked config: {:?}", config);

    info!("Phase: Parse source code to AST, then to IR");
    let ir_file = config.get_ir_file(all_configs)?;

    info!("Phase: Generate Rust code");
    let generated_rust = generate_rust_code(config, all_configs, &ir_file)?;

    info!("Phase: Generate Dart code");
    generate_dart_code(config, all_configs, &ir_file, generated_rust, all_symbols)?;

    info!("Success!");
    Ok(())
<<<<<<< HEAD
}

fn generate_rust_code(
    config: &Opts,
    all_configs: &[Opts],
    ir_file: &ir::IrFile,
) -> anyhow::Result<generator::rust::Output> {
    log::debug!("rust 1"); //TODO: delete
    let rust_output_paths = config.get_rust_output_paths();

    log::debug!("rust 2"); //TODO: delete
    let rust_output_dir = Path::new(&rust_output_paths.base_path).parent().unwrap();
    fs::create_dir_all(rust_output_dir)?;

    log::debug!("rust 3"); //TODO: delete
    let generated_rust = ir_file.generate_rust(config, all_configs);

    log::debug!("rust 4"); //TODO: delete
    write_rust_modules(config, &generated_rust)?;

    log::debug!("rust 5"); //TODO: delete
    if !config.skip_add_mod_to_lib {
        others::try_add_mod_to_lib(&config.rust_crate_dir, &config.rust_output_path);
    }

    log::debug!("rust 6"); //TODO: delete
    run!(
        commands::format_rust,
        &config.rust_output_path,
        (
            config.wasm_enabled && !config.inline_rust,
            config.rust_io_output_path(),
            config.rust_wasm_output_path(),
        )
    )?;

    Ok(generated_rust)
}

fn generate_dart_code(
    config: &Opts,
    all_configs: &[Opts],
    ir_file: &ir::IrFile,
    generated_rust: generator::rust::Output,
    all_symbols: &[String],
) -> anyhow::Result<()> {
    let dart_root = config.dart_root_or_default();
    ensure_tools_available(&dart_root, config.skip_deps_check)?;

    info!("Phase: Generating Dart bindings for Rust");
    // phase-step1: generate temporary c file
    let temp_dart_wire_file = tempfile::NamedTempFile::new()?;
    let temp_bindgen_c_output_file = tempfile::Builder::new().suffix(".h").tempfile()?;

    let exclude_symbols = generated_rust.get_exclude_symbols(all_symbols);
    log::debug!("all_symbols:{:?}", all_symbols);
    log::debug!("exclude_symbols:{:?}", exclude_symbols);
    log::debug!(
        "ir_file.get_c_struct_names:{:?}",
        ir_file.get_c_struct_names(all_configs)
    );

    log::debug!("here0:{:?}", config.c_output_path); //TODO: delete

    with_changed_file(
        &config.rust_output_path,
        DUMMY_WIRE_CODE_FOR_BINDGEN,
        || {
            commands::bindgen_rust_to_dart(
                BindgenRustToDartArg {
                    rust_crate_dir: &config.rust_crate_dir,
                    c_output_path: temp_bindgen_c_output_file
                        .path()
                        .as_os_str()
                        .to_str()
                        .unwrap(),
                    dart_output_path: temp_dart_wire_file.path().as_os_str().to_str().unwrap(),
                    dart_class_name: &config.dart_wire_class_name(),
                    c_struct_names: ir_file.get_c_struct_names(all_configs),
                    exclude_symbols,
                    llvm_install_path: &config.llvm_path[..],
                    llvm_compiler_opts: &config.llvm_compiler_opts,
                },
                &dart_root,
            )
        },
    )?;

    log::debug!("extern_func_names:{:?}", generated_rust.extern_func_names,);
    // log::debug!("EXTRA_EXTERN_FUNC_NAMES:{:?}", EXTRA_EXTERN_FUNC_NAMES.to_vec(),);
    let effective_func_names = [
        generated_rust.extern_func_names,
        EXTRA_EXTERN_FUNC_NAMES.to_vec(),
    ]
    .concat();
    log::debug!("here1:{:?}", config.c_output_path); //TODO: delete

    if !config.shared {
        let all_regular_configs = all_configs
            .iter()
            .filter(|each| !each.shared)
            .map(|each| each.clone())
            .collect::<Vec<_>>();
        for (i, each_path) in config.c_output_path.iter().enumerate() {
            let c_dummy_code = generator::c::generate_dummy(
                config,
                &all_regular_configs,
                &effective_func_names,
                i,
            );
            log::info!("generated c dummy code");
            fs::create_dir_all(Path::new(each_path).parent().unwrap())?;
            fs::write(
                each_path,
                fs::read_to_string(&temp_bindgen_c_output_file)? + "\n" + &c_dummy_code,
            )?;
            log::info!("written into {each_path:?}");
        }
    }
    log::debug!("here2"); //TODO: delete

    // phase-step2: generate raw dart code instance from the c file
    let generated_dart_wire_code_raw = fs::read_to_string(temp_dart_wire_file)?;
    let generated_dart_wire = extract_dart_wire_content(&modify_dart_wire_content(
        &generated_dart_wire_code_raw,
        &config.dart_wire_class_name(),
    ));
    sanity_check(&generated_dart_wire.body, &config.dart_wire_class_name())?;

    log::debug!("here3"); //TODO: delete

    // phase-step3: compose dart codes and write to file
    let generated_dart = ir_file.generate_dart(config, all_configs, &generated_rust.wasm_exports);
    let generated_dart_decl_all = &generated_dart.decl_code;
    let generated_dart_impl_io_wire = &generated_dart.impl_code.io + &generated_dart_wire;

    let dart_output_paths = config.get_dart_output_paths();
    let dart_output_dir = Path::new(&dart_output_paths.base_path).parent().unwrap();
    fs::create_dir_all(dart_output_dir)?;

    log::debug!("generated_dart_decl_all is:\n{:?}", generated_dart_decl_all); //TODO: delete
    if let Some(dart_decl_output_path) = &config.dart_decl_output_path {
        write_dart_decls(
            config,
            dart_decl_output_path,
            dart_output_dir,
            &generated_dart,
            generated_dart_decl_all,
            &generated_dart_impl_io_wire,
        )?;
    } else if config.wasm_enabled {
        log::debug!(
            "the inner generated_dart.impl_code.common:\n{:?}",
            generated_dart.impl_code.common
        ); //TODO: delete
        fs::write(
            &dart_output_paths.base_path,
            (&generated_dart.file_prelude
                + generated_dart_decl_all
                + &generated_dart.impl_code.common)
                .to_text(),
        )?;
        fs::write(
            &dart_output_paths.io_path,
            (&generated_dart.file_prelude + &generated_dart_impl_io_wire).to_text(),
        )?;
        fs::write(
            &dart_output_paths.wasm_path,
            (&generated_dart.file_prelude + &generated_dart.impl_code.wasm).to_text(),
        )?;
    } else {
        let mut out = generated_dart.file_prelude
            + generated_dart_decl_all
            + &generated_dart.impl_code.common
            + &generated_dart_impl_io_wire;
        out.import = out.import.lines().unique().join("\n");
        fs::write(&dart_output_paths.base_path, out.to_text())?;
    }

    info!("Phase: Running build_runner");
    let dart_root = &config.dart_root;
    if generated_dart.needs_freezed && config.build_runner {
        let dart_root = dart_root.as_ref().ok_or_else(|| {
            Error::str(
                "build_runner configured to run, but Dart root could not be inferred.
        Please specify --dart-root, or disable build_runner with --no-build-runner.",
            )
        })?;
        commands::build_runner(dart_root)?;
    }

    info!("Phase: Formatting Dart code");
    run!(
        commands::format_dart[config.dart_format_line_length],
        &dart_output_paths.base_path,
        ?config.dart_decl_output_path,
        (
            config.wasm_enabled,
            dart_output_paths.wasm_path,
            dart_output_paths.io_path,
        ),
        (
            generated_dart.needs_freezed && config.build_runner,
            config.dart_freezed_path(),
        )
    )?;

    Ok(())
}

fn write_dart_decls(
    config: &Opts,
    dart_decl_output_path: &str,
    dart_output_dir: &Path,
    generated_dart: &crate::generator::dart::Output,
    generated_dart_decl_all: &DartBasicCode,
    generated_dart_impl_io_wire: &DartBasicCode,
) -> anyhow::Result<()> {
    let impl_import_decl = DartBasicCode {
        import: format!(
            "import \"{}\";",
            diff_paths(dart_decl_output_path, dart_output_dir)
                .unwrap()
                .to_str()
                .unwrap()
        ),
        ..Default::default()
    };

    let common_import = DartBasicCode {
        import: if config.wasm_enabled {
            format!(
                "import '{}' if (dart.library.html) '{}';",
                config
                    .dart_io_output_path()
                    .file_name()
                    .and_then(OsStr::to_str)
                    .unwrap(),
                config
                    .dart_wasm_output_path()
                    .file_name()
                    .and_then(OsStr::to_str)
                    .unwrap(),
            )
        } else {
            "".into()
        },
        ..Default::default()
    };

    fs::write(
        dart_decl_output_path,
        (&generated_dart.file_prelude + &common_import + generated_dart_decl_all).to_text(),
    )?;

    let dart_output_paths = config.get_dart_output_paths();
    if config.wasm_enabled {
        fs::write(
            &dart_output_paths.base_path,
            (&generated_dart.file_prelude + &impl_import_decl + &generated_dart.impl_code.common)
                .to_text(),
        )?;
        fs::write(
            dart_output_paths.io_path,
            (&generated_dart.file_prelude + &impl_import_decl + generated_dart_impl_io_wire)
                .to_text(),
        )?;
        fs::write(
            dart_output_paths.wasm_path,
            (&generated_dart.file_prelude + &impl_import_decl + &generated_dart.impl_code.wasm)
                .to_text(),
        )?;
    } else {
        fs::write(
            &dart_output_paths.base_path,
            (&generated_dart.file_prelude
                + &impl_import_decl
                + &generated_dart.impl_code.common
                + generated_dart_impl_io_wire)
                .to_text(),
        )?;
    }
    Ok(())
}

fn write_rust_modules(
    config: &Opts,
    generated_rust: &crate::generator::rust::Output,
) -> anyhow::Result<()> {
    let Acc { common, io, wasm } = &generated_rust.code;
    fn emit_platform_module(name: &str, body: &str, config: &Opts, target: Target) -> String {
        if config.inline_rust {
            format!("mod {name} {{ use super::*;\n {body} }}")
        } else {
            let path = match target {
                Target::Io => config.rust_io_output_path(),
                Target::Wasm => config.rust_wasm_output_path(),
                _ => panic!("unsupported target: {:?}", target),
            };
            let path = path.file_name().and_then(OsStr::to_str).unwrap();
            format!("#[path = \"{path}\"] mod {name};")
        }
    }
    let common = format!(
        "{}
{mod_web}

#[cfg(not(target_family = \"wasm\"))]
{mod_io}
#[cfg(not(target_family = \"wasm\"))]
pub use io::*;
",
        common,
        mod_web = if config.wasm_enabled {
            format!(
                "
/// cbindgen:ignore
#[cfg(target_family = \"wasm\")]
{}
#[cfg(target_family = \"wasm\")]
pub use web::*;",
                emit_platform_module("web", wasm, config, Target::Wasm)
            )
        } else {
            "".into()
        },
        mod_io = emit_platform_module("io", io, config, Target::Io),
    );
    fs::write(&config.rust_output_path, common)?;
    if !config.inline_rust {
        fs::write(config.rust_io_output_path(), format!("use super::*;\n{io}"))?;
        if config.wasm_enabled {
            fs::write(
                config.rust_wasm_output_path(),
                format!("use super::*;\n{wasm}"),
            )?;
        }
    }
    Ok(())
=======
>>>>>>> d001f9f8
}<|MERGE_RESOLUTION|>--- conflicted
+++ resolved
@@ -1,29 +1,5 @@
 //! Main documentation is in https://github.com/fzyzcjy/flutter_rust_bridge
 #![allow(clippy::vec_init_then_push)]
-<<<<<<< HEAD
-// #![warn(clippy::wildcard_enum_match_arm)]
-
-use std::ffi::OsStr;
-use std::fs;
-use std::path::Path;
-
-use itertools::Itertools;
-mod logs;
-pub use crate::logs::init_logger;
-pub use log;
-use log::info;
-use pathdiff::diff_paths;
-
-use crate::commands::BindgenRustToDartArg;
-use crate::others::*;
-use crate::target::Acc;
-use crate::target::Target;
-use crate::utils::*;
-
-mod config;
-mod tools;
-=======
->>>>>>> d001f9f8
 
 pub use crate::commands::ensure_tools_available;
 pub use crate::config::opts::Opts;
@@ -87,7 +63,10 @@
     info!("Picked config: {:?}", config);
 
     info!("Phase: Parse source code to AST, then to IR");
-    let ir_file = config.get_ir_file(all_configs)?;
+    let raw_ir_file = config.get_ir_file(all_configs)?;
+
+    info!("Phase: Transform IR");
+    let ir_file = transformer::transform(raw_ir_file);
 
     info!("Phase: Generate Rust code");
     let generated_rust = generate_rust_code(config, all_configs, &ir_file)?;
@@ -97,346 +76,4 @@
 
     info!("Success!");
     Ok(())
-<<<<<<< HEAD
-}
-
-fn generate_rust_code(
-    config: &Opts,
-    all_configs: &[Opts],
-    ir_file: &ir::IrFile,
-) -> anyhow::Result<generator::rust::Output> {
-    log::debug!("rust 1"); //TODO: delete
-    let rust_output_paths = config.get_rust_output_paths();
-
-    log::debug!("rust 2"); //TODO: delete
-    let rust_output_dir = Path::new(&rust_output_paths.base_path).parent().unwrap();
-    fs::create_dir_all(rust_output_dir)?;
-
-    log::debug!("rust 3"); //TODO: delete
-    let generated_rust = ir_file.generate_rust(config, all_configs);
-
-    log::debug!("rust 4"); //TODO: delete
-    write_rust_modules(config, &generated_rust)?;
-
-    log::debug!("rust 5"); //TODO: delete
-    if !config.skip_add_mod_to_lib {
-        others::try_add_mod_to_lib(&config.rust_crate_dir, &config.rust_output_path);
-    }
-
-    log::debug!("rust 6"); //TODO: delete
-    run!(
-        commands::format_rust,
-        &config.rust_output_path,
-        (
-            config.wasm_enabled && !config.inline_rust,
-            config.rust_io_output_path(),
-            config.rust_wasm_output_path(),
-        )
-    )?;
-
-    Ok(generated_rust)
-}
-
-fn generate_dart_code(
-    config: &Opts,
-    all_configs: &[Opts],
-    ir_file: &ir::IrFile,
-    generated_rust: generator::rust::Output,
-    all_symbols: &[String],
-) -> anyhow::Result<()> {
-    let dart_root = config.dart_root_or_default();
-    ensure_tools_available(&dart_root, config.skip_deps_check)?;
-
-    info!("Phase: Generating Dart bindings for Rust");
-    // phase-step1: generate temporary c file
-    let temp_dart_wire_file = tempfile::NamedTempFile::new()?;
-    let temp_bindgen_c_output_file = tempfile::Builder::new().suffix(".h").tempfile()?;
-
-    let exclude_symbols = generated_rust.get_exclude_symbols(all_symbols);
-    log::debug!("all_symbols:{:?}", all_symbols);
-    log::debug!("exclude_symbols:{:?}", exclude_symbols);
-    log::debug!(
-        "ir_file.get_c_struct_names:{:?}",
-        ir_file.get_c_struct_names(all_configs)
-    );
-
-    log::debug!("here0:{:?}", config.c_output_path); //TODO: delete
-
-    with_changed_file(
-        &config.rust_output_path,
-        DUMMY_WIRE_CODE_FOR_BINDGEN,
-        || {
-            commands::bindgen_rust_to_dart(
-                BindgenRustToDartArg {
-                    rust_crate_dir: &config.rust_crate_dir,
-                    c_output_path: temp_bindgen_c_output_file
-                        .path()
-                        .as_os_str()
-                        .to_str()
-                        .unwrap(),
-                    dart_output_path: temp_dart_wire_file.path().as_os_str().to_str().unwrap(),
-                    dart_class_name: &config.dart_wire_class_name(),
-                    c_struct_names: ir_file.get_c_struct_names(all_configs),
-                    exclude_symbols,
-                    llvm_install_path: &config.llvm_path[..],
-                    llvm_compiler_opts: &config.llvm_compiler_opts,
-                },
-                &dart_root,
-            )
-        },
-    )?;
-
-    log::debug!("extern_func_names:{:?}", generated_rust.extern_func_names,);
-    // log::debug!("EXTRA_EXTERN_FUNC_NAMES:{:?}", EXTRA_EXTERN_FUNC_NAMES.to_vec(),);
-    let effective_func_names = [
-        generated_rust.extern_func_names,
-        EXTRA_EXTERN_FUNC_NAMES.to_vec(),
-    ]
-    .concat();
-    log::debug!("here1:{:?}", config.c_output_path); //TODO: delete
-
-    if !config.shared {
-        let all_regular_configs = all_configs
-            .iter()
-            .filter(|each| !each.shared)
-            .map(|each| each.clone())
-            .collect::<Vec<_>>();
-        for (i, each_path) in config.c_output_path.iter().enumerate() {
-            let c_dummy_code = generator::c::generate_dummy(
-                config,
-                &all_regular_configs,
-                &effective_func_names,
-                i,
-            );
-            log::info!("generated c dummy code");
-            fs::create_dir_all(Path::new(each_path).parent().unwrap())?;
-            fs::write(
-                each_path,
-                fs::read_to_string(&temp_bindgen_c_output_file)? + "\n" + &c_dummy_code,
-            )?;
-            log::info!("written into {each_path:?}");
-        }
-    }
-    log::debug!("here2"); //TODO: delete
-
-    // phase-step2: generate raw dart code instance from the c file
-    let generated_dart_wire_code_raw = fs::read_to_string(temp_dart_wire_file)?;
-    let generated_dart_wire = extract_dart_wire_content(&modify_dart_wire_content(
-        &generated_dart_wire_code_raw,
-        &config.dart_wire_class_name(),
-    ));
-    sanity_check(&generated_dart_wire.body, &config.dart_wire_class_name())?;
-
-    log::debug!("here3"); //TODO: delete
-
-    // phase-step3: compose dart codes and write to file
-    let generated_dart = ir_file.generate_dart(config, all_configs, &generated_rust.wasm_exports);
-    let generated_dart_decl_all = &generated_dart.decl_code;
-    let generated_dart_impl_io_wire = &generated_dart.impl_code.io + &generated_dart_wire;
-
-    let dart_output_paths = config.get_dart_output_paths();
-    let dart_output_dir = Path::new(&dart_output_paths.base_path).parent().unwrap();
-    fs::create_dir_all(dart_output_dir)?;
-
-    log::debug!("generated_dart_decl_all is:\n{:?}", generated_dart_decl_all); //TODO: delete
-    if let Some(dart_decl_output_path) = &config.dart_decl_output_path {
-        write_dart_decls(
-            config,
-            dart_decl_output_path,
-            dart_output_dir,
-            &generated_dart,
-            generated_dart_decl_all,
-            &generated_dart_impl_io_wire,
-        )?;
-    } else if config.wasm_enabled {
-        log::debug!(
-            "the inner generated_dart.impl_code.common:\n{:?}",
-            generated_dart.impl_code.common
-        ); //TODO: delete
-        fs::write(
-            &dart_output_paths.base_path,
-            (&generated_dart.file_prelude
-                + generated_dart_decl_all
-                + &generated_dart.impl_code.common)
-                .to_text(),
-        )?;
-        fs::write(
-            &dart_output_paths.io_path,
-            (&generated_dart.file_prelude + &generated_dart_impl_io_wire).to_text(),
-        )?;
-        fs::write(
-            &dart_output_paths.wasm_path,
-            (&generated_dart.file_prelude + &generated_dart.impl_code.wasm).to_text(),
-        )?;
-    } else {
-        let mut out = generated_dart.file_prelude
-            + generated_dart_decl_all
-            + &generated_dart.impl_code.common
-            + &generated_dart_impl_io_wire;
-        out.import = out.import.lines().unique().join("\n");
-        fs::write(&dart_output_paths.base_path, out.to_text())?;
-    }
-
-    info!("Phase: Running build_runner");
-    let dart_root = &config.dart_root;
-    if generated_dart.needs_freezed && config.build_runner {
-        let dart_root = dart_root.as_ref().ok_or_else(|| {
-            Error::str(
-                "build_runner configured to run, but Dart root could not be inferred.
-        Please specify --dart-root, or disable build_runner with --no-build-runner.",
-            )
-        })?;
-        commands::build_runner(dart_root)?;
-    }
-
-    info!("Phase: Formatting Dart code");
-    run!(
-        commands::format_dart[config.dart_format_line_length],
-        &dart_output_paths.base_path,
-        ?config.dart_decl_output_path,
-        (
-            config.wasm_enabled,
-            dart_output_paths.wasm_path,
-            dart_output_paths.io_path,
-        ),
-        (
-            generated_dart.needs_freezed && config.build_runner,
-            config.dart_freezed_path(),
-        )
-    )?;
-
-    Ok(())
-}
-
-fn write_dart_decls(
-    config: &Opts,
-    dart_decl_output_path: &str,
-    dart_output_dir: &Path,
-    generated_dart: &crate::generator::dart::Output,
-    generated_dart_decl_all: &DartBasicCode,
-    generated_dart_impl_io_wire: &DartBasicCode,
-) -> anyhow::Result<()> {
-    let impl_import_decl = DartBasicCode {
-        import: format!(
-            "import \"{}\";",
-            diff_paths(dart_decl_output_path, dart_output_dir)
-                .unwrap()
-                .to_str()
-                .unwrap()
-        ),
-        ..Default::default()
-    };
-
-    let common_import = DartBasicCode {
-        import: if config.wasm_enabled {
-            format!(
-                "import '{}' if (dart.library.html) '{}';",
-                config
-                    .dart_io_output_path()
-                    .file_name()
-                    .and_then(OsStr::to_str)
-                    .unwrap(),
-                config
-                    .dart_wasm_output_path()
-                    .file_name()
-                    .and_then(OsStr::to_str)
-                    .unwrap(),
-            )
-        } else {
-            "".into()
-        },
-        ..Default::default()
-    };
-
-    fs::write(
-        dart_decl_output_path,
-        (&generated_dart.file_prelude + &common_import + generated_dart_decl_all).to_text(),
-    )?;
-
-    let dart_output_paths = config.get_dart_output_paths();
-    if config.wasm_enabled {
-        fs::write(
-            &dart_output_paths.base_path,
-            (&generated_dart.file_prelude + &impl_import_decl + &generated_dart.impl_code.common)
-                .to_text(),
-        )?;
-        fs::write(
-            dart_output_paths.io_path,
-            (&generated_dart.file_prelude + &impl_import_decl + generated_dart_impl_io_wire)
-                .to_text(),
-        )?;
-        fs::write(
-            dart_output_paths.wasm_path,
-            (&generated_dart.file_prelude + &impl_import_decl + &generated_dart.impl_code.wasm)
-                .to_text(),
-        )?;
-    } else {
-        fs::write(
-            &dart_output_paths.base_path,
-            (&generated_dart.file_prelude
-                + &impl_import_decl
-                + &generated_dart.impl_code.common
-                + generated_dart_impl_io_wire)
-                .to_text(),
-        )?;
-    }
-    Ok(())
-}
-
-fn write_rust_modules(
-    config: &Opts,
-    generated_rust: &crate::generator::rust::Output,
-) -> anyhow::Result<()> {
-    let Acc { common, io, wasm } = &generated_rust.code;
-    fn emit_platform_module(name: &str, body: &str, config: &Opts, target: Target) -> String {
-        if config.inline_rust {
-            format!("mod {name} {{ use super::*;\n {body} }}")
-        } else {
-            let path = match target {
-                Target::Io => config.rust_io_output_path(),
-                Target::Wasm => config.rust_wasm_output_path(),
-                _ => panic!("unsupported target: {:?}", target),
-            };
-            let path = path.file_name().and_then(OsStr::to_str).unwrap();
-            format!("#[path = \"{path}\"] mod {name};")
-        }
-    }
-    let common = format!(
-        "{}
-{mod_web}
-
-#[cfg(not(target_family = \"wasm\"))]
-{mod_io}
-#[cfg(not(target_family = \"wasm\"))]
-pub use io::*;
-",
-        common,
-        mod_web = if config.wasm_enabled {
-            format!(
-                "
-/// cbindgen:ignore
-#[cfg(target_family = \"wasm\")]
-{}
-#[cfg(target_family = \"wasm\")]
-pub use web::*;",
-                emit_platform_module("web", wasm, config, Target::Wasm)
-            )
-        } else {
-            "".into()
-        },
-        mod_io = emit_platform_module("io", io, config, Target::Io),
-    );
-    fs::write(&config.rust_output_path, common)?;
-    if !config.inline_rust {
-        fs::write(config.rust_io_output_path(), format!("use super::*;\n{io}"))?;
-        if config.wasm_enabled {
-            fs::write(
-                config.rust_wasm_output_path(),
-                format!("use super::*;\n{wasm}"),
-            )?;
-        }
-    }
-    Ok(())
-=======
->>>>>>> d001f9f8
 }