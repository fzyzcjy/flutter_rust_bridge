--- conflicted
+++ resolved
@@ -239,11 +239,7 @@
 
     fs::write(
         dart_decl_output_path,
-<<<<<<< HEAD
-        (&generated_dart.file_prelude + generated_dart_decl_all).to_text(),
-=======
         (&generated_dart.file_prelude + &common_import + generated_dart_decl_all).to_text(),
->>>>>>> f9fdfc25
     )?;
     if config.wasm_enabled {
         fs::write(
