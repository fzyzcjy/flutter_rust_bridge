use std::borrow::Cow;

use crate::api_types::ApiType::*;
use crate::api_types::*;
use crate::others::*;

pub const HANDLER_NAME: &str = "FLUTTER_RUST_BRIDGE_HANDLER";

pub struct Output {
    pub code: String,
    pub extern_func_names: Vec<String>,
}

pub fn generate(api_file: &ApiFile, rust_wire_mod: &str) -> Output {
    let mut generator = Generator::new();
    let code = generator.generate(api_file, rust_wire_mod);

    Output {
        code,
        extern_func_names: generator.extern_func_collector.names,
    }
}

struct Generator {
    extern_func_collector: ExternFuncCollector,
}

impl Generator {
    fn new() -> Self {
        Self {
            extern_func_collector: ExternFuncCollector::new(),
        }
    }

    fn generate(&mut self, api_file: &ApiFile, rust_wire_mod: &str) -> String {
        let distinct_input_types = api_file.distinct_types(true, false);
        let distinct_output_types = api_file.distinct_types(false, true);

        let wire_funcs = api_file
            .funcs
            .iter()
            .map(|f| self.generate_wire_func(f))
            .collect::<Vec<_>>();
        let wire_structs = distinct_input_types
            .iter()
            .map(|ty| self.generate_wire_struct(ty, api_file))
            .collect::<Vec<_>>();
        let allocate_funcs = distinct_input_types
            .iter()
            .map(|f| self.generate_allocate_funcs(f))
            .collect::<Vec<_>>();
        let wire2api_funcs = distinct_input_types
            .iter()
            .map(|ty| self.generate_wire2api_func(ty, api_file))
            .collect::<Vec<_>>();
        let new_with_nullptr_funcs = distinct_input_types
            .iter()
            .map(|ty| self.generate_new_with_nullptr_func(ty, api_file))
            .collect::<Vec<_>>();
        let impl_intodart = distinct_output_types
            .iter()
            .map(|ty| self.generate_impl_intodart(ty, api_file))
            .collect::<Vec<_>>();

        format!(
            r#"#![allow(non_camel_case_types, unused, clippy::redundant_closure, clippy::useless_conversion, non_snake_case)]
        {}

        use crate::{}::*;
        use flutter_rust_bridge::*;

        // Section: wire functions

        {}

        // Section: wire structs

        {}

        // Section: allocate functions

        {}

        // Section: impl Wire2Api

        pub trait Wire2Api<T> {{
            fn wire2api(self) -> T;
        }}

        impl<T, S> Wire2Api<Option<T>> for *mut S
        where
            *mut S: Wire2Api<T>
        {{
            fn wire2api(self) -> Option<T> {{
                if self.is_null() {{
                    None
                }} else {{
                    Some(self.wire2api())
                }}
            }}
        }}

        {}

        // Section: impl NewWithNullPtr

        pub trait NewWithNullPtr {{
            fn new_with_null_ptr() -> Self;
        }}

        impl<T> NewWithNullPtr for *mut T {{
            fn new_with_null_ptr() -> Self {{
                std::ptr::null_mut()
            }}
        }}

        {}

        // Section: impl IntoDart
        {}

        // Section: executor
        {}

        // Section: sync execution mode utility
        {}

        "#,
            CODE_HEADER,
            rust_wire_mod,
            wire_funcs.join("\n\n"),
            wire_structs.join("\n\n"),
            allocate_funcs.join("\n\n"),
            wire2api_funcs.join("\n\n"),
            new_with_nullptr_funcs.join("\n\n"),
            impl_intodart.join("\n\n"),
            self.generate_executor(api_file),
            self.extern_func_collector.generate(
                "free_WireSyncReturnStruct",
                &["val: support::WireSyncReturnStruct"],
                None,
                "unsafe { let _ = support::vec_from_leak_ptr(val.ptr, val.len); }",
            ),
        )
    }

    fn generate_executor(&mut self, api_file: &ApiFile) -> String {
        if api_file.has_executor {
            "/* nothing since executor detected */".to_string()
        } else {
            format!(
                "support::lazy_static! {{
                pub static ref {}: support::DefaultHandler = Default::default();
            }}
            ",
                HANDLER_NAME
            )
        }
    }

    fn generate_wire_func(&mut self, func: &ApiFunc) -> String {
        let params = [
            if func.mode.has_port_argument() {
                vec!["port: i64".to_string()]
            } else {
                vec![]
            },
            func.inputs
                .iter()
                .map(|field| {
                    format!(
                        "{}: {}{}",
                        field.name.rust_style(),
                        field.ty.rust_wire_modifier(),
                        field.ty.rust_wire_type()
                    )
                })
                .collect::<Vec<_>>(),
        ]
        .concat();

        let inner_func_params = [
            match func.mode {
                ApiFuncMode::Normal | ApiFuncMode::Sync => vec![],
                ApiFuncMode::Stream => vec!["task_callback.stream_sink()".to_string()],
            },
            func.inputs
                .iter()
                .map(|field| format!("api_{}", field.name.rust_style()))
                .collect::<Vec<_>>(),
        ]
        .concat();

        let wrap_info_obj = format!(
            "WrapInfo{{ debug_name: \"{}\", port: {}, mode: FfiCallMode::{} }}",
            func.name,
            if func.mode.has_port_argument() {
                "Some(port)"
            } else {
                "None"
            },
            func.mode.ffi_call_mode(),
        );

        let code_wire2api = func
            .inputs
            .iter()
            .map(|field| {
                format!(
                    "let api_{} = {}.wire2api();",
                    field.name.rust_style(),
                    field.name.rust_style()
                )
            })
            .collect::<Vec<_>>()
            .join("");

        let code_call_inner_func = format!("{}({})", func.name, inner_func_params.join(", "));

        let (handler_func_name, return_type, code_closure) = match func.mode {
            ApiFuncMode::Sync => (
                "wrap_sync",
                Some("support::WireSyncReturnStruct"),
                format!(
                    "{}
                    {}",
                    code_wire2api, code_call_inner_func,
                ),
            ),
            ApiFuncMode::Normal | ApiFuncMode::Stream => (
                "wrap",
                None,
                format!(
                    "{}
                    move |task_callback| {}
                    ",
                    code_wire2api, code_call_inner_func
                ),
            ),
        };

        self.extern_func_collector.generate(
            &func.wire_func_name(),
            &params
                .iter()
                .map(std::ops::Deref::deref)
                .collect::<Vec<_>>(),
            return_type,
            &format!(
                "
                {}.{}({}, move || {{
                    {}
                }})
                ",
                HANDLER_NAME, handler_func_name, wrap_info_obj, code_closure,
            ),
        )
    }

    fn generate_wire_struct(&mut self, ty: &ApiType, api_file: &ApiFile) -> String {
        // println!("generate_wire_struct: {:?}", ty);
        let fields = match ty {
            PrimitiveList(list) => vec![
                format!("ptr: *mut {}", list.primitive.rust_wire_type()),
                "len: i32".to_string(),
            ],
            Delegate(ty @ ApiTypeDelegate::StringList) => vec![
                format!("ptr: *mut *mut {}", ty.get_delegate().rust_wire_type()),
                "len: i32".to_owned(),
            ],
            GeneralList(list) => vec![
                format!(
                    "ptr: *mut {}{}",
                    list.inner.optional_ptr_modifier(),
                    list.inner.rust_wire_type()
                ),
                "len: i32".to_string(),
            ],
            StructRef(s) => {
                let s = s.get(api_file);
                s.fields
                    .iter()
                    .map(|field| {
                        format!(
                            "{}: {}{}",
                            field.name.rust_style(),
                            field.ty.rust_wire_modifier(),
                            field.ty.rust_wire_type()
                        )
                    })
                    .collect()
            }
            Primitive(_) | Delegate(_) | Boxed(_) | Optional(_) | Enum(_) => return "".to_string(),
        };

        format!(
            r###"
        #[repr(C)]
        #[derive(Clone)]
        pub struct {} {{
            {}
        }}
        "###,
            ty.rust_wire_type(),
            fields.join(",\n"),
        )
    }

    fn generate_list_allocate_func(
        &mut self,
        safe_ident: &str,
        list: &impl ApiTypeChild,
        inner: &ApiType,
    ) -> String {
        self.extern_func_collector.generate(
            &format!("new_{}", safe_ident),
            &["len: i32"],
            Some(&[
                list.rust_wire_modifier().as_str(),
                list.rust_wire_type().as_str()
            ].concat()),
            &format!(
                "let wrap = {} {{ ptr: support::new_leak_vec_ptr(<{}{}>::new_with_null_ptr(), len), len }};
                support::new_leak_box_ptr(wrap)",
                list.rust_wire_type(),
                inner.optional_ptr_modifier(),
                inner.rust_wire_type()
            ),
        )
    }

    fn generate_allocate_funcs(&mut self, ty: &ApiType) -> String {
        // println!("generate_allocate_funcs: {:?}", ty);

        match ty {
            PrimitiveList(list) => self.extern_func_collector.generate(
                &format!("new_{}", list.safe_ident()),
                &["len: i32"],
                Some(&format!("{}{}", list.rust_wire_modifier(), list.rust_wire_type())),
                &format!(
                    "let ans = {} {{ ptr: support::new_leak_vec_ptr(Default::default(), len), len }};
                support::new_leak_box_ptr(ans)",
                    list.rust_wire_type(),
                ),
            ),
            GeneralList(list) =>
                self.generate_list_allocate_func(&ty.safe_ident(), list.as_ref(), &list.inner),
            Delegate(list @ ApiTypeDelegate::StringList) =>
                self.generate_list_allocate_func(&ty.safe_ident(), list, &list.get_delegate()),
            Boxed(b) => {
                match &b.inner {
                    Primitive(prim) => {
                        self.extern_func_collector.generate(
                            &format!("new_{}", ty.safe_ident()),
                            &[&format!("value: {}", prim.rust_wire_type())],
                            Some(&format!("*mut {}", prim.rust_wire_type())),
                            "support::new_leak_box_ptr(value)",
                        )
                    }
                    inner => {
                        self.extern_func_collector.generate(
                            &format!("new_{}", ty.safe_ident()),
                            &[],
                            Some(&[ty.rust_wire_modifier(), ty.rust_wire_type()].concat()),
                            &format!(
                                "support::new_leak_box_ptr({}::new_with_null_ptr())",
                                inner.rust_wire_type()
                            ),
                        )
                    }
                }
            },
            Primitive(_) | Delegate(_) | StructRef(_) | Optional(_) | Enum(_) => String::new(),
        }
    }

    fn generate_wire2api_func(&mut self, ty: &ApiType, api_file: &ApiFile) -> String {
        // println!("generate_wire2api_func: {:?}", ty);
        let body: Cow<str> = match ty {
            Primitive(_) => "self".into(),
            Delegate(ApiTypeDelegate::String) => "let vec: Vec<u8> = self.wire2api();
            String::from_utf8_lossy(&vec).into_owned()"
                .into(),
            Delegate(ApiTypeDelegate::SyncReturnVecU8) => "/*unsupported*/".into(),
            Delegate(ApiTypeDelegate::ZeroCopyBufferVecPrimitive(_)) => {
                "ZeroCopyBuffer(self.wire2api())".into()
            }
            Delegate(ApiTypeDelegate::Opaque(_)) => "Opaque(self.wire2api())".into(),
            PrimitiveList(_) => "unsafe {
                let wrap = support::box_from_leak_ptr(self);
                support::vec_from_leak_ptr(wrap.ptr, wrap.len)
            }"
            .into(),
            GeneralList(_) | Delegate(ApiTypeDelegate::StringList) => "
            let vec = unsafe {
                let wrap = support::box_from_leak_ptr(self);
                support::vec_from_leak_ptr(wrap.ptr, wrap.len)
            };
            vec.into_iter().map(Wire2Api::wire2api).collect()"
                .into(),
            Boxed(inner) => match inner.as_ref() {
                ApiTypeBoxed { inner: ApiType::Primitive(_), exist_in_real_api: false } => "unsafe { *support::box_from_leak_ptr(self) }".into(),
                ApiTypeBoxed { inner: ApiType::Primitive(_), exist_in_real_api: true } => "unsafe { support::box_from_leak_ptr(self) }".into(),
                _ => "let wrap = unsafe { support::box_from_leak_ptr(self) }; (*wrap).wire2api().into()".into()
            }
            StructRef(struct_ref) => {
                let api_struct = struct_ref.get(api_file);

                let fields_str = &api_struct
                    .fields
                    .iter()
                    .map(|field| {
                        format!(
                            "{} self.{}.wire2api()",
                            if api_struct.is_fields_named {
                                field.name.rust_style().to_string() + ": "
                            } else {
                                String::new()
                            },
                            field.name.rust_style()
                        )
                    })
                    .collect::<Vec<_>>()
                    .join(",");

                if api_struct.is_fields_named {
                    format!("{} {{ {} }}", ty.rust_api_type(), fields_str)
                } else {
                    format!("{}({})", ty.rust_api_type(), fields_str)
                }
                .into()
            }
            Enum(enu) => {
                let variants = enu
                    .members
                    .iter()
                    .enumerate()
                    .map(|(idx, variant)| format!("{} => {}::{},", idx, enu.name, variant.name))
                    .collect::<Vec<_>>()
                    .join("\n");
                format!(
                    "match self {{
                        {}
                        _ => unreachable!(\"Invalid variant for {}: {{}}\", self),
                    }}",
                    variants, enu.name
                )
                .into()
            }
            Arc(_) => "unsafe { support::arc_from_opaque_ptr(self as _) }".into(),
            // handled by common impl
            Optional(_) => return String::new(),
        };

        format!(
            "impl Wire2Api<{}> for {} {{
            fn wire2api(self) -> {} {{
                {}
            }}
        }}
        ",
            ty.rust_api_type(),
            ty.rust_wire_modifier() + &ty.rust_wire_type(),
            ty.rust_api_type(),
            body,
        )
    }

    fn generate_new_with_nullptr_func(&mut self, ty: &ApiType, api_file: &ApiFile) -> String {
        match ty {
            StructRef(st) => self
                .generate_new_with_nullptr_func_for_struct(st.get(api_file), &ty.rust_wire_type()),
            Primitive(_) | Delegate(_) | PrimitiveList(_) | GeneralList(_) | Boxed(_)
            | Optional(_) | Enum(_) => String::new(),
        }
    }

    fn generate_impl_intodart(&mut self, ty: &ApiType, api_file: &ApiFile) -> String {
        // println!("generate_impl_intodart: {:?}", ty);
        match ty {
            StructRef(s) => self.generate_impl_intodart_for_struct(s.get(api_file)),
            Enum(enu) => self.generate_impl_intodart_for_enum(enu),
            Primitive(_) | Delegate(_) | PrimitiveList(_) | GeneralList(_) | Boxed(_)
            | Optional(_) | Arc(_) => "".to_string(),
        }
    }

<<<<<<< HEAD
    fn generate_new_with_nullptr_func_for_enum(
        &mut self,
        enu: &ApiEnum,
        rust_wire_type: &str,
    ) -> String {
        fn init_of(ty: &ApiType) -> &'static str {
            if ty.rust_wire_is_pointer() {
                "core::ptr::null_mut()"
            } else {
                "Default::default()"
            }
        }
        let inflators = enu
            .variants()
            .iter()
            .filter_map(|variant| {
                let typ = format!("{}_{}", enu.name, variant.name);
                let body: Vec<_> = match &variant.kind {
                    ApiVariantKind::Tuple(types) => types
                        .iter()
                        .enumerate()
                        .map(|(idx, ty)| format!("field{}: {}", idx, init_of(ty)))
                        .collect(),
                    ApiVariantKind::Struct(st) => st
                        .fields
                        .iter()
                        .map(|field| format!("{}: {}", field.name.rust_style(), init_of(&field.ty)))
                        .collect(),
                    _ => return None,
                };
                Some(self.extern_func_collector.generate(
                    &format!("inflate_{}", typ),
                    &[],
                    Some(&format!("*mut {}Kind", enu.name)),
                    &format!(
                        "support::new_leak_box_ptr({}Kind {{
                        {}: support::new_leak_box_ptr({} {{
                            {}
                        }})
                    }})",
                        enu.name,
                        variant.name.rust_style(),
                        typ,
                        body.join(",")
                    ),
                ))
            })
            .collect::<Vec<_>>();
        format!(
            "impl NewWithNullPtr for {} {{
                fn new_with_null_ptr() -> Self {{
                    Self {{
                        tag: -1,
                        kind: core::ptr::null_mut(),
                    }}
                }}
            }}
            {}",
            rust_wire_type,
            inflators.join("\n\n")
        )
    }

=======
>>>>>>> 79158dc1
    fn generate_new_with_nullptr_func_for_struct(
        &self,
        s: &ApiStruct,
        rust_wire_type: &str,
    ) -> String {
        let body = {
            s.fields
                .iter()
                .map(|field| {
                    format!(
                        "{}: {},",
                        field.name.rust_style(),
                        if field.ty.rust_wire_is_pointer() {
                            "std::ptr::null_mut()"
                        } else {
                            "Default::default()"
                        }
                    )
                })
                .collect::<Vec<_>>()
                .join("\n")
        };
        format!(
            r#"impl NewWithNullPtr for {} {{
                    fn new_with_null_ptr() -> Self {{
                        Self {{ {} }}
                    }}
                }}"#,
            rust_wire_type, body,
        )
    }

    fn generate_impl_intodart_for_struct(&mut self, s: &ApiStruct) -> String {
        // println!("generate_impl_intodart_for_struct: {}", s.name);
        let body = s
            .fields
            .iter()
            .map(|field| {
                format!(
                    "self.{}.into_dart()",
                    field.name_rust_style(s.is_fields_named)
                )
            })
            .collect::<Vec<_>>()
            .join(",\n");

        format!(
            "impl support::IntoDart for {} {{
                fn into_dart(self) -> support::DartCObject {{
                    vec![
                        {}
                    ].into_dart()
                }}
            }}
            impl support::IntoDartExceptPrimitive for {} {{}}
            ",
            s.name, body, s.name,
        )
    }

    fn generate_impl_intodart_for_enum(&mut self, enu: &ApiEnum) -> String {
        let variants = enu
            .members
            .iter()
            .enumerate()
            .map(|(idx, variant)| format!("Self::{} => {},", variant.name, idx))
            .collect::<Vec<_>>()
            .join("\n");
        format!(
            "impl support::IntoDart for {} {{
                fn into_dart(self) -> support::DartCObject {{
                    match self {{
                        {}
                    }}.into_dart()
                }}
            }}",
            enu.name, variants
        )
    }
}

struct ExternFuncCollector {
    names: Vec<String>,
}

impl ExternFuncCollector {
    fn new() -> Self {
        ExternFuncCollector { names: vec![] }
    }

    fn generate(
        &mut self,
        func_name: &str,
        params: &[&str],
        return_type: Option<&str>,
        body: &str,
    ) -> String {
        self.names.push(func_name.to_string());

        format!(
            r#"
                #[no_mangle]
                pub extern "C" fn {}({}) {} {{
                    {}
                }}
            "#,
            func_name,
            params.join(", "),
            return_type.map_or("".to_string(), |r| format!("-> {}", r)),
            body,
        )
    }
}<|MERGE_RESOLUTION|>--- conflicted
+++ resolved
@@ -485,7 +485,6 @@
         }
     }
 
-<<<<<<< HEAD
     fn generate_new_with_nullptr_func_for_enum(
         &mut self,
         enu: &ApiEnum,
@@ -549,8 +548,6 @@
         )
     }
 
-=======
->>>>>>> 79158dc1
     fn generate_new_with_nullptr_func_for_struct(
         &self,
         s: &ApiStruct,
