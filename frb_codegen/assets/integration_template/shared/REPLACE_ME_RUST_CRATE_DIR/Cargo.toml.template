--- conflicted
+++ resolved
@@ -8,10 +8,7 @@
 
 [dependencies]
 flutter_rust_bridge = REPLACE_ME_RUST_FRB_DEPENDENCY
-<<<<<<< HEAD
-log = "0.4.20"  # Optional - can be removed if you do not want logging
-=======
+log = "^0.4.27"  # Optional - can be removed if you do not want logging
 
 [lints.rust]
-unexpected_cfgs = { level = "warn", check-cfg = ['cfg(frb_expand)'] }
->>>>>>> 8447c395
+unexpected_cfgs = { level = "warn", check-cfg = ['cfg(frb_expand)'] }